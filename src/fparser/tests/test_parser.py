--- conflicted
+++ resolved
@@ -542,236 +542,7 @@
     assert_equal(parse(Implicit,'implicit integer (i-m,p,q-r)'),
                  'IMPLICIT INTEGER ( i-m, p, q-r )')
     assert_equal(parse(Implicit,'implicit integer (i-m), real (z)'),
-<<<<<<< HEAD
                  'IMPLICIT INTEGER ( i-m ), REAL ( z )')
-
-
-def test_select_case():
-    '''Test that fparser correctly recognises select case'''
-    from fparser import api
-    import fparser
-    source_str = '''
-    subroutine foo
-    integer :: iflag = 1
-    real    :: aval = 0.0
-    select case(iflag)
-    case(1)
-      aval = 1.0
-    case default
-      aval = 0.0
-    end select
-    ! Same again but with more white space
-    select   case(iflag)
-    case ( 1 )
-      aval = 1.0
-    case  default
-      aval = 0.0
-    end select
-    end subroutine foo
-    '''
-    tree = api.parse(source_str, isfree=True, isstrict=False)
-    assert tree
-    select_list = []
-    for statement in tree.content[0].content:
-        if isinstance(statement, fparser.block_statements.SelectCase):
-            select_list.append(statement)
-    assert len(select_list) == 2
-    for statement in select_list:
-        assert isinstance(statement, fparser.block_statements.SelectCase)
-        assert isinstance(statement.content[0], fparser.statements.Case)
-        assert isinstance(statement.content[2], fparser.statements.Case)
-        assert isinstance(statement.content[3], fparser.statements.Assignment)
-    gen = str(tree)
-    print gen
-    assert "SELECT CASE ( iflag )" in gen
-
-
-def test_select_type():
-    '''Test that fparser correctly recognises select type'''
-    from fparser import api
-    import fparser
-    source_str = '''
-    subroutine foo(an_object)
-    class(*) :: an_object
-    real    :: aval = 0.0
-    select type(an_object)
-    type is (some_type)
-      aval = 1.0
-    class is (some_class)
-      aval = 0.0
-    class default
-      aval = -1.0
-    end select
-    ! Same again but with more white space
-    select   type ( an_object )
-    type  is  ( some_type )
-      aval = 1.0
-    class  is  ( some_class)
-      aval = 0.0
-    class   default
-      aval = -1.0
-    end select
-    end subroutine foo
-    '''
-    tree = api.parse(source_str, isfree=True, isstrict=False)
-    assert tree
-    select_list = []
-    for statement in tree.content[0].content:
-        if isinstance(statement, fparser.block_statements.SelectType):
-            select_list.append(statement)
-    assert len(select_list) == 2
-    for statement in select_list:
-        assert isinstance(statement, fparser.block_statements.SelectType)
-        assert isinstance(statement.content[0], fparser.statements.TypeIs)
-        assert isinstance(statement.content[2], fparser.statements.ClassIs)
-        assert isinstance(statement.content[3], fparser.statements.Assignment)
-        assert isinstance(statement.content[4], fparser.statements.ClassIs)
-    gen = str(tree)
-    print gen
-    assert "SELECT TYPE ( an_object )" in gen
-    assert "TYPE IS ( some_type )" in gen
-    assert "CLASS IS ( some_class )" in gen
-    assert "CLASS DEFAULT" in gen
-
-
-def test_type_is_process_item(monkeypatch, capsys):
-    ''' Test error condition raised in TypeIs.process_item() method '''
-    from fparser import api
-    import fparser
-    source_str = '''
-    subroutine foo(an_object)
-    class(*) :: an_object
-    real    :: aval = 0.0
-    select type(an_object)
-    type is (some_type)
-      aval = 1.0
-    class is (some_class)
-      aval = 0.0
-    end select
-    end subroutine foo
-    '''
-    tree = api.parse(source_str, isfree=True, isstrict=False)
-    assert tree
-    statement = None # Keeps pylint happy
-    for statement in tree.content[0].content:
-        if isinstance(statement, fparser.block_statements.SelectType):
-            break
-    assert isinstance(statement, fparser.block_statements.SelectType)
-    assert isinstance(statement.content[0], fparser.statements.TypeIs)
-    typeis = statement.content[0]
-    typeis.parent.name = "not_a_name"
-    monkeypatch.setattr(typeis.item, "get_line",
-                        lambda: "type is (blah): wrong_name")
-    # Monkeypatch the typeis object so that a call to self.warning
-    # (which normally results in a call to the logger) gets replaced
-    # with a call to our print_wrapper() function
-    monkeypatch.setattr(typeis, "warning", print_wrapper)
-    typeis.process_item()
-    output, _ = capsys.readouterr()
-    print output
-    assert "expected type-is-construct-name 'not_a_name' but got " in output
-
-
-def test_type_is_to_fortran():
-    ''' Test error condition raised in TypeIs.to_fortran() method '''
-    from fparser import api
-    import fparser
-    from fparser.utils import ParseError
-    source_str = '''
-    subroutine foo(an_object)
-    class(*) :: an_object
-    real    :: aval = 0.0
-    select type(an_object)
-    type is (some_type)
-      aval = 1.0
-    class is (some_class)
-      aval = 0.0
-    end select
-    end subroutine foo
-    '''
-    tree = api.parse(source_str, isfree=True, isstrict=False)
-    assert tree
-    statement = None # Keeps pylint happy
-    for statement in tree.content[0].content:
-        if isinstance(statement, fparser.block_statements.SelectType):
-            break
-    assert isinstance(statement, fparser.block_statements.SelectType)
-    assert isinstance(statement.content[0], fparser.statements.TypeIs)
-    typeis = statement.content[0]
-    typeis.name = "some_name"
-    fort = typeis.tofortran()
-    assert "TYPE IS ( some_type ) some_name" in fort
-    # Now break the internal state and check for expected exception
-    typeis.items = None
-    with pytest.raises(ParseError) as excinfo:
-        _ = typeis.tofortran()
-    assert "TYPE IS construct must have arguments" in str(excinfo)
-
-
-def test_class_is_process_item(monkeypatch, capsys):
-    ''' Test error condition raised in ClassIs.process_item() method '''
-    from fparser import api
-    import fparser
-    source_str = '''
-    subroutine foo(an_object)
-    class(*) :: an_object
-    real    :: aval = 0.0
-    select type(an_object)
-    class is (some_class)
-      aval = 0.0
-    class default
-      aval = -1.0
-    end select
-    end subroutine foo
-    '''
-    tree = api.parse(source_str, isfree=True, isstrict=False)
-    assert tree
-    statement = None # Keeps pylint happy
-    for statement in tree.content[0].content:
-        if isinstance(statement, fparser.block_statements.SelectType):
-            break
-    assert isinstance(statement, fparser.block_statements.SelectType)
-    assert isinstance(statement.content[0], fparser.statements.ClassIs)
-    clsis = statement.content[0]
-    clsis.parent.name = "not_a_name"
-    monkeypatch.setattr(clsis.item, "get_line",
-                        lambda: "class is (blah): wrong_name")
-    # Monkeypatch the typeis object so that a call to self.warning
-    # (which normally results in a call to the logger) gets replaced
-    # with a call to our print_wrapper() function
-    monkeypatch.setattr(clsis, "warning", print_wrapper)
-    clsis.process_item()
-    output, _ = capsys.readouterr()
-    print output
-    assert "expected class-construct-name 'not_a_name' but got " in output
-
-
-def test_class_is_to_fortran():
-    ''' Test ClassIs.to_fortran() method '''
-    from fparser import api
-    import fparser
-    source_str = '''
-    subroutine foo(an_object)
-    class(*) :: an_object
-    real    :: aval = 0.0
-    select type(an_object)
-    class is (some_class)
-      aval = 0.0
-    end select
-    end subroutine foo
-    '''
-    tree = api.parse(source_str, isfree=True, isstrict=False)
-    assert tree
-    statement = None # Keeps pylint happy
-    for statement in tree.content[0].content:
-        if isinstance(statement, fparser.block_statements.SelectType):
-            break
-    assert isinstance(statement, fparser.block_statements.SelectType)
-    assert isinstance(statement.content[0], fparser.statements.ClassIs)
-    clsis = statement.content[0]
-    clsis.name = "some_name"
-    fort = clsis.tofortran()
-    assert "CLASS IS ( some_class ) some_name" in fort
 
 
 def test_type_bound_array_access():
@@ -785,7 +556,4 @@
     assert parsed_code == "CALL an_array(idx)%a_func"
     # Perversely put in a character string arg containing '('
     parsed_code =  parse(Call, 'call an_array(idx)%a_func("(")')
-    assert parsed_code == 'CALL an_array(idx)%a_func("(")'
-=======
-                 'IMPLICIT INTEGER ( i-m ), REAL ( z )')
->>>>>>> 08abd70b
+    assert parsed_code == 'CALL an_array(idx)%a_func("(")'