--- conflicted
+++ resolved
@@ -135,15 +135,9 @@
             logger.debug(''.join(('Traceback\n',
                                   ''.join(traceback.format_stack()))))
             # traceback.print_exc(file=sys.stderr)
-<<<<<<< HEAD
             logger.critical('STOPPED PARSING')
             # self.reader.show_message('STOPPED PARSING', sys.stderr)
-            return
-=======
-            logger.critical(red_text('STOPPED PARSING'))
-            # self.reader.show_message(red_text('STOPPED PARSING'), sys.stderr)
             raise error
->>>>>>> f0c19182
         return
 
     def analyze(self):
