from __future__ import print_function
# Modified work Copyright (c) 2017 Science and Technology Facilities Council
# Original work Copyright (c) 1999-2008 Pearu Peterson

# All rights reserved.

# Modifications made as part of the fparser project are distributed
# under the following license:

# Redistribution and use in source and binary forms, with or without
# modification, are permitted provided that the following conditions are
# met:

# 1. Redistributions of source code must retain the above copyright
# notice, this list of conditions and the following disclaimer.

# 2. Redistributions in binary form must reproduce the above copyright
# notice, this list of conditions and the following disclaimer in the
# documentation and/or other materials provided with the distribution.

# 3. Neither the name of the copyright holder nor the names of its
# contributors may be used to endorse or promote products derived from
# this software without specific prior written permission.

# THIS SOFTWARE IS PROVIDED BY THE COPYRIGHT HOLDERS AND CONTRIBUTORS
# "AS IS" AND ANY EXPRESS OR IMPLIED WARRANTIES, INCLUDING, BUT NOT
# LIMITED TO, THE IMPLIED WARRANTIES OF MERCHANTABILITY AND FITNESS FOR
# A PARTICULAR PURPOSE ARE DISCLAIMED. IN NO EVENT SHALL THE COPYRIGHT
# HOLDER OR CONTRIBUTORS BE LIABLE FOR ANY DIRECT, INDIRECT, INCIDENTAL,
# SPECIAL, EXEMPLARY, OR CONSEQUENTIAL DAMAGES (INCLUDING, BUT NOT
# LIMITED TO, PROCUREMENT OF SUBSTITUTE GOODS OR SERVICES; LOSS OF USE,
# DATA, OR PROFITS; OR BUSINESS INTERRUPTION) HOWEVER CAUSED AND ON ANY
# THEORY OF LIABILITY, WHETHER IN CONTRACT, STRICT LIABILITY, OR TORT
# (INCLUDING NEGLIGENCE OR OTHERWISE) ARISING IN ANY WAY OUT OF THE USE
# OF THIS SOFTWARE, EVEN IF ADVISED OF THE POSSIBILITY OF SUCH DAMAGE.

# --------------------------------------------------------------------

# The original software (in the f2py project) was distributed under
# the following license:

# Redistribution and use in source and binary forms, with or without
# modification, are permitted provided that the following conditions are met:

#   a. Redistributions of source code must retain the above copyright notice,
#      this list of conditions and the following disclaimer.
#   b. Redistributions in binary form must reproduce the above copyright
#      notice, this list of conditions and the following disclaimer in the
#      documentation and/or other materials provided with the distribution.
#   c. Neither the name of the F2PY project nor the names of its
#      contributors may be used to endorse or promote products derived from
#      this software without specific prior written permission.

# THIS SOFTWARE IS PROVIDED BY THE COPYRIGHT HOLDERS AND CONTRIBUTORS "AS IS"
# AND ANY EXPRESS OR IMPLIED WARRANTIES, INCLUDING, BUT NOT LIMITED TO, THE
# IMPLIED WARRANTIES OF MERCHANTABILITY AND FITNESS FOR A PARTICULAR PURPOSE
# ARE DISCLAIMED. IN NO EVENT SHALL THE REGENTS OR CONTRIBUTORS BE LIABLE FOR
# ANY DIRECT, INDIRECT, INCIDENTAL, SPECIAL, EXEMPLARY, OR CONSEQUENTIAL
# DAMAGES (INCLUDING, BUT NOT LIMITED TO, PROCUREMENT OF SUBSTITUTE GOODS OR
# SERVICES; LOSS OF USE, DATA, OR PROFITS; OR BUSINESS INTERRUPTION) HOWEVER
# CAUSED AND ON ANY THEORY OF LIABILITY, WHETHER IN CONTRACT, STRICT
# LIABILITY, OR TORT (INCLUDING NEGLIGENCE OR OTHERWISE) ARISING IN ANY WAY
# OUT OF THE USE OF THIS SOFTWARE, EVEN IF ADVISED OF THE POSSIBILITY OF SUCH
# DAMAGE.

"""
Fortran single line statements.

"""

__all__ = ['GeneralAssignment',
           'Assignment','PointerAssignment','Assign','Call','Goto','ComputedGoto','AssignedGoto',
           'Continue','Return','Stop','Print','Read','Read0','Read1','Write','Flush','Wait',
           'Contains','Allocate','Deallocate','ModuleProcedure','Access','Public','Private',
           'Close','Cycle','Backspace','Endfile','Rewind','Open','Format','Save',
           'Data','Nullify','Use','Exit','Parameter','Equivalence','Dimension','Target',
           'Pointer','Protected','Volatile','Value','ArithmeticIf','Intrinsic',
           'Inquire','Sequence','External','Namelist','Common','Optional','Intent',
           'Entry','Import','ForallStmt','SpecificBinding','GenericBinding',
           'FinalBinding','Allocatable','Asynchronous','Bind','Else','ElseIf',
           'Case','TypeIs', 'ClassIs', 'WhereStmt', 'ElseWhere', 'Enumerator',
           'FortranName', 'Threadsafe',
           'Depend','Check','CallStatement','CallProtoArgument','Pause',
           'Comment']

import re
import sys

from .base_classes import Statement, Variable

# Auxiliary tools

from .utils import split_comma, specs_split_comma, AnalyzeError, ParseError, \
     get_module_file, parse_bind, parse_result, is_name, \
     extract_bracketed_list_items
from .utils import classes

class StatementWithNamelist(Statement):
    """
    <statement> [ :: ] <name-list>
    """
    def process_item(self):
        if self.item.has_map():
            self.isvalid = False
            return
        if hasattr(self,'stmtname'):
            clsname = self.stmtname
        else:
            clsname = self.__class__.__name__
        line = self.item.get_line()[len(clsname):].lstrip()
        if line.startswith('::'):
            line = line[2:].lstrip()
        self.items = items = []
        for item in split_comma(line):
            if not is_name(item):
                self.isvalid = False
                return
            items.append(item)
        return

    def tofortran(self,isfix=None):
        if hasattr(self,'stmtname'):
            clsname = self.stmtname.upper()
        else:
            clsname = self.__class__.__name__.upper()
        s = ', '.join(self.items)
        if s:
            s = ' ' + s
        return self.get_indent_tab(isfix=isfix) + clsname + s

# Execution statements

class GeneralAssignment(Statement):
    """
    <variable> = <expr>
    <pointer variable> => <expr>
    """

    match = re.compile(r'\w[^=]*\s*=\>?').match
    item_re = re.compile(r'(?P<variable>\w[^=]*)\s*(?P<sign>=\>?)\s*(?P<expr>.*)\Z',re.I).match
    _repr_attr_names = ['variable','sign','expr'] + Statement._repr_attr_names

    def process_item(self):
        m = self.item_re(self.item.get_line())
        if not m:
            self.isvalid = False
            return
        self.sign = sign = m.group('sign')
        if isinstance(self, Assignment) and sign != '=':
            self.isvalid = False
            return
        elif isinstance(self, PointerAssignment) and sign != '=>':
            self.isvalid = False
            return
        else:
            if sign=='=>':
                self.__class__ = PointerAssignment
            else:
                self.__class__ = Assignment
        apply_map = self.item.apply_map
        v1 = v = m.group('variable').replace(' ','')
        while True:
            i = v.find(')')
            if i==-1:
                break
            v = v[i+1:]
            if v.startswith('(') or v.startswith(r'%'):
                continue
            if v:
                self.isvalid = False
                return
        self.variable = apply_map(v1)
        self.expr = apply_map(m.group('expr'))
        return

    def tofortran(self, isfix=None):
        return self.get_indent_tab(isfix=isfix) + '%s %s %s' \
               % (self.variable, self.sign, self.expr)

    def analyze(self): return

class Assignment(GeneralAssignment):
    pass

class PointerAssignment(GeneralAssignment):
    pass

class Assign(Statement):
    """
    ASSIGN <label> TO <int-variable-name>
    """
    modes = ['fix77']
    match = re.compile(r'assign\s*\d+\s*to\s*\w+\s*\Z',re.I).match
    def process_item(self):
        line = self.item.get_line()[6:].lstrip()
        i = line.lower().find('to')
        assert not self.item.has_map()
        self.items = [line[:i].rstrip(),line[i+2:].lstrip()]
        return
    def tofortran(self, isfix=None):
        return self.get_indent_tab(isfix=isfix) + 'ASSIGN %s TO %s' \
               % (self.items[0], self.items[1])
    def analyze(self): return


class Call(Statement):
    """Call statement class
    CALL <procedure-designator> [ ( [ <actual-arg-spec-list> ] ) ]

    <procedure-designator> = <procedure-name>
                           | <proc-component-ref>
                           | <data-ref> % <binding-name>

    <actual-arg-spec> = [ <keyword> = ] <actual-arg>
    <actual-arg> = <expr>
                 | <variable>
                 | <procedure-name>
                 | <proc-component-ref>
                 | <alt-return-spec>
    <alt-return-spec> = * <label>

    <proc-component-ref> = <variable> % <procedure-component-name>

    <variable> = <designator>

    Call instance has attributes:
      designator
      arg_list
    """
    # As indicated in the specification above, a call to a subroutine
    # that has no arguments does *not* require parentheses.
    # e.g.:
    #   call bob
    # is valid Fortran.
    match = re.compile(r'call\b\s*\w([\s\w\(\)\%]*\w)?\s*(\(.*\))?\s*$',
                       re.I).match

    def process_item(self):
        ''' Parse the string containing the Call and store the
        designator and list of arguments (if any) '''
        item = self.item
        apply_map = item.apply_map
        line = item.get_line()[4:].strip()
        # Work backwards from the end of the line in order to allow
        # for code like:
        #     call my_type(1)%my_function(arg(2))
        # The following code will also support something like:
        #     call my_type(1)%my_function("(")
        # because fparser will previously have identified the "(" as a
        # string expression and replaced it with something like
        # "F2PY_EXPR_TUPLE_2"
        if line.endswith(')'):
            # Work back down the line until we find the matching '('
            i = len(line) - 2
            nopen = 1
            while i > 0:
                if line[i] == ')':
                    nopen += 1
                elif line[i] == '(':
                    nopen -= 1
                if nopen == 0:
                    # Have found the matching '(' at position i
                    break
                i -= 1
            if i <= 0:
                # Have reached the beginning of the string without
                # finding the matching '('
                self.isvalid = False
                return
            self.designator = apply_map(line[:i]).strip()
            items = split_comma(line[i+1:-1], item)
        else:
            # Call has no argument list
            items = []
            self.designator = apply_map(line).strip()
        self.items = items
        return

    def tofortran(self, isfix=None):
        ''' Returns the Fortran representation of this object as a string '''
        txt = self.get_indent_tab(isfix=isfix) + 'CALL ' + str(self.designator)
        if self.items:
            txt += '(' + ', '.join(map(str, self.items)) + ')'
        return txt

    def analyze(self):
        a = self.programblock.a
        variables = a.variables
        if hasattr(a, 'external'):
            external = a.external
            if self.designator in external:
                print('Need to analyze:',self, file=sys.stderr)
        return

class Goto(Statement):
    """
    GO TO <label>
    """
    match = re.compile(r'go\s*to\s*\d+\s*\Z', re.I).match

    def process_item(self):
        assert not self.item.has_map()
        self.label = self.item.get_line()[2:].lstrip()[2:].lstrip()
        return

    def tofortran(self, isfix=None):
        return self.get_indent_tab(isfix=isfix) + 'GO TO %s' % (self.label)
    def analyze(self): return

class ComputedGoto(Statement):
    """
    GO TO ( <label-list> ) [ , ] <scalar-int-expr>
    """
    match = re.compile(r'go\s*to\s*\(',re.I).match
    def process_item(self):
        apply_map = self.item.apply_map
        line = self.item.get_line()[2:].lstrip()[2:].lstrip()
        i = line.index(')')
        self.items = split_comma(line[1:i], self.item)
        line = line[i+1:].lstrip()
        if line.startswith(','):
            line = line[1:].lstrip()
        self.expr = apply_map(line)
        return
    def tofortran(self, isfix=None):
        return  self.get_indent_tab(isfix=isfix) + 'GO TO (%s) %s' \
               % (', '.join(self.items), self.expr)
    def analyze(self): return

class AssignedGoto(Statement):
    """
    GO TO <int-variable-name> [ ( <label> [ , <label> ]... ) ]
    """
    modes = ['fix77']
    match = re.compile(r'go\s*to\s*\w+\s*\(?',re.I).match
    def process_item(self):
        line = self.item.get_line()[2:].lstrip()[2:].lstrip()
        i = line.find('(')
        if i==-1:
            self.varname = line
            self.items = []
            return
        self.varname = line[:i].rstrip()
        assert line[-1]==')',repr(line)
        self
        self.items = split_comma(line[i+1:-1], self.item)
        return

    def tofortran(self, isfix=None):
        tab = self.get_indent_tab(isfix=isfix)
        if self.items:
            return tab + 'GO TO %s (%s)' \
                   % (self.varname, ', '.join(self.items))
        return tab + 'GO TO %s' % (self.varname)
    def analyze(self): return

class Continue(Statement):
    """
    CONTINUE
    """
    match = re.compile(r'continue\Z',re.I).match

    def process_item(self):
        self.label = self.item.label
        return

    def tofortran(self, isfix=None):
        return self.get_indent_tab(deindent=True) + 'CONTINUE'

    def analyze(self): return

class Return(Statement):
    """
    RETURN [ <scalar-int-expr> ]
    """
    match = re.compile(r'return\b',re.I).match

    def process_item(self):
        self.expr = self.item.apply_map(self.item.get_line()[6:].lstrip())
        return

    def tofortran(self, isfix=None):
        tab = self.get_indent_tab(isfix=isfix)
        if self.expr:
            return tab + 'RETURN %s' % (self.expr)
        return tab + 'RETURN'

    def analyze(self): return

class Stop(Statement):
    """
    STOP [ <stop-code> ]
    <stop-code> = <scalar-char-constant> | <1-5-digit>
    """
    match = re.compile(r'stop\s*((\'\w*\'|"\w*")+|\d+|)\Z',re.I).match

    def process_item(self):
        self.code = self.item.apply_map(self.item.get_line()[4:].lstrip())
        return

    def tofortran(self, isfix=None):
        tab = self.get_indent_tab(isfix=isfix)
        if self.code:
            return tab + 'STOP %s' % (self.code)
        return tab + 'STOP'

    def analyze(self): return

class Print(Statement):
    """
    PRINT <format> [, <output-item-list>]
    <format> = <default-char-expr> | <label> | *

    <output-item> = <expr> | <io-implied-do>
    <io-implied-do> = ( <io-implied-do-object-list> , <implied-do-control> )
    <io-implied-do-object> = <input-item> | <output-item>
    <implied-do-control> = <do-variable> = <scalar-int-expr> , <scalar-int-expr> [ , <scalar-int-expr> ]
    <input-item> = <variable> | <io-implied-do>
    """
    match = re.compile(r'print\s*(\'\w*\'|\"\w*\"|\d+|[*]|\b\w)', re.I).match

    def process_item(self):
        item = self.item
        apply_map = item.apply_map
        line = item.get_line()[5:].lstrip()
        items = split_comma(line, item)
        self.format = items[0]
        self.items = items[1:]
        return

    def tofortran(self, isfix=None):
        return self.get_indent_tab(isfix=isfix) + 'PRINT %s' \
               % (', '.join([self.format]+self.items))
    def analyze(self): return

class Read(Statement):
    """
Read0:    READ ( <io-control-spec-list> ) [ <input-item-list> ]

    <io-control-spec-list> = [ UNIT = ] <io-unit>
                             | [ FORMAT = ] <format>
                             | [ NML = ] <namelist-group-name>
                             | ADVANCE = <scalar-default-char-expr>
                             ...

Read1:    READ <format> [, <input-item-list>]
    <format> == <default-char-expr> | <label> | *
    """
    match = re.compile(r'read\b\s*[\w(*\'"]', re.I).match

    def process_item(self):
        item = self.item
        line = item.get_line()[4:].lstrip()
        if line.startswith('('):
            self.__class__ = Read0
        else:
            self.__class__ = Read1
        self.process_item()
        return
    def analyze(self): return

class Read0(Read):

    def process_item(self):
        item = self.item
        line = item.get_line()[4:].lstrip()
        i = line.find(')')
        self.specs = specs_split_comma(line[1:i], item)
        self.items = split_comma(line[i+1:], item)
        return

    def tofortran(self, isfix=None):
        s = self.get_indent_tab(isfix=isfix) + 'READ (%s)' % (', '.join(self.specs))
        if self.items:
            return s + ' ' + ', '.join(self.items)
        return s

class Read1(Read):

    def process_item(self):
        item = self.item
        line = item.get_line()[4:].lstrip()
        items = split_comma(line, item)
        self.format = items[0]
        self.items = items[1:]
        return

    def tofortran(self, isfix=None):
        return self.get_indent_tab(isfix=isfix) + 'READ ' \
               + ', '.join([self.format]+self.items)

class Write(Statement):
    """
    WRITE ( io-control-spec-list ) [<output-item-list>]
    """
    match = re.compile(r'write\s*\(', re.I).match
    def process_item(self):
        item = self.item
        line = item.get_line()[5:].lstrip()
        i = line.find(')')
        assert i != -1, repr(line)
        self.specs = specs_split_comma(line[1:i], item)
        self.items = split_comma(line[i+1:], item)
        return

    def tofortran(self, isfix=None):
        s = self.get_indent_tab(isfix=isfix) + 'WRITE (%s)' % ', '.join(self.specs)
        if self.items:
            s += ' ' + ', '.join(self.items)
        return s
    def analyze(self): return


class Flush(Statement):
    """
    FLUSH <file-unit-number>
    FLUSH ( <flush-spec-list> )
    <flush-spec> = [ UNIT = ] <file-unit-number>
                 | IOSTAT = <scalar-int-variable>
                 | IOMSG = <iomsg-variable>
                 | ERR = <label>
    """
    match = re.compile(r'flush\b',re.I).match

    def process_item(self):
        line = self.item.get_line()[5:].lstrip()
        if not line:
            self.isvalid = False
            return
        if line.startswith('('):
            assert line[-1] == ')', repr(line)
            self.specs = specs_split_comma(line[1:-1],self.item)
        else:
            self.specs = specs_split_comma(line,self.item)
        return

    def tofortran(self, isfix=None):
        tab = self.get_indent_tab(isfix=isfix)
        return tab + 'FLUSH (%s)' % (', '.join(self.specs))
    def analyze(self): return

class Wait(Statement):
    """
    WAIT ( <wait-spec-list> )
    <wait-spec> = [ UNIT = ] <file-unit-number>
                | END = <label>
                | EOR = <label>
                | ERR = <label>
                | ID = <scalar-int-expr>
                | IOMSG = <iomsg-variable>
                | IOSTAT = <scalar-int-variable>

    """
    match = re.compile(r'wait\s*\(.*\)\Z',re.I).match
    def process_item(self):
        self.specs = specs_split_comma(\
            self.item.get_line()[4:].lstrip()[1:-1], self.item)
        return
    def tofortran(self, isfix=None):
        tab = self.get_indent_tab(isfix=isfix)
        return tab + 'WAIT (%s)' % (', '.join(self.specs))
    def analyze(self): return

class Contains(Statement):
    """
    CONTAINS
    """
    match = re.compile(r'contains\Z',re.I).match
    def process_item(self): return
    def tofortran(self, isfix=None): return self.get_indent_tab(isfix=isfix) + 'CONTAINS'

class Allocate(Statement):
    """
    ALLOCATE ( [ <type-spec> :: ] <allocation-list> [ , <alloc-opt-list> ] )
    <alloc-opt> = STAT = <stat-variable>
                | ERRMSG = <errmsg-variable>
                | SOURCE = <source-expr>
    <allocation> = <allocate-object> [ ( <allocate-shape-spec-list> ) ]
    """
    match = re.compile(r'allocate\s*\(.*\)\Z',re.I).match
    def process_item(self):
        line = self.item.get_line()[8:].lstrip()[1:-1].strip()
        item2 = self.item.copy(line, True)
        line2 = item2.get_line()
        i = line2.find('::')
        if i != -1:
            spec = item2.apply_map(line2[:i].rstrip())
            from .block_statements import type_spec
            stmt = None
            for cls in type_spec:
                if cls.match(spec):
                    stmt = cls(self, item2.copy(spec))
                    if stmt.isvalid:
                        break
            if stmt is not None and stmt.isvalid:
                spec = stmt
            else:
                self.warning('TODO: unparsed type-spec' + repr(spec))
            line2 = line2[i+2:].lstrip()
        else:
            spec = None
        self.spec = spec
        self.items = specs_split_comma(line2, item2)
        return

    def tofortran(self, isfix=None):
        t = ''
        if self.spec:
            t = self.spec.tostr() + ' :: '
        return self.get_indent_tab(isfix=isfix) \
               + 'ALLOCATE (%s%s)' % (t,', '.join(self.items))
    def analyze(self): return

class Deallocate(Statement):
    """
    DEALLOCATE ( <allocate-object-list> [ , <dealloc-opt-list> ] )
    <allocate-object> = <variable-name>
                      | <structure-component>
    <structure-component> = <data-ref>
    <dealloc-opt> = STAT = <stat-variable>
                    | ERRMSG = <errmsg-variable>
    """
    match = re.compile(r'deallocate\s*\(.*\)\Z',re.I).match
    def process_item(self):
        line = self.item.get_line()[10:].lstrip()[1:-1].strip()
        self.items = specs_split_comma(line, self.item)
        return
    def tofortran(self, isfix=None): return self.get_indent_tab(isfix=isfix) \
        + 'DEALLOCATE (%s)' % (', '.join(self.items))
    def analyze(self): return


class ModuleProcedure(Statement):
    """
    [ MODULE ] PROCEDURE [::] <procedure-name-list>
    """
    match = re.compile(r'(module\s*|)procedure\b\s*(::)?', re.I).match

    def process_item(self):
        line = self.item.get_line()
        m = self.match(line)
<<<<<<< HEAD
        assert m,repr(line)
=======
        assert m, line.repr()
>>>>>>> 07694ffb
        items = split_comma(line[m.end():].strip(), self.item)
        for n in items:
            if not is_name(n):
                self.isvalid = False
                return
        self.items = items
        return

    def tofortran(self, isfix=None):
        tab = self.get_indent_tab(isfix=isfix)
        return tab + 'MODULE PROCEDURE %s' % (', '.join(self.items))

    def analyze(self):
        module_procedures = self.parent.a.module_procedures
        module_procedures.extend(self.items)
        # XXX: add names to parent_provides
        return


class Access(Statement):
    """
    <access-spec> [ [::] <access-id-list>]
    <access-spec> = PUBLIC | PRIVATE
    <access-id> = <use-name> | <generic-spec>
    """
    match = re.compile(r'(public|private)\b',re.I).match
    def process_item(self):
        clsname = self.__class__.__name__.lower()
        line = self.item.get_line()
        if not line.lower().startswith(clsname):
            self.isvalid = False
            return
        line = line[len(clsname):].lstrip()
        if line.startswith('::'):
            line = line[2:].lstrip()
        self.items = split_comma(line, self.item)
        return

    def tofortran(self, isfix=None):
        clsname = self.__class__.__name__.upper()
        tab = self.get_indent_tab(isfix=isfix)
        if self.items:
            return tab + clsname + ' ' + ', '.join(self.items)
        return tab + clsname

    def analyze(self):
        clsname = self.__class__.__name__
        l = getattr(self.parent.a, clsname.lower() + '_id_list')
        if self.items:
            for name in self.items:
                if name not in l: l.append(name)
        else:
            if '' not in l:
                l.append('')
            if not isinstance(self.parent, classes.Module):
                parentclsname = self.parent.__class__.__name__
                message = 'C548 violation: %s statement only allowed in the'\
                          ' specification-part of a module, not in a %s.'\
                          % (clsname.upper(), parentclsname.lower())
                self.warning(message)
        access_id_list = self.parent.a.private_id_list + self.parent.a.public_id_list
        if access_id_list.count('')>1:
            message = 'C548 violation: only one access-stmt with omitted'\
                      ' access-id-list is permitted in'\
                      ' the module-specification-part.'
            self.warning(message)
        # todo: check for conflicting access statement usages (e.g. private foo; public foo)
        # todo: check for conflicting generic-spec id-s.
        return

class Public(Access):
    is_public = True
class Private(Access):
    is_public = False

class Close(Statement):
    """
    CLOSE ( <close-spec-list> )
    <close-spec> = [ UNIT = ] <file-unit-number>
                   | IOSTAT = <scalar-int-variable>
                   | IOMSG = <iomsg-variable>
                   | ERR = <label>
                   | STATUS = <scalar-default-char-expr>
    """
    match = re.compile(r'close\s*\(.*\)\Z',re.I).match
    def process_item(self):
        line = self.item.get_line()[5:].lstrip()[1:-1].strip()
        self.specs = specs_split_comma(line, self.item)
        return
    def tofortran(self, isfix=None):
        tab = self.get_indent_tab(isfix=isfix)
        return tab + 'CLOSE (%s)' % (', '.join(self.specs))
    def analyze(self): return

class Cycle(Statement):
    """
    CYCLE [ <do-construct-name> ]
    """
    match = re.compile(r'cycle\b\s*\w*\s*\Z',re.I).match
    def process_item(self):
        self.name = self.item.get_line()[5:].lstrip()
        return
    def tofortran(self, isfix=None):
        if self.name:
            return self.get_indent_tab(isfix=isfix) + 'CYCLE ' + self.name
        return self.get_indent_tab(isfix=isfix) + 'CYCLE'
    def analyze(self): return

class FilePositioningStatement(Statement):
    """
    REWIND <file-unit-number>
    REWIND ( <position-spec-list> )
    <position-spec-list> = [ UNIT = ] <file-unit-number>
                           | IOMSG = <iomsg-variable>
                           | IOSTAT = <scalar-int-variable>
                           | ERR = <label>
    The same for BACKSPACE, ENDFILE.
    """
    match = re.compile(r'(rewind|backspace|endfile)\b',re.I).match

    def process_item(self):
        clsname = self.__class__.__name__.lower()
        line = self.item.get_line()
        if not line.lower().startswith(clsname):
            self.isvalid = False
            return
        line = line[len(clsname):].lstrip()
        if line.startswith('('):
            assert line[-1]==')',repr(line)
            spec = line[1:-1].strip()
        else:
            spec = line
        self.specs = specs_split_comma(spec, self.item)
        return

    def tofortran(self, isfix=None):
        clsname = self.__class__.__name__.upper()
        return self.get_indent_tab(isfix=isfix) + clsname + ' (%s)' % (', '.join(self.specs))
    def analyze(self): return

class Backspace(FilePositioningStatement): pass

class Endfile(FilePositioningStatement): pass

class Rewind(FilePositioningStatement): pass

class Open(Statement):
    """
    OPEN ( <connect-spec-list> )
    <connect-spec> = [ UNIT = ] <file-unit-number>
                     | ACCESS = <scalar-default-char-expr>
                     | ..
    """
    match = re.compile(r'open\s*\(.*\)\Z',re.I).match
    def process_item(self):
        line = self.item.get_line()[4:].lstrip()[1:-1].strip()
        self.specs = specs_split_comma(line, self.item)
        return
    def tofortran(self, isfix=None):
        return self.get_indent_tab(isfix=isfix) + 'OPEN (%s)' % (', '.join(self.specs))
    def analyze(self): return

class Format(Statement):
    """
    FORMAT <format-specification>
    <format-specification> = ( [ <format-item-list> ] )
    <format-item> = [ <r> ] <data-edit-descr>
                    | <control-edit-descr>
                    | <char-string-edit-descr>
                    | [ <r> ] ( <format-item-list> )
    <data-edit-descr> = I <w> [ . <m> ]
                        | B <w> [ . <m> ]
                        ...
    <r|w|m|d|e> = <int-literal-constant>
    <v> = <signed-int-literal-constant>
    <control-edit-descr> = <position-edit-descr>
                         | [ <r> ] /
                         | :
                         ...
    <position-edit-descr> = T <n>
                            | TL <n>
                            ...
    <sign-edit-descr> = SS | SP | S
    ...

    """
    match = re.compile(r'format\s*\(.*\)\Z', re.I).match
    def process_item(self):
        item = self.item
        if item.label is None:
            # R1001:
            self.warning('FORMAT statement must be labeled (F2008:C1001).' \
                         % (item.label))
        line = item.get_line()[6:].lstrip()
        assert line[0]+line[-1]=='()',repr(line)
        self.specs = split_comma(line[1:-1], item)
        return
    def tofortran(self, isfix=None):
        return self.get_indent_tab(isfix=isfix) + 'FORMAT (%s)' % (', '.join(self.specs))
    def analyze(self): return

class Save(Statement):
    """
    SAVE [ [ :: ] <saved-entity-list> ]
    <saved-entity> = <object-name>
                     | <proc-pointer-name>
                     | / <common-block-name> /
    <proc-pointer-name> = <name>
    <object-name> = <name>
    """
    match = re.compile(r'save\b',re.I).match
    def process_item(self):
        assert not self.item.has_map()
        line = self.item.get_line()[4:].lstrip()
        if line.startswith('::'):
            line = line[2:].lstrip()
        items = []
        for s in line.split(','):
            s = s.strip()
            if not s: continue
            if s.startswith('/'):
                assert s.endswith('/'),repr(s)
                n = s[1:-1].strip()
                assert is_name(n),repr(n)
                items.append('/%s/' % (n))
            elif is_name(s):
                items.append(s)
            else:
                self.isvalid = False
                return
        self.items = items
        return
    def tofortran(self, isfix=None):
        tab = self.get_indent_tab(isfix=isfix)
        if not self.items:
            return tab + 'SAVE'
        return tab + 'SAVE %s' % (', '.join(self.items))
    def analyze(self): return

class Data(Statement):
    """
    DATA <data-stmt-set> [ [ , ] <data-stmt-set> ]...
    <data-stmt-set> = <data-stmt-object-list> / <data-stmt-value-list> /
    <data-stmt-object> = <variable> | <data-implied-do>
    <data-implied-do> = ( <data-i-do-object-list> , <data-i-do-variable> = <scalar-int-expr> , <scalar-int-expr> [ , <scalar-int-expr> ] )
    <data-i-do-object> = <array-element> | <scalar-structure-component> | <data-implied-do>
    <data-i-do-variable> = <scalar-int-variable>
    <variable> = <designator>
    <designator> = <object-name>
                   | <array-element>
                   | <array-section>
                   | <structure-component>
                   | <substring>
    <array-element> = <data-ref>
    <array-section> = <data-ref> [ ( <substring-range> ) ]

    """
    match = re.compile(r'data\b',re.I).match

    def process_item(self):
        line = self.item.get_line()[4:].lstrip()
        stmts = []
        self.isvalid = False
        while line:
            i = line.find('/')
            if i==-1: return
            j = line.find('/',i+1)
            if j==-1: return
            l1, l2 = line[:i].rstrip(),line[i+1:j].strip()
            l1 = split_comma(l1, self.item)
            l2 = split_comma(l2, self.item)
            stmts.append((l1,l2))
            line = line[j+1:].lstrip()
            if line.startswith(','):
                line = line[1:].lstrip()
        self.stmts = stmts
        self.isvalid = True
        return

    def tofortran(self, isfix=None):
        tab = self.get_indent_tab(isfix=isfix)
        l = []
        for o,v in self.stmts:
            l.append('%s / %s /' %(', '.join(o),', '.join(v)))
        return tab + 'DATA ' + ' '.join(l)
    def analyze(self): return

class Nullify(Statement):
    """
    NULLIFY ( <pointer-object-list> )
    <pointer-object> = <variable-name>
    """
    match = re.compile(r'nullify\s*\(.*\)\Z',re.I).match
    def process_item(self):
        line = self.item.get_line()[7:].lstrip()[1:-1].strip()
        self.items = split_comma(line, self.item)
        return
    def tofortran(self, isfix=None):
        return self.get_indent_tab(isfix=isfix) + 'NULLIFY (%s)' % (', '.join(self.items))
    def analyze(self): return

class Use(Statement):
    """
    USE [ [ , <module-nature> ] :: ] <module-name> [ , <rename-list> ]
    USE [ [ , <module-nature> ] :: ] <module-name> , ONLY : [ <only-list> ]
    <module-nature> = INTRINSIC | NON_INTRINSIC
    <rename> = <local-name> => <use-name>
               | OPERATOR ( <local-defined-operator> ) => OPERATOR ( <use-defined-operator> )
    <only> = <generic-spec> | <only-use-name> | <rename>
    <only-use-name> = <use-name>
    """
    match = re.compile(r'use\b',re.I).match
    def process_item(self):
        line = self.item.get_line()[3:].lstrip()
        nature = ''
        if line.startswith(','):
            i = line.find('::')
            nature = line[1:i].strip().upper()
            line = line[i+2:].lstrip()
        if line.startswith('::'):
            line = line[2:].lstrip()
        if nature and not is_name(nature):
            self.isvalid = False
            return
        self.nature = nature
        i = line.find(',')
        self.isonly = False
        if i==-1:
            self.name = line
            self.items = []
        else:
            self.name = line[:i].rstrip()
            line = line[i+1:].lstrip()
            if line.lower().startswith('only') and line[4:].lstrip().startswith(':'):
                self.isonly = True
                line = line[4:].lstrip()[1:].lstrip()
            self.items = split_comma(line, self.item)
        return

    def tofortran(self, isfix=None):
        tab = self.get_indent_tab(isfix=isfix)
        s = 'USE'
        if self.nature:
            s += ' ' + self.nature + ' ::'
        s += ' ' + self.name
        if self.isonly:
            s += ', ONLY:'
        elif self.items:
            s += ','
        if self.items:
            s += ' ' + ', '.join(self.items)
        return tab + s

    def analyze(self):
        use = self.parent.a.use
        if self.name in use:
            return

        modules = self.top.a.module
        if self.name not in modules:
            fn = self.reader.find_module_source_file(self.name)
            if fn is not None:
                from .readfortran import FortranFileReader
                from .parsefortran import FortranParser
                self.info('looking module information from %r' % (fn))
                reader = FortranFileReader(fn, include_dirs=self.reader.include_dirs, source_only=self.reader.source_only)
                parser = FortranParser(reader)
                parser.parse()
                parser.block.a.module.update(modules)
                parser.analyze()
                modules.update(parser.block.a.module)

        if self.name not in modules:
            self.warning('no information about the module %r in use statement' % (self.name))
            return

        module = modules[self.name]
        use[self.name] = module
        use_provides = self.parent.a.use_provides
        renames = [split_comma(item, comma='=>') for item in self.items if '=>' in item]
        norenames = [item for item in self.items if '=>' not in item]
        all_mod_provides = dict(module.a.module_provides)
        all_mod_provides.update(module.a.use_provides)
        if self.isonly:
            # populate use_provides with items/renames only.
            for rename, orig in renames:
                self.populate_use_provides(all_mod_provides, use_provides, orig, rename)
            for name in norenames:
                self.populate_use_provides(all_mod_provides, use_provides, name)
        else:
            # norenames should be empty
            if norenames:
                self.warning("'use' without 'only' clause does not rename the variables '%s'" % ', '.join(norenames))
            # populate use_provides with renamed vars from module.
            for rename, orig in renames:
                self.populate_use_provides(all_mod_provides, use_provides, orig, rename)
            # get all the rest
            unrenamed = set(all_mod_provides) - set([b for (a,b) in renames])
            for name in unrenamed:
                self.populate_use_provides(all_mod_provides, use_provides, name)
        return

    def populate_use_provides(self, all_mod_provides, use_provides, name, rename=None):
        ovar = all_mod_provides.get(name, None)
        if ovar is None:
            raise AnalyzeError("entity name '%s' is not in module '%s'" % (name, self.name))
        if rename:
            name_idx = rename #XXX: rename != ovar.name -- should mark this somehow?
        else:
            name_idx = name
        if name_idx in use_provides:
            if ovar != use_provides[name_idx]:
                self.warning("entity name '%s' is already declared in module '%s' while adding it to '%s', overriding." % (name, self.name, self.parent.name))
        use_provides[name_idx] = ovar



class Exit(Statement):
    """
    EXIT [ <do-construct-name> ]
    """
    match = re.compile(r'exit\b\s*\w*\s*\Z',re.I).match
    def process_item(self):
        self.name = self.item.get_line()[4:].lstrip()
        return
    def tofortran(self, isfix=None):
        if self.name:
            return self.get_indent_tab(isfix=isfix) + 'EXIT ' + self.name
        return self.get_indent_tab(isfix=isfix) + 'EXIT'
    def analyze(self): return

class Parameter(Statement):
    """
    PARAMETER ( <named-constant-def-list> )
    <named-constant-def> = <named-constant> = <initialization-expr>
    """
    match = re.compile(r'parameter\s*\(.*\)\Z', re.I).match
    def process_item(self):
        line = self.item.get_line()[9:].lstrip()[1:-1].strip()
        self.items = split_comma(line, self.item)
        return
    def tofortran(self, isfix=None):
        return self.get_indent_tab(isfix=isfix) + 'PARAMETER (%s)' % (', '.join(self.items))
    def analyze(self):
        for item in self.items:
            i = item.find('=')
            assert i!=-1,repr(item)
            name = item[:i].rstrip()
            value = item[i+1:].lstrip()
            var = self.get_variable(name)
            var.update('parameter')
            var.set_init(value)
        return

class Equivalence(Statement):
    """
    EQUIVALENCE <equivalence-set-list>
    <equivalence-set> = ( <equivalence-object> , <equivalence-object-list> )
    <equivalence-object> = <variable-name> | <array-element> | <substring>
    """
    match = re.compile(r'equivalence\s*\(.*\)\Z', re.I).match
    def process_item(self):
        items = []
        for s in self.item.get_line()[11:].lstrip().split(','):
            s = s.strip()
            assert s[0]+s[-1]=='()',repr((s,self.item.get_line()))
            s = ', '.join(split_comma(s[1:-1], self.item))
            items.append('('+s+')')
        self.items = items
        return
    def tofortran(self, isfix=None):
        return self.get_indent_tab(isfix=isfix) + 'EQUIVALENCE %s' % (', '.join(self.items))
    def analyze(self): return

class Dimension(Statement):
    """
    DIMENSION [ :: ] <array-name> ( <array-spec> ) [ , <array-name> ( <array-spec> ) ]...

    """
    match = re.compile(r'dimension\b', re.I).match
    def process_item(self):
        line = self.item.get_line()[9:].lstrip()
        if line.startswith('::'):
            line = line[2:].lstrip()
        self.items = split_comma(line, self.item)
        return
    def tofortran(self, isfix=None):
        return self.get_indent_tab(isfix=isfix) + 'DIMENSION %s' % (', '.join(self.items))
    def analyze(self):
        for line in self.items:
            i = line.find('(')
            assert i!=-1 and line.endswith(')'),repr(line)
            name = line[:i].rstrip()
            array_spec = split_comma(line[i+1:-1].strip(), self.item)
            var = self.get_variable(name)
            var.set_bounds(array_spec)
        return

class Target(Statement):
    """
    TARGET [ :: ] <object-name> ( <array-spec> ) [ , <object-name> ( <array-spec> ) ]...

    """
    match = re.compile(r'target\b', re.I).match
    def process_item(self):
        line = self.item.get_line()[6:].lstrip()
        if line.startswith('::'):
            line = line[2:].lstrip()
        self.items = split_comma(line, self.item)
        return
    def tofortran(self, isfix=None):
        return self.get_indent_tab(isfix=isfix) + 'TARGET %s' % (', '.join(self.items))
    def analyze(self):
        for line in self.items:
            i = line.find('(')
            assert i!=-1 and line.endswith(')'),repr(line)
            name = line[:i].rstrip()
            array_spec = split_comma(line[i+1:-1].strip(), self.item)
            var = self.get_variable(name)
            var.set_bounds(array_spec)
            var.update('target')
        return


class Pointer(Statement):
    """
    POINTER [ :: ] <pointer-decl-list>
    <pointer-decl> = <object-name> [ ( <deferred-shape-spec-list> ) ]
                   | <proc-entity-name>

    """
    match = re.compile(r'pointer\b',re.I).match
    def process_item(self):
        line = self.item.get_line()[7:].lstrip()
        if line.startswith('::'):
            line = line[2:].lstrip()
        self.items = split_comma(line, self.item)
        return
    def tofortran(self, isfix=None):
        return self.get_indent_tab(isfix=isfix) + 'POINTER %s' % (', '.join(self.items))
    def analyze(self):
        for line in self.items:
            i = line.find('(')
            if i==-1:
                name = line
                array_spec = None
            else:
                assert line.endswith(')'),repr(line)
                name = line[:i].rstrip()
                array_spec = split_comma(line[i+1:-1].strip(), self.item)
            var = self.get_variable(name)
            var.set_bounds(array_spec)
            var.update('pointer')
        return

class Protected(StatementWithNamelist):
    """
    PROTECTED [ :: ] <entity-name-list>
    """
    match = re.compile(r'protected\b',re.I).match
    def analyze(self):
        for name in self.items:
            var = self.get_variable(name)
            var.update('protected')
        return

class Volatile(StatementWithNamelist):
    """
    VOLATILE [ :: ] <object-name-list>
    """
    match = re.compile(r'volatile\b',re.I).match
    def analyze(self):
        for name in self.items:
            var = self.get_variable(name)
            var.update('volatile')
        return

class Value(StatementWithNamelist):
    """
    VALUE [ :: ] <dummy-arg-name-list>
    """
    match = re.compile(r'value\b',re.I).match
    def analyze(self):
        for name in self.items:
            var = self.get_variable(name)
            var.update('value')
        return

class ArithmeticIf(Statement):
    """
    IF ( <scalar-numeric-expr> ) <label> , <label> , <label>
    """
    match = re.compile(r'if\s*\(.*\)\s*\d+\s*,\s*\d+\s*,\s*\d+\s*\Z', re.I).match
    def process_item(self):
        line = self.item.get_line()[2:].lstrip()
        line,l2,l3 = line.rsplit(',',2)
        i = line.rindex(')')
        l1 = line[i+1:]
        self.expr = self.item.apply_map(line[1:i]).strip()
        self.labels = [l1.strip(),l2.strip(),l3.strip()]
        return

    def tofortran(self, isfix=None):
        return self.get_indent_tab(isfix=isfix) + 'IF (%s) %s' \
               % (self.expr,', '.join(self.labels))
    def analyze(self): return

class Intrinsic(StatementWithNamelist):
    """
    INTRINSIC [ :: ] <intrinsic-procedure-name-list>
    """
    match = re.compile(r'intrinsic\b',re.I).match
    def analyze(self):
        for name in self.items:
            var = self.get_variable(name)
            var.update('intrinsic')
        return

class Inquire(Statement):
    """
    INQUIRE ( <inquire-spec-list> )
    INQUIRE ( IOLENGTH = <scalar-int-variable> ) <output-item-list>

    <inquire-spec> = [ UNIT = ] <file-unit-number>
                     | FILE = <file-name-expr>
                     ...
    <output-item> = <expr>
                  | <io-implied-do>
    """
    match = re.compile(r'inquire\s*\(',re.I).match
    def process_item(self):
        line = self.item.get_line()[7:].lstrip()
        i = line.index(')')
        self.specs = specs_split_comma(line[1:i].strip(), self.item)
        self.items = split_comma(line[i+1:].lstrip(), self.item)
        return
    def tofortran(self, isfix=None):
        if self.items:
            return self.get_indent_tab(isfix=isfix) + 'INQUIRE (%s) %s' \
                   % (', '.join(self.specs), ', '.join(self.items))
        return self.get_indent_tab(isfix=isfix) + 'INQUIRE (%s)' \
                   % (', '.join(self.specs))
    def analyze(self): return

class Sequence(Statement):
    """
    SEQUENCE
    """
    match = re.compile(r'sequence\Z',re.I).match
    def process_item(self):
        return
    def tofortran(self, isfix=None): return self.get_indent_tab(isfix=isfix) + 'SEQUENCE'
    def analyze(self):
        self.parent.update_attributes('SEQUENCE')
        return

class External(StatementWithNamelist):
    """
    EXTERNAL [ :: ] <external-name-list>
    """
    match = re.compile(r'external\b', re.I).match
    def analyze(self):
        for name in self.items:
            var = self.get_variable(name)
            var.update('external')
        return


class Namelist(Statement):
    """
    NAMELIST / <namelist-group-name> / <namelist-group-object-list> [ [ , ] / <namelist-group-name> / <namelist-group-object-list> ]...
    <namelist-group-object> = <variable-name>
    """
    match = re.compile(r'namelist\b',re.I).match
    def process_item(self):
        line = self.item.get_line()[8:].lstrip()
        items = []
        while line:
            assert line.startswith('/'),repr(line)
            i = line.find('/',1)
            assert i!=-1,repr(line)
            name = line[:i+1]
            line = line[i+1:].lstrip()
            i = line.find('/')
            if i==-1:
                items.append((name,line))
                line = ''
                continue
            s = line[:i].rstrip()
            if s.endswith(','):
                s = s[:-1].rstrip()
            items.append((name,s))
            line = line[i+1:].lstrip()
        self.items = items
        return

    def tofortran(self, isfix=None):
        l = []
        for name,s in self.items:
            l.append('%s %s' % (name,s))
        tab = self.get_indent_tab(isfix=isfix)
        return tab + 'NAMELIST ' + ', '.join(l)

class Common(Statement):
    """
    COMMON [ / [ <common-block-name> ] / ]  <common-block-object-list> \
      [ [ , ] / [ <common-block-name> ] /  <common-block-object-list> ]...
    <common-block-object> = <variable-name> [ ( <explicit-shape-spec-list> ) ]
                          | <proc-pointer-name>
    """
    match = re.compile(r'common\b',re.I).match
    def process_item(self):
        item = self.item
        line = item.get_line()[6:].lstrip()
        items = []
        while line:
            if not line.startswith('/'):
                name = ''
                assert not items,repr(line)
            else:
                i = line.find('/',1)
                assert i!=-1,repr(line)
                name = line[1:i].strip()
                line = line[i+1:].lstrip()
            i = line.find('/')
            if i==-1:
                items.append((name,split_comma(line, item)))
                line = ''
                continue
            s = line[:i].rstrip()
            if s.endswith(','):
                s = s[:-1].rstrip()
            items.append((name,split_comma(s,item)))
            line = line[i:].lstrip()
        self.items = items
        return
    def tofortran(self, isfix=None):
        l = []
        for name,s in self.items:
            s = ', '.join(s)
            if name:
                l.append('/ %s / %s' % (name,s))
            else:
                l.append(s)
        tab = self.get_indent_tab(isfix=isfix)
        return tab + 'COMMON ' + ' '.join(l)
    def analyze(self):
        for cname, items in self.items:
            for item in items:
                i = item.find('(')
                if i!=-1:
                    assert item.endswith(')'),repr(item)
                    name = item[:i].rstrip()
                    shape = split_comma(item[i+1:-1].strip(), self.item)
                else:
                    name = item
                    shape = None
                var = self.get_variable(name)
                if shape is not None:
                    var.set_bounds(shape)
            # XXX: add name,var to parent_provides
        return

class Optional(StatementWithNamelist):
    """
    OPTIONAL [ :: ] <dummy-arg-name-list>
    <dummy-arg-name> = <name>
    """
    match = re.compile(r'optional\b',re.I).match
    def analyze(self):
        for name in self.items:
            var = self.get_variable(name)
            var.update('optional')
        return

class Intent(Statement):
    """
    INTENT ( <intent-spec> ) [ :: ] <dummy-arg-name-list>
    <intent-spec> = IN | OUT | INOUT

    generalization for pyf-files:
    INTENT ( <intent-spec-list> ) [ :: ] <dummy-arg-name-list>
    <intent-spec> = IN | OUT | INOUT | CACHE | HIDE | OUT = <name>
    """
    match = re.compile(r'intent\s*\(',re.I).match
    def process_item(self):
        line = self.item.get_line()[6:].lstrip()
        i = line.find(')')
        self.specs = specs_split_comma(line[1:i], self.item, upper=True)
        line = line[i+1:].lstrip()
        if line.startswith('::'):
            line = line[2:].lstrip()
        self.items = [s.strip() for s in line.split(',')]
        for n in self.items:
            if not is_name(n):
                self.isvalid = False
                return
        return
    def tofortran(self, isfix=None):
        return self.get_indent_tab(isfix=isfix) + 'INTENT (%s) %s' \
               % (', '.join(self.specs), ', '.join(self.items))
    def analyze(self):
        for name in self.items:
            var = self.get_variable(name)
            var.set_intent(self.specs)
        return


class Entry(Statement):
    """
    ENTRY <entry-name> [ ( [ <dummy-arg-list> ] ) [ <suffix> ] ]
    <suffix> = <proc-language-binding-spec> [ RESULT ( <result-name> ) ]
             | RESULT ( <result-name> ) [ <proc-language-binding-spec> ]
    <proc-language-binding-spec> = <language-binding-spec>
    <language-binding-spec> = BIND ( C [ , NAME = <scalar-char-initialization-expr> ] )
    <dummy-arg> = <dummy-arg-name> | *
    """
    match = re.compile(r'entry\s+[a-zA-Z]', re.I).match
    def process_item(self):
        line = self.item.get_line()[5:].lstrip()
        m = re.match(r'\w+', line)
        name = line[:m.end()]
        line = line[m.end():].lstrip()
        if line.startswith('('):
            i = line.find(')')
            assert i!=-1,repr(line)
            items = split_comma(line[1:i], self.item)
            line = line[i+1:].lstrip()
        else:
            items = []
        self.bind, line = parse_bind(line, self.item)
        self.result, line = parse_result(line, self.item)
        if line:
            assert self.bind is None,repr(self.bind)
            self.bind, line = parse_bind(line, self.item)
        assert not line,repr(line)
        self.name = name
        self.items = items
        return
    def tofortran(self, isfix=None):
        tab = self.get_indent_tab(isfix=isfix)
        s = tab + 'ENTRY '+self.name
        if self.items:
            s += ' (%s)' % (', '.join(self.items))
        if self.result:
            s += ' RESULT (%s)' % (self.result)
        if self.bind:
            s += ' BIND (%s)' % (', '.join(self.bind))
        return s

class Import(StatementWithNamelist):
    """
    IMPORT [ [ :: ] <import-name-list> ]
    """
    match = re.compile(r'import(\b|\Z)',re.I).match

class Forall(Statement):
    """
    FORALL <forall-header> <forall-assignment-stmt>
    <forall-header> = ( <forall-triplet-spec-list> [ , <scalar-mask-expr> ] )
    <forall-triplet-spec> = <index-name> = <subscript> : <subscript> [ : <stride> ]
    <subscript|stride> = <scalar-int-expr>
    <forall-assignment-stmt> = <assignment-stmt> | <pointer-assignment-stmt>
    """
    match = re.compile(r'forall\s*\(.*\).*=', re.I).match
    def process_item(self):
        line = self.item.get_line()[6:].lstrip()
        i = line.index(')')

        line0 = line[1:i]
        line = line[i+1:].lstrip()
        stmt = GeneralAssignment(self, self.item.copy(line, True))
        if stmt.isvalid:
            self.content = [stmt]
        else:
            self.isvalid = False
            return

        specs = []
        mask = ''
        for l in split_comma(line0,self.item):
            j = l.find('=')
            if j==-1:
                assert not mask,repr((mask,l))
                mask = l
                continue
            assert j!=-1,repr(l)
            index = l[:j].rstrip()
            it = self.item.copy(l[j+1:].lstrip())
            l = it.get_line()
            k = l.split(':')
            if len(k)==3:
                s1, s2, s3 = list(map(it.apply_map,
                                 [k[0].strip(),k[1].strip(),k[2].strip()]))
            else:
                assert len(k)==2,repr(k)
                s1, s2 = list(map(it.apply_map,
                             [k[0].strip(),k[1].strip()]))
                s3 = '1'
            specs.append((index,s1,s2,s3))

        self.specs = specs
        self.mask = mask
        return

    def tofortran(self, isfix=None):
        tab = self.get_indent_tab(isfix=isfix)
        l = []
        for index,s1,s2,s3 in self.specs:
            s = '%s = %s : %s' % (index,s1,s2)
            if s3!='1':
                s += ' : %s' % (s3)
            l.append(s)
        s = ', '.join(l)
        if self.mask:
            s += ', ' + self.mask
        return tab + 'FORALL (%s) %s' % \
               (s, str(self.content[0]).lstrip())
    def analyze(self): return

ForallStmt = Forall

class SpecificBinding(Statement):
    """
    PROCEDURE [ ( <interface-name> ) ]  [ [ , <binding-attr-list> ] :: ] <binding-name> [ => <procedure-name> ]
    <binding-attr> = PASS [ ( <arg-name> ) ]
                   | NOPASS
                   | NON_OVERRIDABLE
                   | DEFERRED
                   | <access-spec>
    <access-spec> = PUBLIC | PRIVATE
    """
    match = re.compile(r'procedure\b',re.I).match
    def process_item(self):
        line = self.item.get_line()[9:].lstrip()
        if line.startswith('('):
            i = line.index(')')
            name = line[1:i].strip()
            line = line[i+1:].lstrip()
        else:
            name = ''
        self.iname = name
        if line.startswith(','):
            line = line[1:].lstrip()
        i = line.find('::')
        if i != -1:
            attrs = split_comma(line[:i], self.item)
            line = line[i+2:].lstrip()
        else:
            attrs = []
        attrs1 = []
        for attr in attrs:
            if is_name(attr):
                attr = attr.upper()
            else:
                i = attr.find('(')
                assert i!=-1 and attr.endswith(')'),repr(attr)
                attr = '%s (%s)' % (attr[:i].rstrip().upper(), attr[i+1:-1].strip())
            attrs1.append(attr)
        self.attrs = attrs1
        i = line.find('=')
        if i==-1:
            self.name = line
            self.bname = ''
        else:
            self.name = line[:i].rstrip()
            self.bname = line[i+1:].lstrip()[1:].lstrip()
        return
    def tofortran(self, isfix=None):
        tab = self.get_indent_tab(isfix=isfix)
        s = 'PROCEDURE '
        if self.iname:
            s += '(' + self.iname + ') '
        if self.attrs:
            s += ', ' + ', '.join(self.attrs) + ' :: '
        if self.bname:
            s += '%s => %s' % (self.name, self.bname)
        else:
            s += self.name
        return tab + s

class GenericBinding(Statement):
    """
    GENERIC [ , <access-spec> ] :: <generic-spec> => <binding-name-list>
    """
    match = re.compile(r'generic\b.*::.*=\>.*\Z', re.I).match
    def process_item(self):
        line = self.item.get_line()[7:].lstrip()
        if line.startswith(','):
            line = line[1:].lstrip()
        i = line.index('::')
        self.aspec = line[:i].rstrip().upper()
        line = line[i+2:].lstrip()
        i = line.index('=>')
        self.spec = self.item.apply_map(line[:i].rstrip())
        self.items = split_comma(line[i+2:].lstrip())
        return

    def tofortran(self, isfix=None):
        tab = self.get_indent_tab(isfix=isfix)
        s = 'GENERIC'
        if self.aspec:
            s += ', '+self.aspec
        s += ' :: ' + self.spec + ' => ' + ', '.join(self.items)
        return tab + s


class FinalBinding(StatementWithNamelist):
    """
    FINAL [ :: ] <final-subroutine-name-list>
    """
    stmtname = 'final'
    match = re.compile(r'final\b', re.I).match

class Allocatable(Statement):
    """
    ALLOCATABLE [ :: ] <object-name> [ ( <deferred-shape-spec-list> ) ] [ , <object-name> [ ( <deferred-shape-spec-list> ) ] ]...
    """
    match = re.compile(r'allocatable\b',re.I).match
    def process_item(self):
        line = self.item.get_line()[11:].lstrip()
        if line.startswith('::'):
            line = line[2:].lstrip()
        self.items = split_comma(line, self.item)
        return
    def tofortran(self, isfix=None):
        return self.get_indent_tab(isfix=isfix) + 'ALLOCATABLE ' + ', '.join(self.items)
    def analyze(self):
        for line in self.items:
            i = line.find('(')
            if i==-1:
                name = line
                array_spec = None
            else:
                assert line.endswith(')')
                name = line[:i].rstrip()
                array_spec = split_comma(line[i+1:-1], self.item)
            var = self.get_variable(name)
            var.update('allocatable')
            if array_spec is not None:
                var.set_bounds(array_spec)
        return

class Asynchronous(StatementWithNamelist):
    """
    ASYNCHRONOUS [ :: ] <object-name-list>
    """
    match = re.compile(r'asynchronous\b',re.I).match
    def analyze(self):
        for name in self.items:
            var = self.get_variable(name)
            var.update('asynchronous')
        return


class Bind(Statement):
    """
    <language-binding-spec> [ :: ] <bind-entity-list>
    <language-binding-spec> = BIND ( C [ , NAME = <scalar-char-initialization-expr> ] )
    <bind-entity> = <entity-name> | / <common-block-name> /
    """
    match = re.compile(r'bind\s*\(.*\)',re.I).match
    def process_item(self):
        line = self.item.line
        self.specs, line = parse_bind(line, self.item)
        if line.startswith('::'):
            line = line[2:].lstrip()
        items = []
        for item in split_comma(line, self.item):
            if item.startswith('/'):
                assert item.endswith('/'),repr(item)
                item = '/ ' + item[1:-1].strip() + ' /'
            items.append(item)
        self.items = items
        return
    def tofortran(self, isfix=None):
        return self.get_indent_tab(isfix=isfix) + 'BIND (%s) %s' %\
               (', '.join(self.specs), ', '.join(self.items))

# IF construct statements

class Else(Statement):
    """
    ELSE [<if-construct-name>]
    """
    match = re.compile(r'else\b\s*\w*\s*\Z',re.I).match

    def process_item(self):
        item = self.item
        self.name = item.get_line()[4:].strip()
        parent_name = getattr(self.parent,'name','')
        if self.name and self.name!=parent_name:
            self.warning('expected if-construct-name %r but got %r, skipping.'\
                         % (parent_name, self.name))
            self.isvalid = False
        return

    def tofortran(self, isfix=None):
        if self.name:
            return self.get_indent_tab(deindent=True) + 'ELSE ' + self.name
        return self.get_indent_tab(deindent=True) + 'ELSE'

    def analyze(self): return

class ElseIf(Statement):
    """
    ELSE IF ( <scalar-logical-expr> ) THEN [ <if-construct-name> ]
    """
    match = re.compile(r'else\s*if\s*\(.*\)\s*then\s*\w*\s*\Z',re.I).match

    def process_item(self):
        item = self.item
        line = item.get_line()[4:].lstrip()[2:].lstrip()
        i = line.find(')')
        assert line[0]=='('
        self.expr = item.apply_map(line[1:i])
        self.name = line[i+1:].lstrip()[4:].strip()
        parent_name = getattr(self.parent,'name','')
        if self.name and self.name!=parent_name:
            self.warning('expected if-construct-name %r but got %r, skipping.'\
                         % (parent_name, self.name))
            self.isvalid = False
        return

    def tofortran(self, isfix=None):
        s = ''
        if self.name:
            s = ' ' + self.name
        return self.get_indent_tab(deindent=True) + 'ELSE IF (%s) THEN%s' \
               % (self.expr, s)

    def analyze(self): return


# SelectCase construct statements

class Case(Statement):
    """
    CASE <case-selector> [ <case-construct-name> ]
    <case-selector> = ( <case-value-range-list> ) | DEFAULT
    <case-value-range> = <case-value>
                         | <case-value> :
                         | : <case-value>
                         | <case-value> : <case-value>
    <case-value> = <scalar-(int|char|logical)-initialization-expr>
    """
    match = re.compile(r'case\b\s*(\(.*\)|DEFAULT)\s*\w*\Z', re.I).match

    def process_item(self):
        ''' Populate the state of this item by parsing the associated line
        of code '''
        line = self.item.get_line()[4:].lstrip()
        try:
            self.items = extract_bracketed_list_items(line, self.item)
            idx = line.rfind(')')
            self.name = line[idx+1:].lstrip()
        except ParseError:
            # No list in parentheses found so we must have a 'case default'
            if not line.lower().startswith('default'):
                # We should never get to here because such a string should
                # not have generated a match
                self.warning(
                    "Internal error when parsing CASE statement: {0}".
                    format(line))
                self.isvalid = False
                return
            self.items = []
            self.name = line[7:].lstrip()
        parent_name = getattr(self.parent, 'name', '')
        if self.name and self.name != parent_name:
            self.warning("Expected case-construct-name {0} but got {1}, "
                         "skipping.".format(parent_name, self.name))
            self.isvalid = False
        return

    def tofortran(self, isfix=None):
        ''' Return the Fortran for this object as a string '''
        tab = self.get_indent_tab(isfix=isfix)
        txt = tab + 'CASE'
        if self.items:
            lst = []
            for item in self.items:
                lst.append((' : '.join(item)).strip())
            txt += ' ( %s )' % (', '.join(lst))
        else:
            txt += ' DEFAULT'
        if self.name:
            txt += ' ' + self.name
        return txt

    def analyze(self):
        return


class TypeIs(Statement):
    """
    TYPE IS <type-selector> [ <case-construct-name> ]
    <type-selector> = ( <type-value-range-list> )
    <type-value-range> = <case-value>
    <case-value> = <char>
    """
    match = re.compile(r'type\b\s*is\b\s*\(.*\)\s*\w*\Z', re.I).match

    def process_item(self):
        ''' Populate the state of this object by parsing the associated
        line of code '''
        line = self.item.get_line()
        # We have a 'type is (...)' statement. At this point
        # any expression used for the type specifier will have
        # been replaced with e.g. F2PY_EXPR_TUPLE_3 and so
        # will not itself contain any parentheses.
        self.items = extract_bracketed_list_items(line, self.item)
        # Get and store the case-construct-name (if any)
        idx2 = line.rfind(')')
        self.name = line[idx2+1:].lstrip()
        parent_name = getattr(self.parent, 'name', '')
        if self.name and self.name != parent_name:
            self.warning(
                'expected type-is-construct-name %r but got %r, skipping.'
                % (parent_name, self.name))
            self.isvalid = False
        return

    def tofortran(self, isfix=None):
        ''' Create the Fortran representation of this object and return
        it as a string '''
        tab = self.get_indent_tab(isfix=isfix)
        text = tab + 'TYPE IS'
        if self.items:
            lst = []
            for item in self.items:
                lst.append((' : '.join(item)).strip())
            text += ' ( %s )' % (', '.join(lst))
        else:
            raise ParseError("TYPE IS construct must have arguments")
        if self.name:
            text += ' ' + self.name
        return text

    def analyze(self):
        return


class ClassIs(Statement):
    """
    CLASS <class-selector>
    <class-selector> = ( IS <type-value-range-list> | DEFAULT )
    <type-value-range> = <case-value>
    <case-value> = <char>
    """
    match = re.compile(r'class\b\s*(is\b\s*\(.*\)|default)\s*\w*\Z',
                       re.I).match

    def process_item(self):
        ''' Populate the state of this object by parsing the string '''
        line = self.item.get_line()[5:].lstrip()
        try:
            self.items = extract_bracketed_list_items(line, self.item)
            # We have a 'class is ...' statement. At this point
            # any expression used for the class specifier will have
            # been replaced with e.g. F2PY_EXPR_TUPLE_3 and so
            # will not contain any parentheses.
            idx = line.rfind(')')
            self.name = line[idx+1:].lstrip()
        except ParseError:
            # We have a 'class default' statement
            if not line.lower().startswith('default'):
                # We should never get here because such a string should
                # not have generated a match
                self.warning(
                    "Internal error when parsing CLASS statement: {0}".
                    format(line))
                self.isvalid = False
                return
            self.items = []
            self.name = line[7:].lstrip()
        parent_name = getattr(self.parent, 'name', '')
        if self.name and self.name != parent_name:
            self.warning(
                'expected class-construct-name %r but got %r, skipping.'
                % (parent_name, self.name))
            self.isvalid = False
        return

    def tofortran(self, isfix=None):
        ''' Returns the Fortran for this object as a string '''
        tab = self.get_indent_tab(isfix=isfix)
        text = tab + 'CLASS'
        if self.items:
            text += ' IS'
            lchar = []
            for item in self.items:
                lchar.append((' : '.join(item)).strip())
            text += ' ( %s )' % (', '.join(lchar))
        else:
            text += ' DEFAULT'
        if self.name:
            text += ' ' + self.name
        return text

    def analyze(self):
        return


# Where construct statements

class Where(Statement):
    """
    WHERE ( <mask-expr> ) <where-assignment-stmt>
    """
    match = re.compile(r'where\s*\(.*\)\s*\w.*\Z',re.I).match
    def process_item(self):
        line = self.item.get_line()[5:].lstrip()
        i = line.index(')')
        self.expr = self.item.apply_map(line[1:i].strip())
        line = line[i+1:].lstrip()
        newitem = self.item.copy(line)
        cls = Assignment
        if cls.match(line):
            stmt = cls(self, newitem)
            if stmt.isvalid:
                self.content = [stmt]
                return
        self.isvalid = False
        return

    def tofortran(self, isfix=None):
        tab = self.get_indent_tab(isfix=isfix)
        return tab + 'WHERE ( %s ) %s' % (self.expr, str(self.content[0]).lstrip())
    def analyze(self): return

WhereStmt = Where

class ElseWhere(Statement):
    """
    ELSE WHERE ( <mask-expr> ) [ <where-construct-name> ]
    ELSE WHERE [ <where-construct-name> ]
    """
    match = re.compile(r'else\s*where\b',re.I).match
    def process_item(self):
        line = self.item.get_line()[4:].lstrip()[5:].lstrip()
        self.expr = None
        if line.startswith('('):
            i = line.index(')')
            assert i != -1,repr(line)
            self.expr = self.item.apply_map(line[1:i].strip())
            line = line[i+1:].lstrip()
        self.name = line
        parent_name = getattr(self.parent,'name','')
        if self.name and not self.name==parent_name:
            self.warning('expected where-construct-name %r but got %r, skipping.'\
                         % (parent_name, self.name))
            self.isvalid = False
        return

    def tofortran(self, isfix=None):
        tab = self.get_indent_tab(isfix=isfix)
        s = 'ELSE WHERE'
        if self.expr is not None:
            s += ' ( %s )' % (self.expr)
        if self.name:
            s += ' ' + self.name
        return tab + s
    def analyze(self): return

# Enum construct statements

class Enumerator(Statement):
    """
    ENUMERATOR [ :: ] <enumerator-list>
    <enumerator> = <named-constant> [ = <scalar-int-initialization-expr> ]
    """
    match = re.compile(r'enumerator\b',re.I).match
    def process_item(self):
        line = self.item.get_line()[10:].lstrip()
        if line.startswith('::'):
            line = line[2:].lstrip()
        self.items = split_comma(line, self.item)
        return
    def tofortran(self, isfix=None):
        return self.get_indent_tab(isfix=isfix) + 'ENUMERATOR ' + ', '.join(self.items)

# F2PY specific statements

class FortranName(Statement):
    """
    FORTRANNAME <name>
    """
    match = re.compile(r'fortranname\s*\w+\Z',re.I).match
    def process_item(self):
        self.value = self.item.get_line()[11:].lstrip()
        return
    def tofortran(self, isfix=None):
        return self.get_indent_tab(isfix=isfix) + 'FORTRANNAME ' + self.value

class Threadsafe(Statement):
    """
    THREADSAFE
    """
    match = re.compile(r'threadsafe\Z',re.I).match
    def process_item(self):
        return
    def tofortran(self, isfix=None):
        return self.get_indent_tab(isfix=isfix) + 'THREADSAFE'

class Depend(Statement):
    """
    DEPEND ( <name-list> ) [ :: ] <dummy-arg-name-list>

    """
    match = re.compile(r'depend\s*\(',re.I).match
    def process_item(self):
        line = self.item.get_line()[6:].lstrip()
        i = line.find(')')
        self.depends = split_comma(line[1:i].strip(), self.item)
        line = line[i+1:].lstrip()
        if line.startswith('::'):
            line = line[2:].lstrip()
        self.items = split_comma(line)
        return

    def tofortran(self, isfix=None):
        return self.get_indent_tab(isfix=isfix) + 'DEPEND ( %s ) %s' \
               % (', '.join(self.depends), ', '.join(self.items))

class Check(Statement):
    """
    CHECK ( <c-int-scalar-expr> ) [ :: ] <name>

    """
    match = re.compile(r'check\s*\(',re.I).match
    def process_item(self):
        line = self.item.get_line()[5:].lstrip()
        i = line.find(')')
        assert i!=-1,repr(line)
        self.expr = self.item.apply_map(line[1:i].strip())
        line = line[i+1:].lstrip()
        if line.startswith('::'):
            line = line[2:].lstrip()
        self.value = line
        return
    def tofortran(self, isfix=None):
        return self.get_indent_tab(isfix=isfix) + 'CHECK ( %s ) %s' \
               % (self.expr, self.value)

class CallStatement(Statement):
    """
    CALLSTATEMENT <c-expr>
    """
    match = re.compile(r'callstatement\b', re.I).match
    def process_item(self):
        self.expr = self.item.apply_map(self.item.get_line()[13:].lstrip())
        return
    def tofortran(self, isfix=None):
        return self.get_indent_tab(isfix=isfix) + 'CALLSTATEMENT ' + self.expr

class CallProtoArgument(Statement):
    """
    CALLPROTOARGUMENT <c-type-spec-list>
    """
    match = re.compile(r'callprotoargument\b', re.I).match
    def process_item(self):
        self.specs = self.item.apply_map(self.item.get_line()[17:].lstrip())
        return
    def tofortran(self, isfix=None):
        return self.get_indent_tab(isfix=isfix) + 'CALLPROTOARGUMENT ' + self.specs

# Non-standard statements

class Pause(Statement):
    """
    PAUSE [ <char-literal-constant|int-literal-constant> ]
    """
    match = re.compile(r'pause\s*(\d+|\'\w*\'|"\w*"|)\Z', re.I).match
    def process_item(self):
        self.value = self.item.apply_map(self.item.get_line()[5:].lstrip())
        return
    def tofortran(self, isfix=None):
        if self.value:
            return self.get_indent_tab(isfix=isfix) + 'PAUSE ' + self.value
        return self.get_indent_tab(isfix=isfix) + 'PAUSE'
    def analyze(self): return

class Comment(Statement):
    """

    Attributes
    ----------
    content : str
      Content of the comment.
    is_blank : bool
      When True then Comment represents blank line.
    """
    match = lambda s: True
    def process_item(self):
        assert self.item.comment.count('\n')<=1,repr(self.item)
        stripped = self.item.comment.lstrip()
        self.is_blank = not stripped
        self.content = stripped[1:] if stripped else ''
    def tofortran(self, isfix=None):
        if self.is_blank:
            return ''
        if isfix:
            tab = 'C' + self.get_indent_tab(isfix=isfix)[1:]
        else:
            tab = self.get_indent_tab(isfix=isfix) + '!'
        return tab + self.content
    def analyze(self): return<|MERGE_RESOLUTION|>--- conflicted
+++ resolved
@@ -639,11 +639,7 @@
     def process_item(self):
         line = self.item.get_line()
         m = self.match(line)
-<<<<<<< HEAD
-        assert m,repr(line)
-=======
-        assert m, line.repr()
->>>>>>> 07694ffb
+        assert m, repr(line)
         items = split_comma(line[m.end():].strip(), self.item)
         for n in items:
             if not is_name(n):
