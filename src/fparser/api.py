# Modified work Copyright (c) 2017 Science and Technology Facilities Council
# Original work Copyright (c) 1999-2008 Pearu Peterson

# All rights reserved.

# Modifications made as part of the fparser project are distributed
# under the following license:

# Redistribution and use in source and binary forms, with or without
# modification, are permitted provided that the following conditions are
# met:

# 1. Redistributions of source code must retain the above copyright
# notice, this list of conditions and the following disclaimer.

# 2. Redistributions in binary form must reproduce the above copyright
# notice, this list of conditions and the following disclaimer in the
# documentation and/or other materials provided with the distribution.

# 3. Neither the name of the copyright holder nor the names of its
# contributors may be used to endorse or promote products derived from
# this software without specific prior written permission.

# THIS SOFTWARE IS PROVIDED BY THE COPYRIGHT HOLDERS AND CONTRIBUTORS
# "AS IS" AND ANY EXPRESS OR IMPLIED WARRANTIES, INCLUDING, BUT NOT
# LIMITED TO, THE IMPLIED WARRANTIES OF MERCHANTABILITY AND FITNESS FOR
# A PARTICULAR PURPOSE ARE DISCLAIMED. IN NO EVENT SHALL THE COPYRIGHT
# HOLDER OR CONTRIBUTORS BE LIABLE FOR ANY DIRECT, INDIRECT, INCIDENTAL,
# SPECIAL, EXEMPLARY, OR CONSEQUENTIAL DAMAGES (INCLUDING, BUT NOT
# LIMITED TO, PROCUREMENT OF SUBSTITUTE GOODS OR SERVICES; LOSS OF USE,
# DATA, OR PROFITS; OR BUSINESS INTERRUPTION) HOWEVER CAUSED AND ON ANY
# THEORY OF LIABILITY, WHETHER IN CONTRACT, STRICT LIABILITY, OR TORT
# (INCLUDING NEGLIGENCE OR OTHERWISE) ARISING IN ANY WAY OUT OF THE USE
# OF THIS SOFTWARE, EVEN IF ADVISED OF THE POSSIBILITY OF SUCH DAMAGE.

# --------------------------------------------------------------------

# The original software (in the f2py project) was distributed under
# the following license:

# Redistribution and use in source and binary forms, with or without
# modification, are permitted provided that the following conditions are met:

#   a. Redistributions of source code must retain the above copyright notice,
#      this list of conditions and the following disclaimer.
#   b. Redistributions in binary form must reproduce the above copyright
#      notice, this list of conditions and the following disclaimer in the
#      documentation and/or other materials provided with the distribution.
#   c. Neither the name of the F2PY project nor the names of its
#      contributors may be used to endorse or promote products derived from
#      this software without specific prior written permission.

# THIS SOFTWARE IS PROVIDED BY THE COPYRIGHT HOLDERS AND CONTRIBUTORS "AS IS"
# AND ANY EXPRESS OR IMPLIED WARRANTIES, INCLUDING, BUT NOT LIMITED TO, THE
# IMPLIED WARRANTIES OF MERCHANTABILITY AND FITNESS FOR A PARTICULAR PURPOSE
# ARE DISCLAIMED. IN NO EVENT SHALL THE REGENTS OR CONTRIBUTORS BE LIABLE FOR
# ANY DIRECT, INDIRECT, INCIDENTAL, SPECIAL, EXEMPLARY, OR CONSEQUENTIAL
# DAMAGES (INCLUDING, BUT NOT LIMITED TO, PROCUREMENT OF SUBSTITUTE GOODS OR
# SERVICES; LOSS OF USE, DATA, OR PROFITS; OR BUSINESS INTERRUPTION) HOWEVER
# CAUSED AND ON ANY THEORY OF LIABILITY, WHETHER IN CONTRACT, STRICT
# LIABILITY, OR TORT (INCLUDING NEGLIGENCE OR OTHERWISE) ARISING IN ANY WAY
# OUT OF THE USE OF THIS SOFTWARE, EVEN IF ADVISED OF THE POSSIBILITY OF SUCH
# DAMAGE.

"""Public API for Fortran parser.

Module content
--------------
"""
# Author: Pearu Peterson <pearu@cens.ioc.ee>
# Created: Oct 2006


from six import string_types
# import all Statement classes:
from fparser.common.base_classes import classes
from fparser.common.utils import AnalyzeError

__autodoc__ = ['get_reader', 'parse', 'walk']


def get_reader(source, isfree=None, isstrict=None, include_dirs=None,
               source_only=None):
    """ Returns Fortran reader instance.

    Parameters
    ----------
    source : str
      Specify a string or filename containing Fortran code.
    isfree, isstrict : {None, bool}
      Specify input Fortran format. The values are determined from the
      input. If that fails then isfree=True and isstrict=False is assumed.
    include_dirs : {None, list}
      Specify a list of include directories. The default list (when
      include_dirs=None) contains the current working directory and
      the directory of ``filename``.
    source_only : {None, list}
      Specify a list of Fortran file names that are searched when the
      ``USE`` statement is encountered.

    Returns
    -------
    reader : `FortranReader`

    Notes
    -----
    If ``source`` is a C filename then the functions searches for comment
    lines starting with ``/*f2py`` and reads following lines as PYF file
    content until a line ``*/`` is found.

    See also
    --------
    parse
    """
    import os
    import re
    from fparser.common.readfortran import FortranFileReader, \
        FortranStringReader
    from fparser.common.sourceinfo import FortranFormat

    if os.path.isfile(source):
        _name, ext = os.path.splitext(source)
        if ext.lower() in ['.c']:
            # get signatures from C file comments starting with
            # `/*f2py` and ending with `*/`.
            # TODO: improve parser to take line number offset making line
            #       numbers in parser messages correct.
            f2py_c_comments = re.compile(r'/[*]\s*f2py\s.*[*]/', re.I | re.M)
            handle = open(source, 'r')
            c_input = ''
            for line in f2py_c_comments.findall(handle.read()):
                c_input += line[2:-2].lstrip()[4:] + '\n'
            handle.close()
            if isfree is None:
                isfree = True
            if isstrict is None:
                isstrict = True
            return parse(c_input, isfree, isstrict, include_dirs)
<<<<<<< HEAD
        reader = FortranFileReader(input, include_dirs=include_dirs,
                                   source_only=source_only,
                                   ignore_comments=ignore_comments)
    elif isinstance(input, string_types):
        reader = FortranStringReader(input, include_dirs=include_dirs,
                                     source_only=source_only,
                                     ignore_comments=ignore_comments)
=======
        reader = FortranFileReader(source, include_dirs=include_dirs,
                                   source_only=source_only)
    elif isinstance(source, string_types):
        reader = FortranStringReader(source, include_dirs=include_dirs,
                                     source_only=source_only)
>>>>>>> 391e673e
    else:
        raise TypeError('Expected string or filename input but got %s' %
                        (type(input)))
    if isfree is None:
        isfree = reader.format.is_free
    if isstrict is None:
        isstrict = reader.format.is_strict
    reader.set_format(FortranFormat(isfree, isstrict))
    return reader


def parse(source, isfree=None, isstrict=None, include_dirs=None,
          source_only=None, ignore_comments=True, analyze=True):
    """ Parse input and return Statement tree. Raises an AnalyzeError if the
    parser can not parse the Fortran code.

    Parameters
    ----------
    source : str
      Specify a string or filename containing Fortran code.
    isfree, isstrict : {None, bool}
      Specify input Fortran format. The values are determined from the
      input. If that fails then isfree=True and isstrict=False is assumed.
    include_dirs : {None, list}
      Specify a list of include directories. The default list (when
      include_dirs=None) contains the current working directory and
      the directory of ``filename``.
    source_only : {None, list}
      Specify a list of Fortran file names that are searched when the
      ``USE`` statement is encountered.
    ignore_comments : bool
      When True then discard all comment lines in the Fortran code.
    analyze : bool
      When True then apply run analyze method on the Fortran code tree.

    Returns
    -------
    block : `fparser.api.BeginSource`

    Examples
    --------

        >>> code = '''
        ... c comment
        ...       subroutine foo(a)
        ...         integer a
        ...         print*, "a=",a
        ...       end
        ... '''
        >>> tree = parse(code,isfree=False)
        >>> print tree
              !BEGINSOURCE <cStringIO.StringI object at 0x1798030> mode=fix90
                SUBROUTINE foo(a)
                  INTEGER a
                  PRINT *, "a=", a
                END SUBROUTINE foo
        >>> print `tree`
              BeginSource
                blocktype='beginsource'
                name='<cStringIO.StringI object at 0x1798030> mode=fix90'
                a=AttributeHolder:
              external_subprogram=<dict with keys ['foo']>
                content:
                  Subroutine
                    args=['a']
                    item=Line('subroutine foo(a)',(3, 3),'')
                    a=AttributeHolder:
                variables=<dict with keys ['a']>
                    content:
                      Integer
                        selector=('', '')
                        entity_decls=['a']
                        item=Line('integer a',(4, 4),'')
                      Print
                        item=Line('print*, "a=",a',(5, 5),'')
                  EndSubroutine
                    blocktype='subroutine'
                    name='foo'
            item=Line('end',(6, 6),'')

    See also
    --------
    get_reader
    """
<<<<<<< HEAD
    from .parsefortran import FortranParser
    reader = get_reader(input, isfree, isstrict, include_dirs, source_only,
                        ignore_comments=ignore_comments)
=======
    from fparser.one.parsefortran import FortranParser

    reader = get_reader(source, isfree, isstrict, include_dirs, source_only)
>>>>>>> 391e673e
    parser = FortranParser(reader, ignore_comments=ignore_comments)
    try:
        parser.parse()
    except AnalyzeError:
        raise
    if analyze:
        parser.analyze()

    return parser.block


def walk(stmt, depth=-1, _initial_depth=None):
    """ Generate Fortran statements by walking the stmt tree until given depth.

    For each block statement in stmt, the walk functions yields a
    tuple ``(statement, depth)`` where ``depth`` is the depth of tree
    stucture for statement.

    Parameters
    ----------
    stmt : Statement
    depth : int
      If depth is positive then walk in the tree until given depth.
      If depth is negative then walk the whole tree.

    Returns
    -------
    generator

    Examples
    --------

      ::

        from fparser import api
        source_str = '''
        subroutine foo
          integer i, r
          do i=1,100
            r = r + i
          end do
        end
        '''
        tree = api.parse(source_str)
        for stmt, depth in api.walk(tree):
            print depth, stmt.item

      that will print::

        1 line #2'subroutine foo'
        2 line #3'integer i, r'
        2 line #4'do i=1,100'
        3 line #5'r = r + i'
        2 line #6'end do'
        1 line #7'end'

    """
    if _initial_depth is None:
        if depth == 0:
            return
        _initial_depth = depth
    if not isinstance(stmt, classes.BeginSource):
        yield stmt, _initial_depth - depth
    if isinstance(stmt, classes.BeginStatement):
        last_stmt = stmt.content[-1]
        last_index = len(stmt.content)
        if isinstance(last_stmt, classes.EndStatement):
            last_index -= 1
        else:
            last_stmt = None
        if depth != 0:
            for substmt in stmt.content[:last_index]:
                for statement, statement_depth in walk(substmt, depth-1,
                                                       _initial_depth):
                    yield statement, statement_depth
        if last_stmt is not None:
            yield last_stmt, _initial_depth - depth<|MERGE_RESOLUTION|>--- conflicted
+++ resolved
@@ -136,21 +136,13 @@
             if isstrict is None:
                 isstrict = True
             return parse(c_input, isfree, isstrict, include_dirs)
-<<<<<<< HEAD
-        reader = FortranFileReader(input, include_dirs=include_dirs,
+        reader = FortranFileReader(source, include_dirs=include_dirs,
                                    source_only=source_only,
                                    ignore_comments=ignore_comments)
-    elif isinstance(input, string_types):
-        reader = FortranStringReader(input, include_dirs=include_dirs,
+    elif isinstance(source, string_types):
+        reader = FortranStringReader(source, include_dirs=include_dirs,
                                      source_only=source_only,
                                      ignore_comments=ignore_comments)
-=======
-        reader = FortranFileReader(source, include_dirs=include_dirs,
-                                   source_only=source_only)
-    elif isinstance(source, string_types):
-        reader = FortranStringReader(source, include_dirs=include_dirs,
-                                     source_only=source_only)
->>>>>>> 391e673e
     else:
         raise TypeError('Expected string or filename input but got %s' %
                         (type(input)))
@@ -235,15 +227,10 @@
     --------
     get_reader
     """
-<<<<<<< HEAD
-    from .parsefortran import FortranParser
-    reader = get_reader(input, isfree, isstrict, include_dirs, source_only,
+    from fparser.one.parsefortran import FortranParser
+
+    reader = get_reader(source, isfree, isstrict, include_dirs, source_only,
                         ignore_comments=ignore_comments)
-=======
-    from fparser.one.parsefortran import FortranParser
-
-    reader = get_reader(source, isfree, isstrict, include_dirs, source_only)
->>>>>>> 391e673e
     parser = FortranParser(reader, ignore_comments=ignore_comments)
     try:
         parser.parse()
