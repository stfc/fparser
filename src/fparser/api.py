--- conflicted
+++ resolved
@@ -79,14 +79,9 @@
 
 __autodoc__ = ['get_reader', 'parse', 'walk']
 
-<<<<<<< HEAD
-def get_reader(input, isfree=None, isstrict=None, include_dirs = None, source_only = None,
-               ignore_comments = True):
-=======
 
 def get_reader(input, isfree=None, isstrict=None, include_dirs=None,
                source_only=None, ignore_comments=True):
->>>>>>> f0c19182
     """ Returns Fortran reader instance.
 
     Parameters
