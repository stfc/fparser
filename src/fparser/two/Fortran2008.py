--- conflicted
+++ resolved
@@ -79,17 +79,7 @@
 from fparser.common.splitline import string_replace_map, splitparen
 
 from fparser.two import pattern_tools as pattern
-<<<<<<< HEAD
 from fparser.two.symbol_table import SYMBOL_TABLES
-from fparser.two.utils import STRINGBase, BracketBase, WORDClsBase, \
-    SeparatorBase, Type_Declaration_StmtBase, StmtBase
-from fparser.two.Fortran2003 import (
-    EndStmtBase, BlockBase, SequenceBase, Base, Specification_Part,
-    Module_Subprogram_Part, Implicit_Part, Implicit_Part_Stmt,
-    Declaration_Construct, Use_Stmt, Import_Stmt, Declaration_Type_Spec,
-    Entity_Decl_List, Component_Decl_List, Stop_Code, Execution_Part_Construct)
-=======
-
 from fparser.two.utils import (
     BracketBase,
     CALLBase,
@@ -124,9 +114,9 @@
     Entity_Decl_List,
     Component_Decl_List,
     Stop_Code,
+    Execution_Part_Construct
 )
 
->>>>>>> 8e2afd17
 # Import of F2003 classes that are updated in this standard.
 from fparser.two.Fortran2003 import (
     Action_Stmt as Action_Stmt_2003,
@@ -186,28 +176,20 @@
     "C201 (R208) An execution-part shall not contain an end-function-stmt,
           end-mp-subprogram-stmt, end-program-stmt, or end-subroutine-stmt."
 
-<<<<<<< HEAD
-    '''
-    subclass_names = [
-        'Action_Stmt', 'Associate_Construct', 'Block_Construct', 'Case_Construct',
-        'Critical_Construct', 'Do_Construct', 'Forall_Construct', 'If_Construct',
-        'Select_Type_Construct', 'Where_Construct']
-=======
-    NB: The new block-construct and critical-construct are not yet implemented.
-    TODO: Implement missing F2008 executable-construct (#320)
-
-    """
+    """
+
     subclass_names = [
         "Action_Stmt",
         "Associate_Construct",
+        "Block_Construct",
         "Case_Construct",
+        "Critical_Construct",
         "Do_Construct",
         "Forall_Construct",
         "If_Construct",
         "Select_Type_Construct",
         "Where_Construct",
     ]
->>>>>>> 8e2afd17
 
 
 class Executable_Construct_C201(Executable_Construct_C201_2003):
@@ -1165,136 +1147,6 @@
         return str(self.items[0])
 
 
-<<<<<<< HEAD
-class Block_Construct(BlockBase):  # R807
-    """
-    <block-construct> = <block-stmt>
-                            [ <specification-part> ]
-                            <block> == [ <execution-part-construct> ]...
-                            <end-block-stmt>
-
-    TODO: Should disallow COMMON, EQUIVALENCE, IMPLICIT, INTENT,
-    NAMELIST, OPTIONAL, VALUE, and statement functions (C806)
-    """
-    subclass_names = []
-    use_names = ["Block_Stmt", "Specification_Part", "Execution_Part_Construct",
-                 "End_Block_Stmt"]
-
-    @staticmethod
-    def match(reader):
-        return BlockBase.match(
-            Block_Stmt, [Specification_Part, Execution_Part_Construct],
-            End_Block_Stmt, reader,
-            match_names=True,  # C810
-            strict_match_names=True,  # C810
-            )
-
-
-class Block_Stmt(StmtBase, WORDClsBase):  # R808
-    """
-    <block-stmt> = [ <block-construct-name> : ] BLOCK
-    """
-    subclass_names = []
-    use_names = ['Block_Construct_Name']
-
-    class Counter:
-        """Global counter so that each block-stmt introduces a new scope
-        """
-        counter = 0
-
-        def __init__(self):
-            self.counter = Block_Stmt.Counter.counter
-            Block_Stmt.Counter.counter += 1
-
-        def __repr__(self):
-            return "block_{0}".format(self.counter)
-
-    @staticmethod
-    def match(string):
-        found = WORDClsBase.match("BLOCK", None, string)
-        if not found:
-            return None
-        block, _ = found
-        return block, Block_Stmt.Counter()
-
-    def get_start_name(self):
-        return self.item.name
-
-    def tostr(self):
-        return "BLOCK"
-
-
-class End_Block_Stmt(EndStmtBase):          # R809
-    """<end-block-stmt> = END BLOCK [ <block-construct-name> ]"""
-    subclass_names = []
-    use_names = ["Block_Construct_Name"]
-
-    @staticmethod
-    def match(string):
-        '''
-        :param str string: Fortran code to check for a match
-        :return: code line matching the "END DO" statement
-        :rtype: string
-        '''
-        return EndStmtBase.match('BLOCK', Block_Construct_Name, string,
-                                 require_stmt_type=True)
-    
-
-class Critical_Construct(BlockBase):  # R807
-    """
-    <critical-construct> = <critical-stmt>
-                            <block> == [ <execution-part-construct> ]...
-                            <end-critical-stmt>
-
-    TODO: Should disallow RETURN (C809) and CYCLE or EXIT to outside block (C811)
-    """
-    subclass_names = []
-    use_names = ["Critical_Stmt", "Execution_Part_Construct",
-                 "End_Critical_Stmt"]
-
-    @staticmethod
-    def match(reader):
-        return BlockBase.match(
-            Critical_Stmt, [Execution_Part_Construct],
-            End_Critical_Stmt, reader,
-            match_names=True,  # C810
-            strict_match_names=True,  # C810
-            )
-
-
-class Critical_Stmt(StmtBase, WORDClsBase):  # R808
-    """
-    <critical-stmt> = [ <critical-construct-name> : ] CRITICAL
-    """
-    subclass_names = []
-    use_names = ['Critical_Construct_Name']
-
-    @staticmethod
-    def match(string):
-        return WORDClsBase.match("CRITICAL", None, string)
-
-    def get_start_name(self):
-        return self.item.name
-
-    def tostr(self):
-        return "CRITICAL"
-
-
-class End_Critical_Stmt(EndStmtBase):          # R809
-    """<end-critical-stmt> = END CRITICAL [ <critical-construct-name> ]"""
-    subclass_names = []
-    use_names = ["Critical_Construct_Name"]
-
-    @staticmethod
-    def match(string):
-        '''
-        :param str string: Fortran code to check for a match
-        :return: code line matching the "END DO" statement
-        :rtype: string
-        '''
-        return EndStmtBase.match('CRITICAL', Critical_Construct_Name, string,
-                                 require_stmt_type=True)
-=======
 class Open_Stmt(Open_Stmt_2003):  # R904
     """
     Fortran2008 Rule R904.
@@ -1451,8 +1303,135 @@
             if obj is not None:
                 return obj
         return None
->>>>>>> 8e2afd17
-
+
+class Block_Construct(BlockBase):  # R807
+    """
+    <block-construct> = <block-stmt>
+                            [ <specification-part> ]
+                            <block> == [ <execution-part-construct> ]...
+                            <end-block-stmt>
+
+    TODO: Should disallow COMMON, EQUIVALENCE, IMPLICIT, INTENT,
+    NAMELIST, OPTIONAL, VALUE, and statement functions (C806)
+    """
+    subclass_names = []
+    use_names = ["Block_Stmt", "Specification_Part", "Execution_Part_Construct",
+                 "End_Block_Stmt"]
+
+    @staticmethod
+    def match(reader):
+        return BlockBase.match(
+            Block_Stmt, [Specification_Part, Execution_Part_Construct],
+            End_Block_Stmt, reader,
+            match_names=True,  # C810
+            strict_match_names=True,  # C810
+            )
+
+
+class Block_Stmt(StmtBase, WORDClsBase):  # R808
+    """
+    <block-stmt> = [ <block-construct-name> : ] BLOCK
+    """
+    subclass_names = []
+    use_names = ['Block_Construct_Name']
+
+    class Counter:
+        """Global counter so that each block-stmt introduces a new scope
+        """
+        counter = 0
+
+        def __init__(self):
+            self.counter = Block_Stmt.Counter.counter
+            Block_Stmt.Counter.counter += 1
+
+        def __repr__(self):
+            return "block_{0}".format(self.counter)
+
+    @staticmethod
+    def match(string):
+        found = WORDClsBase.match("BLOCK", None, string)
+        if not found:
+            return None
+        block, _ = found
+        return block, Block_Stmt.Counter()
+
+    def get_start_name(self):
+        return self.item.name
+
+    def tostr(self):
+        return "BLOCK"
+
+
+class End_Block_Stmt(EndStmtBase):          # R809
+    """<end-block-stmt> = END BLOCK [ <block-construct-name> ]"""
+    subclass_names = []
+    use_names = ["Block_Construct_Name"]
+
+    @staticmethod
+    def match(string):
+        '''
+        :param str string: Fortran code to check for a match
+        :return: code line matching the "END DO" statement
+        :rtype: string
+        '''
+        return EndStmtBase.match('BLOCK', Block_Construct_Name, string,
+                                 require_stmt_type=True)
+    
+
+class Critical_Construct(BlockBase):  # R807
+    """
+    <critical-construct> = <critical-stmt>
+                            <block> == [ <execution-part-construct> ]...
+                            <end-critical-stmt>
+
+    TODO: Should disallow RETURN (C809) and CYCLE or EXIT to outside block (C811)
+    """
+    subclass_names = []
+    use_names = ["Critical_Stmt", "Execution_Part_Construct",
+                 "End_Critical_Stmt"]
+
+    @staticmethod
+    def match(reader):
+        return BlockBase.match(
+            Critical_Stmt, [Execution_Part_Construct],
+            End_Critical_Stmt, reader,
+            match_names=True,  # C810
+            strict_match_names=True,  # C810
+            )
+
+
+class Critical_Stmt(StmtBase, WORDClsBase):  # R808
+    """
+    <critical-stmt> = [ <critical-construct-name> : ] CRITICAL
+    """
+    subclass_names = []
+    use_names = ['Critical_Construct_Name']
+
+    @staticmethod
+    def match(string):
+        return WORDClsBase.match("CRITICAL", None, string)
+
+    def get_start_name(self):
+        return self.item.name
+
+    def tostr(self):
+        return "CRITICAL"
+
+
+class End_Critical_Stmt(EndStmtBase):          # R809
+    """<end-critical-stmt> = END CRITICAL [ <critical-construct-name> ]"""
+    subclass_names = []
+    use_names = ["Critical_Construct_Name"]
+
+    @staticmethod
+    def match(string):
+        '''
+        :param str string: Fortran code to check for a match
+        :return: code line matching the "END DO" statement
+        :rtype: string
+        '''
+        return EndStmtBase.match('CRITICAL', Critical_Construct_Name, string,
+                                 require_stmt_type=True)
 
 #
 # GENERATE Scalar_, _List, _Name CLASSES
