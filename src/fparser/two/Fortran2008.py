# Modified work Copyright (c) 2018-2022 Science and Technology
# Facilities Council
# Original work Copyright (c) 1999-2008 Pearu Peterson

# All rights reserved.

# Modifications made as part of the fparser project are distributed
# under the following license:

# Redistribution and use in source and binary forms, with or without
# modification, are permitted provided that the following conditions are
# met:

# 1. Redistributions of source code must retain the above copyright
# notice, this list of conditions and the following disclaimer.

# 2. Redistributions in binary form must reproduce the above copyright
# notice, this list of conditions and the following disclaimer in the
# documentation and/or other materials provided with the distribution.

# 3. Neither the name of the copyright holder nor the names of its
# contributors may be used to endorse or promote products derived from
# this software without specific prior written permission.

# THIS SOFTWARE IS PROVIDED BY THE COPYRIGHT HOLDERS AND CONTRIBUTORS
# "AS IS" AND ANY EXPRESS OR IMPLIED WARRANTIES, INCLUDING, BUT NOT
# LIMITED TO, THE IMPLIED WARRANTIES OF MERCHANTABILITY AND FITNESS FOR
# A PARTICULAR PURPOSE ARE DISCLAIMED. IN NO EVENT SHALL THE COPYRIGHT
# HOLDER OR CONTRIBUTORS BE LIABLE FOR ANY DIRECT, INDIRECT, INCIDENTAL,
# SPECIAL, EXEMPLARY, OR CONSEQUENTIAL DAMAGES (INCLUDING, BUT NOT
# LIMITED TO, PROCUREMENT OF SUBSTITUTE GOODS OR SERVICES; LOSS OF USE,
# DATA, OR PROFITS; OR BUSINESS INTERRUPTION) HOWEVER CAUSED AND ON ANY
# THEORY OF LIABILITY, WHETHER IN CONTRACT, STRICT LIABILITY, OR TORT
# (INCLUDING NEGLIGENCE OR OTHERWISE) ARISING IN ANY WAY OUT OF THE USE
# OF THIS SOFTWARE, EVEN IF ADVISED OF THE POSSIBILITY OF SUCH DAMAGE.

# --------------------------------------------------------------------

# The original software (in the f2py project) was distributed under
# the following license:

# Redistribution and use in source and binary forms, with or without
# modification, are permitted provided that the following conditions are met:

#   a. Redistributions of source code must retain the above copyright notice,
#      this list of conditions and the following disclaimer.
#   b. Redistributions in binary form must reproduce the above copyright
#      notice, this list of conditions and the following disclaimer in the
#      documentation and/or other materials provided with the distribution.
#   c. Neither the name of the F2PY project nor the names of its
#      contributors may be used to endorse or promote products derived from
#      this software without specific prior written permission.

# THIS SOFTWARE IS PROVIDED BY THE COPYRIGHT HOLDERS AND CONTRIBUTORS "AS IS"
# AND ANY EXPRESS OR IMPLIED WARRANTIES, INCLUDING, BUT NOT LIMITED TO, THE
# IMPLIED WARRANTIES OF MERCHANTABILITY AND FITNESS FOR A PARTICULAR PURPOSE
# ARE DISCLAIMED. IN NO EVENT SHALL THE REGENTS OR CONTRIBUTORS BE LIABLE FOR
# ANY DIRECT, INDIRECT, INCIDENTAL, SPECIAL, EXEMPLARY, OR CONSEQUENTIAL
# DAMAGES (INCLUDING, BUT NOT LIMITED TO, PROCUREMENT OF SUBSTITUTE GOODS OR
# SERVICES; LOSS OF USE, DATA, OR PROFITS; OR BUSINESS INTERRUPTION) HOWEVER
# CAUSED AND ON ANY THEORY OF LIABILITY, WHETHER IN CONTRACT, STRICT
# LIABILITY, OR TORT (INCLUDING NEGLIGENCE OR OTHERWISE) ARISING IN ANY WAY
# OUT OF THE USE OF THIS SOFTWARE, EVEN IF ADVISED OF THE POSSIBILITY OF SUCH
# DAMAGE.

"""The file implements the Fortran2008 rules as defined in
    https://j3-fortran.org/doc/year/10/10-007r1.pdf

"""
# pylint: disable=invalid-name
# pylint: disable=arguments-differ
# pylint: disable=undefined-variable
# pylint: disable=eval-used
# pylint: disable=exec-used
# pylint: disable=unused-import
from fparser.common.splitline import string_replace_map
from fparser.two import pattern_tools as pattern

<<<<<<< HEAD
from fparser.two.utils import STRINGBase, BracketBase, WORDClsBase, \
    SeparatorBase, Type_Declaration_StmtBase, StmtBase, NoMatchError
from fparser.two.Fortran2003 import (
    EndStmtBase, BlockBase, SequenceBase, Base, Specification_Part,
    Module_Subprogram_Part, Implicit_Part, Implicit_Part_Stmt,
    Declaration_Construct, Use_Stmt, Import_Stmt, Declaration_Type_Spec,
    Entity_Decl_List, Component_Decl_List, Stop_Code, Stat_Variable,
    Errmsg_Variable, Source_Expr, KeywordValueBase)
# Import of F2003 classes that are updated in this standard.
from fparser.two.Fortran2003 import (
    Alloc_Opt as Alloc_Opt_2003, Allocate_Stmt as Allocate_Stmt_2003,
    Program_Unit as Program_Unit_2003, Attr_Spec as Attr_Spec_2003,
=======
from fparser.two.utils import (
    STRINGBase,
    BracketBase,
    WORDClsBase,
    SeparatorBase,
    Type_Declaration_StmtBase,
    StmtBase,
)
from fparser.two.Fortran2003 import (
    EndStmtBase,
    BlockBase,
    SequenceBase,
    Base,
    Specification_Part,
    Module_Subprogram_Part,
    Implicit_Part,
    Implicit_Part_Stmt,
    Declaration_Construct,
    Use_Stmt,
    Import_Stmt,
    Declaration_Type_Spec,
    Entity_Decl_List,
    Component_Decl_List,
    Stop_Code,
)

# Import of F2003 classes that are updated in this standard.
from fparser.two.Fortran2003 import (
    Program_Unit as Program_Unit_2003,
    Attr_Spec as Attr_Spec_2003,
>>>>>>> 527f3447
    Type_Declaration_Stmt as Type_Declaration_Stmt_2003,
    Component_Attr_Spec as Component_Attr_Spec_2003,
    Data_Component_Def_Stmt as Data_Component_Def_Stmt_2003,
    Action_Stmt as Action_Stmt_2003,
    Action_Stmt_C201 as Action_Stmt_C201_2003,
    Action_Stmt_C802 as Action_Stmt_C802_2003,
    Action_Stmt_C824 as Action_Stmt_C824_2003,
    If_Stmt as If_Stmt_2003,
    Do_Term_Action_Stmt as Do_Term_Action_Stmt_2003,
    Executable_Construct as Executable_Construct_2003,
    Executable_Construct_C201 as Executable_Construct_C201_2003,
)


class Program_Unit(Program_Unit_2003):  # R202
    """
    Fortran 2008 rule R202
    program-unit is main-program
                    or external-subprogram
                    or module
                    or submodule
                    or block-data

    """

    # Fortran2008 adds the concept of submodules to a program-unit. We
    # therefore extend the Fortran2003 specification
    subclass_names = Program_Unit_2003.subclass_names[:]
    subclass_names.append("Submodule")


class Executable_Construct(Executable_Construct_2003):  # R213
    # pylint: disable=invalid-name
    """
    Fortran 2003 rule R213
    executable-construct is action-stmt
                         or associate-construct
                         or block-construct
                         or case-construct
                         or critical-construct
                         or do-construct
                         or forall-construct
                         or if-construct
                         or select-type-construct
                         or where-construct

    Associated constraints are:

    "C201 (R208) An execution-part shall not contain an end-function-stmt,
          end-mp-subprogram-stmt, end-program-stmt, or end-subroutine-stmt."

    NB: The new block-construct and critical-construct are not yet implemented.
    TODO: Implement missing F2008 executable-construct (#320)

    """
    subclass_names = [
        "Action_Stmt",
        "Associate_Construct",
        "Case_Construct",
        "Do_Construct",
        "Forall_Construct",
        "If_Construct",
        "Select_Type_Construct",
        "Where_Construct",
    ]


class Executable_Construct_C201(Executable_Construct_C201_2003):
    """
    executable-construct-c201 is executable construct.
    This applies C201.
    """

    subclass_names = Executable_Construct.subclass_names[:]
    subclass_names[subclass_names.index("Action_Stmt")] = "Action_Stmt_C201"


class Action_Stmt(Action_Stmt_2003):  # R214
    """
    Fortran 2008 rule R214
    action-stmt is allocate-stmt
                    or assignment-stmt
                    or backspace-stmt
                    or call-stmt
                    or close-stmt
                    or continue-stmt
                    or cycle-stmt
                    or deallocate-stmt
                    or end-function-stmt
                    or end-mp-subprogram-stmt
                    or end-program-stmt
                    or end-subroutine-stmt
                    or endfile-stmt
                    or error-stop-stmt
                    or exit-stmt
                    or flush-stmt
                    or forall-stmt
                    or goto-stmt
                    or if-stmt
                    or inquire-stmt
                    or lock-stmt
                    or nullify-stmt
                    or open-stmt
                    or pointer-assignment-stmt
                    or print-stmt
                    or read-stmt
                    or return-stmt
                    or rewind-stmt
                    or stop-stmt
                    or sync-all-stmt
                    or sync-images-stmt
                    or sync-memory-stmt
                    or unlock-stmt
                    or wait-stmt
                    or where-stmt
                    or write-stmt
                    or arithmetic-if-stmt
                    or computed-goto-stmt

    The implementation of this rule adds the relevant subclass names
    for new statements added in Fortran 2008.

    Associated constraints are:

    "C201 (R208) An execution-part shall not contain an end-function-stmt,
          end-mp-subprogram-stmt, end-program-stmt, or end-subroutine-stmt."

    NB: The following statements are not yet implemented:
    end-mp-subprogram-stmt, endfile-stmt, lock-stmt, sync-all-stmt,
    sync-images-stmt, sync-memory-stmt, unlock-stmt.

    """

    # Fortran 2008 adds a few additional action-stmt. We therefore
    # extend the Fortran 2003 specification
    subclass_names = Action_Stmt_2003.subclass_names[:]
    subclass_names.append("Error_Stop_Stmt")


class Action_Stmt_C201(Action_Stmt_C201_2003):
    """
    action-stmt-c201 is action-stmt
    C201 is applied.
    """

    subclass_names = Action_Stmt.subclass_names[:]
    subclass_names.remove("End_Function_Stmt")
    subclass_names.remove("End_Subroutine_Stmt")


class Action_Stmt_C816(Action_Stmt_C824_2003):
    """
    action-stmt-c816 is action-stmt
    C816 is applied.
    """

    subclass_names = Action_Stmt.subclass_names[:]
    subclass_names.remove("Arithmetic_If_Stmt")
    subclass_names.remove("Continue_Stmt")
    subclass_names.remove("Cycle_Stmt")
    subclass_names.remove("End_Function_Stmt")
    subclass_names.remove("End_Subroutine_Stmt")
    subclass_names.remove("Error_Stop_Stmt")
    subclass_names.remove("Exit_Stmt")
    subclass_names.remove("Goto_Stmt")
    subclass_names.remove("Return_Stmt")
    subclass_names.remove("Stop_Stmt")


class Action_Stmt_C828(Action_Stmt_C802_2003):
    """
    action-stmt-c828 is action-stmt
    C828 is applied.
    """

    subclass_names = Action_Stmt.subclass_names[:]
    subclass_names.remove("End_Function_Stmt")
    subclass_names.remove("End_Subroutine_Stmt")
    subclass_names.remove("If_Stmt")


class Data_Component_Def_Stmt(Data_Component_Def_Stmt_2003):  # R436
    """
    Fortran 2008 rule 436
    data-component-def-stmt is declaration-type-spec [
             [ , component-attr-spec-list ] :: ] component-decl-list

    The implementation of this rule does not add anything to the Fortran 2003
    variant but reimplements the match method identical to Fortran 2003 as
    otherwise the generated Fortran 2008 variant of `Component_Attr_Spec_List`
    would not be used. Unfortunately, the required `attr_spec_list_cls` can not
    simply be provided as a class property since the relevant class is only
    generated at the end of this file using the `use_names` class property of
    this class.

    Associated constraints are:

    "C439 (R436)  No component-attr-spec shall appear more than once in a given
          component-def-stmt."
    "C440 (R436)  If neither the POINTER nor the ALLOCATABLE attribute is
          specified, the declaration-type-spec in the component-def-stmt shall
          specify an intrinsic type or a previously defined derived type."
    "C441 (R436)  If the POINTER or ALLOCATABLE attribute is specified, each
          component-array-spec shall be a deferred-shape-spec-list."
    "C442 (R436)  If a coarray-spec appears, it shall be a
          deferred-coshape-spec-list and the component shall have the
          ALLOCATABLE attribute."
    "C443 (R436)  If a coarray-spec appears, the component shall not be of type
          C_PTR or C_FUNPTR."
    "C445 (R436)  If neither the POINTER nor the ALLOCATABLE attribute is
          specified, each component-array-spec shall be an
          explicit-shape-spec-list."
    "C447 (R436)  A component shall not have both the ALLOCATABLE and POINTER
          attributes."
    "C448 (R436)  If the CONTIGUOUS attribute is specified, the component shall
          be an array with the POINTER attribute."
    "C457 (R436)  If component-initialization appears, a double-colon separator
          shall appear before the component-decl-list."
    "C458 (R436)  If component-initialization appears, every type parameter and
          array bound of the component shall be a colon or constant expression.
    "C459 (R436)  If => appears in component-initialization, POINTER shall
          appear in the component-attr-spec-list. If = appears in
          component-initialization, neither POINTER nor ALLOCATABLE shall
          appear in the component-attr-spec-list."

    C439-C443, C445, C447-C448, C457-C459 are currently not checked
    - issue #258.

    """

    @staticmethod
    def match(string):
        """Implements the matching of a data component definition statement.

        :param str string: the reader or string to match as a data \
                           component definition statement.

        :return: a 3-tuple containing declaration type specification, \
                 component attribute specification and component declaration \
                 list if there is a match or None if there is no match.
        :rtype: `NoneType` or \
            (:py:class:`fparser.two.Fortran2003.Declaration_Type_Spec`, \
             :py:class:`fparser.two.Fortran2008.Component_Attr_Spec_List`, \
             :py:class:`fparser.two.Fortran2003.Component_Decl_List`)

        """
        return Type_Declaration_StmtBase.match(
            Declaration_Type_Spec, Component_Attr_Spec_List, Component_Decl_List, string
        )


class Component_Attr_Spec(Component_Attr_Spec_2003):  # R437
    """
    Fortran 2008 rule R437
    component-attr-spec is access-spec
                           or ALLOCATABLE
                           or CODIMENSION lbracket coarray-spec rbracket
                           or CONTIGUOUS
                           or DIMENSION ( component-array-spec )
                           or POINTER

    In the spec above, lbracket and rbracket are left and right square
    brackets `[]` but not printed explicitly to avoid misinterpretation
    as optional parts.

    This rule adds CODIMENSION and CONTIGUOUS attributes to Fortran2003's R441.

    """

    subclass_names = Component_Attr_Spec_2003.subclass_names[:]
    subclass_names.append("Codimension_Attr_Spec")
    attributes = Component_Attr_Spec_2003.attributes[:]
    attributes.append("CONTIGUOUS")


class Type_Declaration_Stmt(Type_Declaration_Stmt_2003):  # R501
    """
    Fortran 2008 rule 501
    type-declaration-stmt is declaration-type-spec [ [ , attr-spec ] ... :: ]
                             entity-decl-list

    The implementation of this rule does not add anything to the Fortran 2003
    variant but overwrites :py:meth:`get_attr_spec_list_cls` to use
    the Fortran 2008 variant of :py:class:`Attr_Spec_List`.

    Associated constraints are:

    "C501 (R501)  The same attr-spec shall not appear more than once in a given
          type-declaration-stmt."
    "C502 (R501)  If a language-binding-spec with a NAME= specifier appears,
          the entity-decl-list shall consist of a single entity-decl."
    "C503 (R501)  If a language-binding-spec is specified, the entity-decl-list
          shall not contain any procedure names."
    "C505 (R501)  If initialization appears, a double-colon separator shall
          appear before the entity-decl-list."

    C501-C503, C505 are currently not checked - issue #259.

    """

    @staticmethod
    def get_attr_spec_list_cls():
        """Return the type used to match the attr-spec-list

        This overwrites the Fortran 2003 type with the Fortran 2008 variant.

        """
        return Attr_Spec_List


class Codimension_Attr_Spec(WORDClsBase):  # R502.d
    """
    codimension-attr-spec is CODIMENSION lbracket coarray-spec rbracket

    In the spec above, lbracket and rbracket are left and right square
    brackets `[]` but not printed explicitly to avoid misinterpretation
    as optional parts.

    """

    subclass_names = []
    use_names = ["Coarray_Bracket_Spec"]

    @staticmethod
    def match(string):
        """
        Implements the matching for the CODIMENSION attribute.

        :param str string: the string to match as the attribute.

        :return: `None` if there is no match, otherwise a 2-tuple \
                 containing `CODIMENSION` as a string and the matched \
                 coarray-spec..
        :rtype: `NoneType` or \
            (`str`, :py:class:`fparser.two.Fortran2008.Coarray_Bracket_Spec`,)

        """
        return WORDClsBase.match(
            "CODIMENSION", Coarray_Bracket_Spec, string, colons=False, require_cls=True
        )


class Coarray_Bracket_Spec(BracketBase):  # R502.d.0
    """
    coarray-bracket-spec is lbracket coarray-spec rbracket

    In the spec above, lbracket and rbracket are left and right square
    brackets `[]` but not printed explicitly to avoid misinterpretation
    as optional parts.

    """

    subclass_names = []
    use_names = ["Coarray_Spec"]

    @staticmethod
    def match(string):
        """
        Implements the matching for the coarray specification
        including the square brackets.

        :param str string: the string to match as the specification.

        :return: `None` if there is no match, otherwise a 3-tuple \
                 containing the left bracket, the matched coarray-spec, \
                 and the right bracket.
        :rtype: `NoneType` or \
            (`str`, :py:class:`fparser.two.Fortran2008.Coarray_Spec`, `str`)

        """
        return BracketBase.match("[]", Coarray_Spec, string)


class Attr_Spec(Attr_Spec_2003):  # R502
    """
    Fortran 2008 rule R502
    attr-spec is access-spec
                 or ALLOCATABLE
                 or ASYNCHRONOUS
                 or CODIMENSION lbracket coarray-spec rbracket
                 or CONTIGUOUS
                 or DIMENSION ( array-spec )
                 or EXTERNAL
                 or INTENT ( intent-spec )
                 or INTRINSIC
                 or language-binding-spec
                 or OPTIONAL
                 or PARAMETER
                 or POINTER
                 or PROTECTED
                 or SAVE
                 or TARGET
                 or VALUE
                 or VOLATILE

    In the spec above, lbracket and rbracket are left and right square
    brackets `[]` but not printed explicitly to avoid misinterpretation
    as optional parts.

    This rule adds CODIMENSION and CONTIGUOUS attributes to Fortran2003's R503.

    """

    subclass_names = Attr_Spec_2003.subclass_names[:]
    subclass_names.append("Codimension_Attr_Spec")
    use_names = []

    @staticmethod
    def match(string):
        """
        Implements the matching for attributes of types.

        :param str string: the string to match as attribute.

        :return: `None` if there is no match, otherwise a 1-tuple \
                 containing the matched string.
        :rtype: `NoneType` or (`str`,)

        """
        return STRINGBase.match(pattern.abs_attr_spec_f08, string)


class Coarray_Spec(Base):  # R509
    """
    Fortran 2008 rule R509
    coarray-spec is deferred-coshape-spec-list
                    or explicit-coshape-spec-list

    """

    subclass_names = ["Explicit_Coshape_Spec", "Deferred_Coshape_Spec_List"]


class Deferred_Coshape_Spec(SeparatorBase):  # R510
    """
    Fortran 2008 rule R510
    deferred-coshape-spec is :

    """

    subclass_names = []

    @staticmethod
    def match(string):
        """
        Implements the matching for deferred coarray shape specification.

        :param str string: the string to match as deferred shape.

        :return: `None` if there is no match, otherwise a 2-tuple \
                 containing `None`.
        :rtype: `NoneType` or (`None`, `None`)

        """
        if string == ":":
            return (None, None)
        return None


class Explicit_Coshape_Spec(SeparatorBase):  # R511
    """
    Fortran 2008 rule R511
    explicit-coshape-spec is [ coshape-spec-list , ] [ lower-cobound : ] *

    Associated constraint is:

    "C529 (R511)  A lower-cobound or upper-cobound that  is  not  a  constant
          expression shall appear only in a subprogram, BLOCK construct, or
          interface body."

    C529 is currently not checked - issue #259.

    """

    subclass_names = []
    use_names = ["Coshape_Spec_List", "Lower_Cobound"]

    @staticmethod
    def match(string):
        """
        Implements the matching for explicit coarray shape specification.

        :param str string: the string to match as deferred shape.

        :return: `None` if there is no match, otherwise a 2-tuple \
                 containing matched coshape-spec-list or `None` and \
                 matched lower-cobound or `None`.
        :rtype: `NoneType` or \
            (:py:class:`fparser.two.Fortran2008.Coshape_Spec_List` or `None`, \
             :py:class:`fparser.two:Fortran2008.Lower_Cobound` or `None`)

        """
        if not string.endswith("*"):
            return None
        line = string[:-1].rstrip()
        if not line:
            return (None, None)
        if line.endswith(":"):
            line, repmap = string_replace_map(line[:-1].rstrip())
            sep_pos = line.rfind(",")
            if sep_pos == -1:
                return (None, Lower_Cobound(repmap(line)))
            return (
                Coshape_Spec_List(repmap(line[:sep_pos].rstrip())),
                Lower_Cobound(repmap(line[sep_pos + 1 :].lstrip())),
            )
        if not line.endswith(","):
            return None
        line = line[:-1].rstrip()
        return (Coshape_Spec_List(line), None)

    def tostr(self):
        """
        Converts the explicit coarray shape specification to string.

        :return: the shape specification as string.
        :rtype: str

        """
        s = ""
        if self.items[0]:
            s += str(self.items[0]) + ", "
        if self.items[1]:
            s += str(self.items[1]) + " : "
        s += "*"
        return s


class Coshape_Spec(SeparatorBase):  # R511.a
    """
    coshape-spec is [ lower-cobound : ] upper-cobound

    """

    subclass_names = []
    use_names = ["Lower_Cobound", "Upper_Cobound"]

    @staticmethod
    def match(string):
        """
        Implements the matching for a coarray shape.

        :param str string: the string to match as shape.

        :return: `None` if there is no match, otherwise a 2-tuple with \
                 lower bound if given or `None`, and upper bound.
        :rtype: `NoneType` or \
            (`None`, :py:class:`fparser.two.Fortran2008.Upper_Cobound`) or \
            (:py:class:`fparser.two.Fortran2008.Lower_Cobound`, \
             :py:class:`fparser.two.Fortran2008.Upper_Cobound`)

        """
        line, repmap = string_replace_map(string)
        if ":" not in line:
            return (None, Upper_Cobound(string))
        lower, upper = line.split(":", 1)
        lower = lower.rstrip()
        upper = upper.lstrip()
        if not upper:
            return None
        if not lower:
            return None
        return (Lower_Cobound(repmap(lower)), Upper_Cobound(repmap(upper)))

    def tostr(self):
        """
        Converts the Shape specification to string.

        :return: the shape specification as string.
        :rtype: str

        """
        if self.items[0] is None:
            return str(self.items[1])
        return SeparatorBase.tostr(self)


class Lower_Cobound(Base):  # R512
    """
    Fortran 2008 rule R512
    lower-cobound is specification-expr

    """

    subclass_names = ["Specification_Expr"]


class Upper_Cobound(Base):  # R513
    """
    Fortran 2008 rule R513
    upper-cobound is specification-expr

    """

    subclass_names = ["Specification_Expr"]


class Do_Term_Action_Stmt(Do_Term_Action_Stmt_2003):  # R826
    """
    Fortran 2008 rule R826
    do-term-action-stmt is action-stmt

    Associated constraints are:

    "C816 (R826) A do-term-action-stmt shall not be an arithmetic-if-stmt,
          continue-stmt, cycle-stmt, end-function-stmt, end-mp-subprogram-stmt,
          end-program-stmt, end-subroutine-stmt, error-stop-stmt, exit-stmt,
          goto-stmt, return-stmt, or stop-stmt."
    """

    subclass_names = ["Action_Stmt_C816"]


class Alloc_Opt(Alloc_Opt_2003):
    '''
    Fortran2008 rule R627
    alloc-opt is ERRMSG = errmsg-variable
              or MOLD = source-expr
              or SOURCE = source-expr
              or STAT = stat-variable

    Extends the Fortran2003 version of this class by updating the keyword
    pairs (used in match) with support for MOLD.

    '''
    _keyword_pairs = [('STAT', Stat_Variable),
                      ('ERRMSG', Errmsg_Variable),
                      ('SOURCE', Source_Expr),
                      ('MOLD', Source_Expr)]


class Allocate_Stmt(Allocate_Stmt_2003):  # R626
    '''
    Fortran 2008 rule R626
    allocate-stmt is ALLOCATE ( [ type-spec :: ] allocation-list
                                [, alloc-opt-list ] )

    The implementation of this rule simply ensures that the Fortran2008 version
    of Alloc_Opt is used.

    '''
    subclass_names = []
    use_names = ['Type_Spec', 'Allocation_List', 'Alloc_Opt_List']


class If_Stmt(If_Stmt_2003):  # R837
    """
    Fortran 2008 rule R837
    if-stmt is IF ( scalar-logical-expr ) action-stmt

    The implementation of this rule only replaces the :py:attr:`use_names` and
    :py:attr:`action_stmt_class` attributes to use the Fortran 2008 variant
    :py:class:`Action_Stmt_C828` instead of
    :py:class:`fparser.two.Fortran2003.Action_Stmt_C802`.

    Associated constraints are:

    C828 (R837) The action-stmt in the if-stmt shall not be an end-function-stmt,
          end-mp-subprogram-stmt, end-program-stmt, end-subroutine-stmt, or if-stmt.

    """

    use_names = ["Scalar_Logical_Expr", "Action_Stmt_C828"]
    action_stmt_cls = Action_Stmt_C828


class Error_Stop_Stmt(StmtBase, WORDClsBase):  # R856
    """
    Fortran 2008 rule R856
    error-stop-stmt is ERROR STOP [ stop-code ]

    """

    subclass_names = []
    use_names = ["Stop_Code"]

    @staticmethod
    def match(string):
        """Check whether the input matches the rule

        :param str string: Text that we are trying to match.

        :returns: None if there is no match or, if there is a match, a \
            2-tuple containing a string matching 'ERROR STOP' and an \
            instance of :py:class:`fparser.two.Fortran2003.Stop_Code` \
            (or None if an instance of 'Stop_Code' is not required and \
            not provided).
        :rtype: (str, :py:class:`fparser.two.Fortran2003.Stop_Code` or None) \
            or NoneType

        """
        return WORDClsBase.match("ERROR STOP", Stop_Code, string)


class Specification_Part_C1112(Specification_Part):  # C1112
    """Fortran 2008 constraint C1112
    C1112 A submodule specification-part shall not contain a
    format-stmt, entry-stmt, or stmt-function-stmt.

    These statements are found in the following rule hierarchy

    format-stmt Specification_Part/implicit_part/implicit_part_stmt/format_stmt
                Specification_Part/declaration_construct/format_stmt
    entry-stmt Specification_Part/implicit_part/implicit_part_stmt/entry_stmt
               Specification_Part/declaration_construct/entry_stmt
    stmt-function-stmt Specification_Part/declaration_construct/
                       stmt-function-stmt

    Therefore we need to specialise implicit_part, implicit_part_stmt
    and declaration_construct

    """

    use_names = [
        "Use_Stmt",
        "Import_Stmt",
        "Implicit_Part_C1112",
        "Declaration_Construct_C1112",
    ]

    @staticmethod
    def match(reader):
        """Check whether the input matches the rule

        param reader: the fortran file reader containing the line(s)
                      of code that we are trying to match
        :type reader: :py:class:`fparser.common.readfortran.FortranFileReader`
                      or
                      :py:class:`fparser.common.readfortran.FortranStringReader`
        :return: `tuple` containing a single `list` which contains
                 instance of the classes that have matched if there is
                 a match or `None` if there is no match

        """
        return BlockBase.match(
            None,
            [Use_Stmt, Import_Stmt, Implicit_Part_C1112, Declaration_Construct_C1112],
            None,
            reader,
        )


class Implicit_Part_C1112(Implicit_Part):  # C1112
    """Fortran 2008 constraint C1112
    C1112 A submodule specification-part shall not contain a
    format-stmt, entry-stmt, or stmt-function-stmt.

    This class specialises 'Implicit_Part' so that the specialised
    'Implicit_Part_Stmt_C1112' is called rather than the original
    'Implicit_Part_Stmt'

    """

    use_names = ["Implicit_Part_Stmt_C1112", "Implicit_Stmt"]

    @staticmethod
    def match(reader):
        """Check whether the input matches the rule

        param reader: the fortran file reader containing the line(s)
                      of code that we are trying to match
        :type reader: :py:class:`fparser.common.readfortran.FortranFileReader`
                      or
                      :py:class:`fparser.common.readfortran.FortranStringReader`
        :return: `tuple` containing a single `list` which contains
                 instance of the classes that have matched if there is
                 a match or `None` if there is no match

        """
        return BlockBase.match(None, [Implicit_Part_Stmt_C1112], None, reader)


class Implicit_Part_Stmt_C1112(Implicit_Part_Stmt):  # C1112
    """Fortran 2008 constraint C1112
    C1112 A submodule specification-part shall not contain a
    format-stmt, entry-stmt, or stmt-function-stmt.

    This class specialises 'Implicit_Part_Stmt' to remove
    'Format_Stmt' and 'Entry_Stmt'

    """

    subclass_names = Implicit_Part_Stmt.subclass_names[:]
    subclass_names.remove("Format_Stmt")
    subclass_names.remove("Entry_Stmt")


class Declaration_Construct_C1112(Declaration_Construct):  # C1112
    """Fortran 2008 constraint C1112
    C1112 A submodule specification-part shall not contain a
    format-stmt, entry-stmt, or stmt-function-stmt.

    This class specialises 'Declaration_Construct' to remove
    'Format_Stmt', 'Entry_Stmt' and 'Stmt_Function_Stmt'

    """

    subclass_names = Declaration_Construct.subclass_names[:]
    subclass_names.remove("Format_Stmt")
    subclass_names.remove("Entry_Stmt")
    # Commented out Stmt_Function_Stmt as it can falsely match an
    # access to an array or function. Reintroducing statement
    # functions is captured in issue #202.
    # subclass_names.remove('Stmt_Function_Stmt')


class Submodule(BlockBase):  # R1116 [C1112,C1114]
    """Fortran 2008 rule R1116
    submodule is submodule-stmt
                 [ specification-part ]
                 [ module-subprogram-part ]
                 end-submodule-stmt

    C1112 A submodule specification-part shall not contain a
    format-stmt, entry-stmt, or stmt-function-stmt.
    This constraint is handled by specialising the Specification_Part
    class

    C1114 If a submodule-name appears in the end-submodule-stmt, it
    shall be identical to the one in the submodule-stmt.
    This constraint is handled by the Base class with the names being
    provided by the 'Submodule_Stmt and 'End_Submodule_Stmt' classes
    via a `get_name` method

    """

    subclass_names = []
    use_names = [
        "Submodule_Stmt",
        "Specification_Part_C1112",
        "Module_Subprogram_Part",
        "End_Submodule_Stmt",
    ]

    @staticmethod
    def match(reader):
        """Check whether the input matches the rule

        param reader: the fortran file reader containing the line(s)
                      of code that we are trying to match
        :type reader: :py:class:`fparser.common.readfortran.FortranFileReader`
                      or
                      :py:class:`fparser.common.readfortran.FortranStringReader`
        :return: `tuple` containing a single `list` which contains
                 instance of the classes that have matched if there is
                 a match or `None` if there is no match

        """

        result = BlockBase.match(
            Submodule_Stmt,
            [Specification_Part_C1112, Module_Subprogram_Part],
            End_Submodule_Stmt,
            reader,
        )
        return result


class Submodule_Stmt(Base):  # R1117
    """
    Fortran 2008 rule R1117
    submodule-stmt is SUBMODULE ( parent-identifier ) submodule-name

    """

    subclass_names = []
    use_names = ["Submodule_Name", "Parent_Identifier"]

    @staticmethod
    def match(fstring):
        """Check whether the input matches the rule

        param string fstring : contains the Fortran that we are trying
        to match

        :return: instances of the Classes that have matched if there
        is a match or `None` if there is no match

        """
        # First look for "SUBMODULE"
        name = "SUBMODULE"
        if fstring[: len(name)].upper() != name:
            # the string does not start with SUBMODULE so does not
            # match
            return None
        # "SUBMODULE is found so strip it out and split the remaining
        # line by parenthesis
        from fparser.common.splitline import splitparen

        splitline = splitparen(fstring[len(name) :].lstrip())
        # We expect 2 entries, the first being parent_identifier with
        # brackets and the second submodule_name. However for some
        # reason we get an additional empty 1st entry when using
        # splitline
        if len(splitline) != 3:
            # format is not ( parent_identifier ) submodule_name
            return None
        spurious = splitline[0]
        parent_id_brackets = splitline[1]
        submodule_name = splitline[2]
        if spurious:
            # this should be empty
            return None
        # Make sure the parent identifier contained in splitline[1] is
        # enclosed with round brackets
        if parent_id_brackets[0] != "(":
            return None
        if parent_id_brackets[-1] != ")":
            return None
        parent_id = parent_id_brackets[1:-1].lstrip().rstrip()
        # Format is OK from this Class' perspective. Pass on
        # parent_identifier and submodule name to appropriate classes
        return Parent_Identifier(parent_id), Submodule_Name(submodule_name)

    def tostr(self):
        """return the fortran representation of this object"""
        # return self.string  # this returns the original code
        return "SUBMODULE ({0}) {1}".format(self.items[0], self.items[1])

    def get_name(self):  # C1114
        """Fortran 2008 constraint C1114
        return the submodule name. This is used by the base class to check
        whether the submodule name matches the name used for the end
        submodule statement if one is provided.

        :return: the name of the submodule stored in a Name class
        :return type: :py:class:`fparser.two.Fortran2003.Name`
        """
        return self.items[1]


class End_Submodule_Stmt(EndStmtBase):  # R1119
    """
    Fortran 2008 rule R1119
    end-submodule-stmt is END [ SUBMODULE [ submodule-name ] ]

    """

    subclass_names = []
    use_names = ["Submodule_Name"]

    @staticmethod
    def match(fstring):
        """Check whether the input matches the rule

        param string fstring : contains the Fortran that we are trying
        to match

        :return: instances of the Classes that have matched if there
        is a match or `None` if there is no match

        """
        return EndStmtBase.match("SUBMODULE", Submodule_Name, fstring)

    def get_name(self):  # C1114
        """Fortran 2008 constraint C1114 return the submodule name as
        specified by the end submodule statement or `None` if one is
        not specified. This is used by the base class to check whether
        this name matches the submodule name.

        :return: the name of the submodule stored in a Name class
        :return type: :py:class:`fparser.two.Fortran2003.Name` or `None`

        """
        return self.items[1]


class Parent_Identifier(Base):  # R1118 (C1113)
    """Fortran 2008 rule R1118
    parent-identifier is ancestor-module-name [ : parent-submodule-name ]

    C1113 The ancestor-module-name shall be the name of a nonintrinsic
    module; the parent-submodule name shall be the name of a
    descendant of that module.
    This constraint can not be tested by fparser in general as the
    module or submodule may be in a different file. We therefore do
    not check this constraint in fparser.

    """

    use_names = ["Ancestor_Module_Name", "Parent_SubModule_Name"]

    @staticmethod
    def match(fstring):
        """Check whether the input matches the rule

        param string fstring : contains the Fortran that we are trying
        to match

        :return: instances of the Classes that have matched if there
        is a match or `None` if there is no match

        """
        split_string = fstring.split(":")
        len_split_string = len(split_string)
        lhs_name = split_string[0].lstrip().rstrip()
        if len_split_string == 1:
            return Ancestor_Module_Name(lhs_name), None
        elif len_split_string == 2:
            rhs_name = split_string[1].lstrip().rstrip()
            return Ancestor_Module_Name(lhs_name), Parent_SubModule_Name(rhs_name)
        # we expect at most one ':' in our input so the match fails
        return None

    def tostr(self):
        """return the fortran representation of this object"""
        # return self.string  # this returns the original code
        if self.items[1]:
            return "{0}:{1}".format(self.items[0], self.items[1])
        return str(self.items[0])


#
# GENERATE Scalar_, _List, _Name CLASSES
#


ClassType = type(Base)
_names = dir()
for clsname in _names:
    cls = eval(clsname)
    if not (
        isinstance(cls, ClassType)
        and issubclass(cls, Base)
        and not cls.__name__.endswith("Base")
    ):
        continue

    names = getattr(cls, "subclass_names", []) + getattr(cls, "use_names", [])
    for n in names:
        if n in _names:
            continue
        if n.endswith("_List"):
            _names.append(n)
            n = n[:-5]
            # Generate 'list' class
            exec(
                """\
class %s_List(SequenceBase):
    subclass_names = [\'%s\']
    use_names = []
    def match(string): return SequenceBase.match(r\',\', %s, string)
    match = staticmethod(match)
"""
                % (n, n, n)
            )
        elif n.endswith("_Name"):
            _names.append(n)
            n = n[:-5]
            exec(
                """\
class %s_Name(Base):
    subclass_names = [\'Name\']
"""
                % (n)
            )
        elif n.startswith("Scalar_"):
            _names.append(n)
            n = n[7:]
            exec(
                """\
class Scalar_%s(Base):
    subclass_names = [\'%s\']
"""
                % (n, n)
            )<|MERGE_RESOLUTION|>--- conflicted
+++ resolved
@@ -76,20 +76,6 @@
 from fparser.common.splitline import string_replace_map
 from fparser.two import pattern_tools as pattern
 
-<<<<<<< HEAD
-from fparser.two.utils import STRINGBase, BracketBase, WORDClsBase, \
-    SeparatorBase, Type_Declaration_StmtBase, StmtBase, NoMatchError
-from fparser.two.Fortran2003 import (
-    EndStmtBase, BlockBase, SequenceBase, Base, Specification_Part,
-    Module_Subprogram_Part, Implicit_Part, Implicit_Part_Stmt,
-    Declaration_Construct, Use_Stmt, Import_Stmt, Declaration_Type_Spec,
-    Entity_Decl_List, Component_Decl_List, Stop_Code, Stat_Variable,
-    Errmsg_Variable, Source_Expr, KeywordValueBase)
-# Import of F2003 classes that are updated in this standard.
-from fparser.two.Fortran2003 import (
-    Alloc_Opt as Alloc_Opt_2003, Allocate_Stmt as Allocate_Stmt_2003,
-    Program_Unit as Program_Unit_2003, Attr_Spec as Attr_Spec_2003,
-=======
 from fparser.two.utils import (
     STRINGBase,
     BracketBase,
@@ -97,6 +83,7 @@
     SeparatorBase,
     Type_Declaration_StmtBase,
     StmtBase,
+    NoMatchError,
 )
 from fparser.two.Fortran2003 import (
     EndStmtBase,
@@ -104,6 +91,10 @@
     SequenceBase,
     Base,
     Specification_Part,
+    Stat_Variable,
+    Errmsg_Variable,
+    Source_Expr,
+    KeywordValueBase,
     Module_Subprogram_Part,
     Implicit_Part,
     Implicit_Part_Stmt,
@@ -120,7 +111,8 @@
 from fparser.two.Fortran2003 import (
     Program_Unit as Program_Unit_2003,
     Attr_Spec as Attr_Spec_2003,
->>>>>>> 527f3447
+    Alloc_Opt as Alloc_Opt_2003,
+    Allocate_Stmt as Allocate_Stmt_2003,
     Type_Declaration_Stmt as Type_Declaration_Stmt_2003,
     Component_Attr_Spec as Component_Attr_Spec_2003,
     Data_Component_Def_Stmt as Data_Component_Def_Stmt_2003,
