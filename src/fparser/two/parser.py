# Modified work Copyright (c) 2018-2022 Science and Technology
# Facilities Council.
# Original work Copyright (c) 1999-2008 Pearu Peterson

# All rights reserved.

# Modifications made as part of the fparser project are distributed
# under the following license:

# Redistribution and use in source and binary forms, with or without
# modification, are permitted provided that the following conditions are
# met:

# 1. Redistributions of source code must retain the above copyright
# notice, this list of conditions and the following disclaimer.

# 2. Redistributions in binary form must reproduce the above copyright
# notice, this list of conditions and the following disclaimer in the
# documentation and/or other materials provided with the distribution.

# 3. Neither the name of the copyright holder nor the names of its
# contributors may be used to endorse or promote products derived from
# this software without specific prior written permission.

# THIS SOFTWARE IS PROVIDED BY THE COPYRIGHT HOLDERS AND CONTRIBUTORS
# "AS IS" AND ANY EXPRESS OR IMPLIED WARRANTIES, INCLUDING, BUT NOT
# LIMITED TO, THE IMPLIED WARRANTIES OF MERCHANTABILITY AND FITNESS FOR
# A PARTICULAR PURPOSE ARE DISCLAIMED. IN NO EVENT SHALL THE COPYRIGHT
# HOLDER OR CONTRIBUTORS BE LIABLE FOR ANY DIRECT, INDIRECT, INCIDENTAL,
# SPECIAL, EXEMPLARY, OR CONSEQUENTIAL DAMAGES (INCLUDING, BUT NOT
# LIMITED TO, PROCUREMENT OF SUBSTITUTE GOODS OR SERVICES; LOSS OF USE,
# DATA, OR PROFITS; OR BUSINESS INTERRUPTION) HOWEVER CAUSED AND ON ANY
# THEORY OF LIABILITY, WHETHER IN CONTRACT, STRICT LIABILITY, OR TORT
# (INCLUDING NEGLIGENCE OR OTHERWISE) ARISING IN ANY WAY OUT OF THE USE
# OF THIS SOFTWARE, EVEN IF ADVISED OF THE POSSIBILITY OF SUCH DAMAGE.

# --------------------------------------------------------------------

# The original software (in the f2py project) was distributed under
# the following license:

# Redistribution and use in source and binary forms, with or without
# modification, are permitted provided that the following conditions are met:

#   a. Redistributions of source code must retain the above copyright notice,
#      this list of conditions and the following disclaimer.
#   b. Redistributions in binary form must reproduce the above copyright
#      notice, this list of conditions and the following disclaimer in the
#      documentation and/or other materials provided with the distribution.
#   c. Neither the name of the F2PY project nor the names of its
#      contributors may be used to endorse or promote products derived from
#      this software without specific prior written permission.

# THIS SOFTWARE IS PROVIDED BY THE COPYRIGHT HOLDERS AND CONTRIBUTORS "AS IS"
# AND ANY EXPRESS OR IMPLIED WARRANTIES, INCLUDING, BUT NOT LIMITED TO, THE
# IMPLIED WARRANTIES OF MERCHANTABILITY AND FITNESS FOR A PARTICULAR PURPOSE
# ARE DISCLAIMED. IN NO EVENT SHALL THE REGENTS OR CONTRIBUTORS BE LIABLE FOR
# ANY DIRECT, INDIRECT, INCIDENTAL, SPECIAL, EXEMPLARY, OR CONSEQUENTIAL
# DAMAGES (INCLUDING, BUT NOT LIMITED TO, PROCUREMENT OF SUBSTITUTE GOODS OR
# SERVICES; LOSS OF USE, DATA, OR PROFITS; OR BUSINESS INTERRUPTION) HOWEVER
# CAUSED AND ON ANY THEORY OF LIABILITY, WHETHER IN CONTRACT, STRICT
# LIABILITY, OR TORT (INCLUDING NEGLIGENCE OR OTHERWISE) ARISING IN ANY WAY
# OUT OF THE USE OF THIS SOFTWARE, EVEN IF ADVISED OF THE POSSIBILITY OF SUCH
# DAMAGE.

"""This file provides utilities to create a Fortran parser suitable
for a particular standard."""
# pylint: disable=eval-used

import inspect
import sys
from fparser.two.symbol_table import SYMBOL_TABLES


def get_module_classes(input_module):
    """Return all classes local to a module.

    :param module input_module: the module containing the classes.
    :return: a `list` of tuples each containing a class name and a \
    class.

    """
    module_cls_members = []
    module_name = input_module.__name__
    # first find all classes in the module. This includes imported
    # classes.
    all_cls_members = inspect.getmembers(sys.modules[module_name], inspect.isclass)
    # next only keep classes that are specified in the module.
    for cls_member in all_cls_members:
        if cls_member[1].__module__ == module_name:
            module_cls_members.append(cls_member)
    return module_cls_members


class ParserFactory:
    """Creates a parser suitable for the specified Fortran standard."""

    def create(self, std=None):
        """Creates a class hierarchy suitable for the specified Fortran
        standard. Also sets-up the list of classes that define scoping
        regions in the global SymbolTables object and clears any existing
        symbol table information.

        :param str std: the Fortran standard. Choices are 'f2003' or \
                        'f2008'. 'f2003' is the default.
        :return: a Program class (not object) for use with the Fortran reader
        :rtype: :py:class:`fparser.two.Fortran2003.Program`

        :raises ValueError: if the supplied value for the std parameter \
                            is invalid

        For example:

        >>> from fparser.two.parser import ParserFactory
        >>> f2003_parser = ParserFactory().create()
        >>> f2003_parser = ParserFactory().create(std='f2003')
        >>> f2008_parser = ParserFactory().create(std='f2008')
        >>> # Assuming that a reader has already been created ...
        >>> ast = f2008_parser(reader)
        >>> print(ast)

        """
        # Clear any existing symbol tables.
        SYMBOL_TABLES.clear()

        # find all relevant classes in our Fortran2003 file as we
        # always need these.
        # pylint: disable=import-outside-toplevel
        from fparser.two import Fortran2003

        f2003_cls_members = get_module_classes(Fortran2003)
        if not std:
            # default to f2003.
            std = "f2003"

        if std == "f2003":
            # we already have our required list of classes so call _setup
            # to setup our class hierarchy.
            self._setup(f2003_cls_members)
            # We can now specify which classes are taken as defining new
            # scoping regions. Programs without the optional program-stmt
            # are handled separately in the Fortran2003.Main_Program0 class.
            SYMBOL_TABLES.scoping_unit_classes = [
                Fortran2003.Module_Stmt,
                Fortran2003.Subroutine_Stmt,
                Fortran2003.Program_Stmt,
                Fortran2003.Function_Stmt,
            ]
            # the class hierarchy has been set up so return the top
            # level class that we start from when parsing Fortran code.
            return Fortran2003.Program
        if std == "f2008":
            # we need to find all relevent classes in our Fortran2003
            # and Fortran2008 files and then ensure that where classes
            # have the same name we return the Fortran2008 class
            # i.e. where Fortran2008 extends Fortran2003 we return
            # Fortran2008.
            # First find all Fortran2008 classes.
            from fparser.two import Fortran2008

            f2008_cls_members = get_module_classes(Fortran2008)
            # next add in Fortran2003 classes if they do not already
            # exist as a Fortran2008 class.
            f2008_class_names = [i[0] for i in f2008_cls_members]
            for local_cls in f2003_cls_members:
                if local_cls[0] not in f2008_class_names:
                    f2008_cls_members.append(local_cls)
            # we now have our required list of classes so call _setup
            # to setup our class hierarchy.
            self._setup(f2008_cls_members)
            # We can now specify which classes are taken as defining new
            # scoping regions. Programs without the optional program-stmt
            # are handled separately in the Fortran2003.Main_Program0 class.
<<<<<<< HEAD
            SYMBOL_TABLES.scoping_unit_classes = [Fortran2003.Module_Stmt,
                                                  Fortran2003.Subroutine_Stmt,
                                                  Fortran2003.Program_Stmt,
                                                  Fortran2003.Function_Stmt,
                                                  Fortran2008.Submodule_Stmt,
                                                  Fortran2008.Block_Stmt]
=======
            SYMBOL_TABLES.scoping_unit_classes = [
                Fortran2003.Module_Stmt,
                Fortran2003.Subroutine_Stmt,
                Fortran2003.Program_Stmt,
                Fortran2003.Function_Stmt,
                Fortran2008.Submodule_Stmt,
            ]
>>>>>>> 8e2afd17
            # the class hierarchy has been set up so return the top
            # level class that we start from when parsing Fortran
            # code. Fortran2008 does not extend the top level class so
            # we return the Fortran2003 one.
            return Fortran2003.Program

        raise ValueError(f"'{std}' is an invalid standard")

    def _setup(self, input_classes):
        """Perform some Python magic to create the connections between classes
        and populate the baseclass with this information. This has
        been lifted from the original implementation and no attempt
        has been made to tidy up the code, other than making it
        conformant to the coding rules.

        :param list input_classes: a list of tuples each containing a \
        class name and a class.

        """

        __autodoc__ = []
        base_classes = {}

        import logging
        import fparser.two.Fortran2003

        class_type = type(fparser.two.Fortran2003.Base)

        # Reset subclasses dictionary in case this function has been
        # called before. If this is not done then multiple calls to
        # the ParserFactory create method may not work correctly.
        fparser.two.Fortran2003.Base.subclasses = {}

        for clsinfo in input_classes:
            clsname = "{0}.{1}".format(clsinfo[1].__module__, clsinfo[0])
            cls = eval(clsname)
            # ?? classtype is set to Base so why have issubclass?
            if (
                isinstance(cls, class_type)
                and issubclass(cls, fparser.two.Fortran2003.Base)
                and not cls.__name__.endswith("Base")
            ):
                base_classes[cls.__name__] = cls
                if len(__autodoc__) < 10:
                    __autodoc__.append(cls.__name__)

        #
        # OPTIMIZE subclass_names tree.
        #

        if 1:  # Optimize subclass tree:

            def _rpl_list(clsname):
                if clsname not in base_classes:
                    error_string = "Not implemented: {0}".format(clsname)
                    logging.getLogger(__name__).debug(error_string)
                    return []
                # remove this code when all classes are implemented.
                cls = base_classes[clsname]
                if hasattr(cls, "match"):
                    return [clsname]
                bits = []
                for names in getattr(cls, "subclass_names", []):
                    list1 = _rpl_list(names)
                    for names1 in list1:
                        if names1 not in bits:
                            bits.append(names1)
                return bits

            for cls in list(base_classes.values()):
                if not hasattr(cls, "subclass_names"):
                    continue
                opt_subclass_names = []
                for names in cls.subclass_names:
                    for names1 in _rpl_list(names):
                        if names1 not in opt_subclass_names:
                            opt_subclass_names.append(names1)
                if not opt_subclass_names == cls.subclass_names:
                    cls.subclass_names[:] = opt_subclass_names

        # Initialize Base.subclasses dictionary:
        for clsname, cls in list(base_classes.items()):
            subclass_names = getattr(cls, "subclass_names", None)
            if subclass_names is None:
                message = "%s class is missing subclass_names list" % (clsname)
                logging.getLogger(__name__).debug(message)
                continue
            try:
                bits = fparser.two.Fortran2003.Base.subclasses[clsname]
            except KeyError:
                fparser.two.Fortran2003.Base.subclasses[clsname] = bits = []
            for name in subclass_names:
                if name in base_classes:
                    bits.append(base_classes[name])
                else:
                    message = "{0} not implemented needed by {1}".format(name, clsname)
                    logging.getLogger(__name__).debug(message)

        if 1:
            for cls in list(base_classes.values()):
                # subclasses = fparser.two.Fortran2003.Base.subclasses.get(
                #     cls.__name__, [])
                # subclasses_names = [c.__name__ for c in subclasses]
                subclass_names = getattr(cls, "subclass_names", [])
                use_names = getattr(cls, "use_names", [])
                # for name in subclasses_names:
                #     break
                #     if name not in subclass_names:
                #         message = ('%s needs to be added to %s '
                #                    'subclasses_name list'
                #                    % (name, cls.__name__))
                #         logging.getLogger(__name__).debug(message)
                # for name in subclass_names:
                #     break
                #     if name not in subclasses_names:
                #         message = '%s needs to be added to %s '
                #         'subclass_name list' % (name, cls.__name__)
                #         logging.getLogger(__name__).debug(message)
                for name in use_names + subclass_names:
                    if name not in base_classes:
                        message = "%s not defined used " "by %s" % (name, cls.__name__)
                        logging.getLogger(__name__).debug(message)<|MERGE_RESOLUTION|>--- conflicted
+++ resolved
@@ -171,22 +171,14 @@
             # We can now specify which classes are taken as defining new
             # scoping regions. Programs without the optional program-stmt
             # are handled separately in the Fortran2003.Main_Program0 class.
-<<<<<<< HEAD
-            SYMBOL_TABLES.scoping_unit_classes = [Fortran2003.Module_Stmt,
-                                                  Fortran2003.Subroutine_Stmt,
-                                                  Fortran2003.Program_Stmt,
-                                                  Fortran2003.Function_Stmt,
-                                                  Fortran2008.Submodule_Stmt,
-                                                  Fortran2008.Block_Stmt]
-=======
             SYMBOL_TABLES.scoping_unit_classes = [
                 Fortran2003.Module_Stmt,
                 Fortran2003.Subroutine_Stmt,
                 Fortran2003.Program_Stmt,
                 Fortran2003.Function_Stmt,
                 Fortran2008.Submodule_Stmt,
+                Fortran2008.Block_Stmt,
             ]
->>>>>>> 8e2afd17
             # the class hierarchy has been set up so return the top
             # level class that we start from when parsing Fortran
             # code. Fortran2008 does not extend the top level class so
