# -----------------------------------------------------------------------------
# BSD 3-Clause License
#
# Copyright (c) 2021-2022, Science and Technology Facilities Council.
# All rights reserved.
#
# Redistribution and use in source and binary forms, with or without
# modification, are permitted provided that the following conditions are met:
#
# * Redistributions of source code must retain the above copyright notice, this
#   list of conditions and the following disclaimer.
#
# * Redistributions in binary form must reproduce the above copyright notice,
#   this list of conditions and the following disclaimer in the documentation
#   and/or other materials provided with the distribution.
#
# * Neither the name of the copyright holder nor the names of its
#   contributors may be used to endorse or promote products derived from
#   this software without specific prior written permission.
#
# THIS SOFTWARE IS PROVIDED BY THE COPYRIGHT HOLDERS AND CONTRIBUTORS
# "AS IS" AND ANY EXPRESS OR IMPLIED WARRANTIES, INCLUDING, BUT NOT
# LIMITED TO, THE IMPLIED WARRANTIES OF MERCHANTABILITY AND FITNESS
# FOR A PARTICULAR PURPOSE ARE DISCLAIMED. IN NO EVENT SHALL THE
# COPYRIGHT HOLDER OR CONTRIBUTORS BE LIABLE FOR ANY DIRECT, INDIRECT,
# INCIDENTAL, SPECIAL, EXEMPLARY, OR CONSEQUENTIAL DAMAGES (INCLUDING,
# BUT NOT LIMITED TO, PROCUREMENT OF SUBSTITUTE GOODS OR SERVICES;
# LOSS OF USE, DATA, OR PROFITS; OR BUSINESS INTERRUPTION) HOWEVER
# CAUSED AND ON ANY THEORY OF LIABILITY, WHETHER IN CONTRACT, STRICT
# LIABILITY, OR TORT (INCLUDING NEGLIGENCE OR OTHERWISE) ARISING IN
# ANY WAY OUT OF THE USE OF THIS SOFTWARE, EVEN IF ADVISED OF THE
# POSSIBILITY OF SUCH DAMAGE.
# -----------------------------------------------------------------------------

"""
The fparser2 symbol-table module. Defines various classes as well as
the single, global SYMBOL_TABLES instance. The latter is a container
for all of the top-level scoping units encountered during parsing.

"""
from collections import namedtuple


class SymbolTableError(Exception):
    """Base class exception for symbol-table related errors."""


class SymbolTables:
    """
    Class encapsulating functionality for the global symbol-tables object.
    This is a container for all symbol tables constructed while parsing
    code. All names are converted to lower case (since Fortran is not
    case sensitive).

    """

    def __init__(self):
        self._symbol_tables = {}
        # Those classes that correspond to a new scoping unit
        self._scoping_unit_classes = []
        # The symbol table of the current scope
        self._current_scope = None
        # Whether or not we enable consistency checks in the symbol tables
        # that are created.
        self._enable_checks = False

    def __str__(self):
        result = "SymbolTables: {0} tables\n" "========================\n".format(
            len(self._symbol_tables)
        )
        return result + "\n".join(sorted(self._symbol_tables.keys()))

    def enable_checks(self, value):
        """
        Sets whether or not to enable consistency checks in every symbol
        table that is created during a parse.

        :param bool value: whether or not checks are enabled.

        """
        self._enable_checks = value

    def clear(self):
        """
        Deletes any stored SymbolTables but retains the stored list of
        classes that define scoping units.

        """
        self._symbol_tables = {}
        self._current_scope = None

    def add(self, name):
        """
        Add a new symbol table with the supplied name. The name will be
        converted to lower case if necessary.

        :param str name: the name for the new table.

        :returns: the new symbol table.
        :rtype: :py:class:`fparser.two.symbol_table.SymbolTable`

        :raises SymbolTableError: if there is already an entry with the \
                                  supplied name.
        """
        lower_name = name.lower()
        if lower_name in self._symbol_tables:
            raise SymbolTableError(
                "The table of top-level (un-nested) symbol tables already "
                "contains an entry for '{0}'".format(lower_name)
            )
        table = SymbolTable(lower_name, checking_enabled=self._enable_checks)
        self._symbol_tables[lower_name] = table
        return table

    def lookup(self, name):
        """
        Find the named symbol table and return it.

        :param str name: the name of the required symbol table (not case \
                         sensitive).

        :returns: the named symbol table.
        :rtype: :py:class:`fparser.two.symbol_table.SymbolTable`

        """
        return self._symbol_tables[name.lower()]

    @property
    def scoping_unit_classes(self):
        """
        :returns: the fparser2 classes that are taken to mark the start of \
                  a new scoping region.
        :rtype: list of types

        """
        return self._scoping_unit_classes

    @scoping_unit_classes.setter
    def scoping_unit_classes(self, value):
        """
        Set the list of fparser2 classes that are taken to mark the start of \
        a new scoping region.

        :param value: the list of fparser2 classes.
        :type value: list of types

        :raises TypeError: if the supplied value is not a list of types.

        """
        if not isinstance(value, list):
            raise TypeError(
                "Supplied value must be a list but got '{0}'".format(
                    type(value).__name__
                )
            )
        if not all(isinstance(item, type) for item in value):
            raise TypeError(
                "Supplied list must contain only classes but " "got: {0}".format(value)
            )
        self._scoping_unit_classes = value

    @property
    def current_scope(self):
        """
        :returns: the symbol table for the current scoping unit or None.
        :rtype: :py:class:`fparser.two.symbol_table.SymbolTable` or NoneType
        """
        return self._current_scope

    def enter_scope(self, name):
        """
        Called when the parser enters a new scoping region (i.e. when it
        encounters one of the classes listed in `_scoping_unit_classes`).
        Sets the 'current scope' to be the symbol table with the supplied name.
        If we are not currently within a tree of scoping regions then a
        new entry is created in the internal dict of symbol tables. If there
        is an existing tree then a new table is created and added to the
        bottom.

        :param str name: name of the scoping region.

        """
        lname = name.lower()

        if not self._current_scope:
            # We're not already inside a nested scope.
            try:
                table = self.lookup(lname)
            except KeyError:
                # Create a new, top-level symbol table with the supplied name.
                table = self.add(lname)
        else:
            # We are already inside a scoping region so create a new table
            # and setup its parent/child connections.
            table = SymbolTable(
                lname, parent=self._current_scope, checking_enabled=self._enable_checks
            )
            self._current_scope.add_child(table)

        # Finally, make this new table the current scope
        self._current_scope = table

    def exit_scope(self):
        """
        Marks the end of the processing of the current scoping unit. Since
        we are exiting the current scoping region, the new 'current scoping
        region' will be its parent.

        :raises SymbolTableError: if there is no current scope from which to \
                                  exit.
        """
        if not self._current_scope:
            raise SymbolTableError(
                "exit_scope() called but no current scope " "exists."
            )
        self._current_scope = self._current_scope.parent

    def remove(self, name):
        """
        Removes the named symbol table and any descendants it may have.
        When searching for the named table, the current scope takes priority
        followed by the list of top-level symbol tables.

        :param str name: the name of the symbol table to remove (not case \
                         sensitive).
        :raises SymbolTableError: if the named symbol table is not in the \
            current scope or in the list of top-level symbol tables.

        """
        lname = name.lower()
        if self._current_scope:
            try:
                self._current_scope.del_child(lname)
                # We succeeded in removing it from the current scope so we
                # are done.
                return
            except KeyError:
                pass

        if lname not in self._symbol_tables:
            msg = "Failed to find a table named '{0}' in ".format(name)
            if self._current_scope:
                msg += "either the current scope (which contains {0}) or ".format(
                    [child.name for child in self._current_scope.children]
                )
            msg += "the list of top-level symbol tables ({0}).".format(
                list(self._symbol_tables.keys())
            )
            raise SymbolTableError(msg)

        # Check that we're not currently somewhere inside the scope of the
        # named table.
        top_table = self._symbol_tables[lname]
        if self._current_scope:
            if self._current_scope.root is top_table:
                raise SymbolTableError(
                    "Cannot remove top-level symbol table '{0}' because the "
                    "current scope '{1}' has it as an ancestor.".format(
                        name, self._current_scope.name
                    )
                )

        del self._symbol_tables[lname]


<<<<<<< HEAD
class Use():
    '''
    Class capturing information on all USE statements referring to a given
    Fortran module.

    :param str name:
    :param only_list:
    :param rename_list:

    '''
    def __init__(self, name, only_list=None, rename_list=None):
        self._name = name

        self._symbols = []
        self._local_to_module_map = {}

        if only_list is not None:
            self._store_symbols(only_list)
            self._wildcard_import = False
            self._only_list = set([local_name.lower() for
                                  local_name, _ in only_list])
        else:
            self._only_list = None
            self._wildcard_import = True

        if rename_list:
            self._store_symbols(rename_list)
            self._rename_list = set([local_name.lower() for
                                     local_name, _ in rename_list])
        else:
            self._rename_list = None

    def _store_symbols(self, rename_list):
        '''
        Utility that updates the local list of symbols and renaming map for
        the given list of local-name, module-name tuples.

        :param rename_list:

        '''
        for local_name, orig_name in rename_list:
            lname = local_name.lower()
            oname = orig_name.lower() if orig_name else None
            self._symbols.append(
                SymbolTable.Symbol(lname, "unknown"))
            if oname:
                self._local_to_module_map[lname] = oname

    def update(self, other):
        '''
        Update the current information with the information on the USE held
        in 'other'.

        :param other: the other Use instance from which to update this one.
        :type other: :py:class:`fparser.two.symbol_table.Use`

        :raises TypeError: if 'other' is of the wrong type.

        '''
        if not isinstance(other, Use):
            raise TypeError(f"update() must be supplied with an instance of "
                            f"Use but got '{type(other).__name__}'")

        # Take the union of the only and rename lists
        if self._only_list is None:
            self._only_list = other.only_list
        else:
            self._only_list = self._only_list.union(other.only_list)
        if self._rename_list is None:
            self._rename_list = other.rename_list
        else:
            self._rename_list = self._rename_list.union(other.rename_list)

        self._local_to_module_map.update(other._local_to_module_map)

        self._wildcard_import = self._wildcard_import or other.wildcard_import

    @property
    def name(self):
        return self._name

    @property
    def symbol_names(self):
        return [sym.name for sym in self._symbols]

    @property
    def only_list(self):
        return self._only_list

    @property
    def rename_list(self):
        return self._rename_list

    @property
    def wildcard_import(self):
        return self._wildcard_import


class SymbolTable():
    '''
=======
class SymbolTable:
    """
>>>>>>> a9c7a7df
    Class implementing a single symbol table.

    Since this functionality is not yet fully mature, checks that new symbols
    don't clash with existing symbols are disabled by default.
    Once #201 is complete it is planned to switch this so that the checks
    are instead enabled by default.

    :param str name: the name of this scope. Will be the name of the \
                     associated module or routine.
    :param parent: the symbol table within which this one is nested (if any).
    :type parent: :py:class:`fparser.two.symbol_table.SymbolTable.Symbol`
    :param bool checking_enabled: whether or not validity checks are \
        performed for symbols added to the table.

    """

    # TODO #201 add support for other symbol properties (kind, shape
    # and visibility). We may need a distinct Symbol class so as to provide
    # type checking for the various properties.
    Symbol = namedtuple("Symbol", "name primitive_type")

    def __init__(self, name, parent=None, checking_enabled=False):
        self._name = name.lower()
        # Symbols defined in this scope that represent data.
        self._data_symbols = {}
        # Modules imported into this scope.
        self._modules = {}
        # Reference to a SymbolTable that contains this one (if any). Actual
        # value (if any) is set via setter method.
        self._parent = None
        self.parent = parent
        # Whether or not to perform validity checks when symbols are added.
        self._checking_enabled = checking_enabled
        # Symbol tables nested within this one.
        self._children = []

    def __str__(self):
        header = "===========\n"
        symbols = "Symbols:\n"
        if self._data_symbols:
            symbols += "\n".join(list(self._data_symbols.keys())) + "\n"
        uses = "Used modules:\n"
        if self._modules:
            uses += "\n".join(list(self._modules.keys())) + "\n"
<<<<<<< HEAD
        return (f"{header}Symbol Table '{self._name}'\n" +
                symbols + uses + header)
=======
        return (
            "{0}Symbol Table '{1}'\n".format(header, self._name)
            + symbols
            + uses
            + header
        )
>>>>>>> a9c7a7df

    def add_data_symbol(self, name, primitive_type):
        """
        Creates a new Symbol with the specified properties and adds it to
        the symbol table. The supplied name is converted to lower case.

        TODO #201 add support for other symbol properties (kind, shape
        and visibility).

        :param str name: the name of the symbol.
        :param str primitive_type: the primitive type of the symbol.

        :raises TypeError: if any of the supplied parameters are of the \
                           wrong type.
        :raises SymbolTableError: if the symbol table already contains an
                                  entry with the supplied name.
        """
        if not isinstance(name, str):
<<<<<<< HEAD
            raise TypeError(f"The name of the symbol must be a str but got "
                            f"'{type(name).__name__}'")
        # TODO #201 use an enumeration for the primitive type
        if not isinstance(primitive_type, str):
            raise TypeError(
                f"The primitive type of the symbol must be specified as a str "
                f"but got '{type(primitive_type).__name__}'")
        lname = name.lower()
        if lname in self._data_symbols:
            raise SymbolTableError(f"Symbol table already contains a symbol "
                                   f"for a variable with name '{name}'")
        if lname in self._modules:
            raise SymbolTableError(f"Symbol table already contains a use of a "
                                   f"module with name '{name}'")
        for mod_name in self._modules:
            if (self._modules[mod_name] and
                    lname in self._modules[mod_name].symbol_names):
                raise SymbolTableError(
                    f"Symbol table already contains a use of a symbol named "
                    f"'{name}' from module '{mod_name}'")
=======
            raise TypeError(
                "The name of the symbol must be a str but got "
                "'{0}'".format(type(name).__name__)
            )
        # TODO #201 use an enumeration for the primitive type
        if not isinstance(primitive_type, str):
            raise TypeError(
                "The primitive type of the symbol must be specified as a str "
                "but got '{0}'".format(type(primitive_type).__name__)
            )

        lname = name.lower()
>>>>>>> a9c7a7df

        if self._checking_enabled:
            if lname in self._data_symbols:
                raise SymbolTableError(
                    f"Symbol table already contains a symbol for"
                    f" a variable with name '{name}'"
                )
            if lname in self._modules:
                raise SymbolTableError(
                    f"Symbol table already contains a use of a "
                    f"module with name '{name}'"
                )
            for mod_name, var_list in self._modules.items():
                if var_list and lname in var_list:
                    raise SymbolTableError(
                        f"Symbol table already contains a use of a symbol "
                        f"named '{name}' from module '{mod_name}'"
                    )

        self._data_symbols[lname] = SymbolTable.Symbol(lname, primitive_type.lower())

<<<<<<< HEAD
    def add_use_symbols(self, name, only_list=None, rename_list=None):
        '''
=======
    def add_use_symbols(self, name, only_list=None):
        """
>>>>>>> a9c7a7df
        Creates an entry in the table for the USE of a module with the supplied
        name. If no `only_list` is supplied then this USE represents a wildcard
        import of all public symbols in the named module. If the USE statement
        has an ONLY clause but without any named symbols then `only_list`
        should be an empty list.

        A USE can also have one or more rename entries *without* an only list.

        :param str name: the name of the module being imported via a USE. Not \
            case sensitive.
        :param only_list: if there is an 'only:' clause on the USE statement \
            then this contains a list of tuples, each holding the local name \
            of the symbol and its name in the module from which it is \
            imported. These names are case insensitive.
        :type only_list: Optional[List[Tuple[str, str]]]
        :param rename_list: a list of symbols that are renamed from the scope \
            being imported. Each entry is a tuple containing the name in the \
            local scope and the corresponding name in the module from which it\
            is imported. These names are case insensitive.
        :type rename_list: Optional[List[Tuple[str, str]]]

        :raises TypeError: if either of the supplied parameters are of the \
                           wrong type.
        """
        if not isinstance(name, str):
<<<<<<< HEAD
            raise TypeError(f"The name of the module must be a str but got "
                            f"'{type(name).__name__}'")
        if only_list and not isinstance(only_list, list):
            raise TypeError(f"If present, the only_list must be a list but "
                            f"got '{type(only_list).__name__}'")
        if only_list and not all(
                [isinstance(item, tuple) and len(item) == 2
                 for item in only_list]):
            raise TypeError(f"If present, the only_list must be a list of "
                            f"2-tuples but got: {only_list}")
        lname = name.lower()
=======
            raise TypeError(
                "The name of the module must be a str but got "
                "'{0}'".format(type(name).__name__)
            )
        if only_list and not isinstance(only_list, list):
            raise TypeError(
                "If present, the only_list must be a list but got "
                "'{0}'".format(type(only_list).__name__)
            )
        if only_list and not all(isinstance(item, str) for item in only_list):
            raise TypeError(
                "If present, the only_list must be a list of str "
                "but got: {0}".format([type(item).__name__ for item in only_list])
            )
>>>>>>> a9c7a7df

        use = Use(lname, only_list, rename_list)

        if lname in self._modules:
            # The same module can appear in more than one use statement
            # in Fortran.
            self._modules[lname].update(use)
        else:
            self._modules[lname] = use

    def lookup(self, name):
        """
        Lookup the symbol with the supplied name.

        :param str name: the name of the symbol to lookup (not case sensitive).

        :returns: the named symbol.
        :rtype: :py:class:`fparser.two.symbol_table.SymbolTable.Symbol`

        :raises KeyError: if the named symbol cannot be found in this or any \
                          parent scope.
        """
        # Fortran is not case sensitive so convert input to lowercase.
        lname = name.lower()
        if lname in self._data_symbols:
            return self._data_symbols[lname]
        # No match in this scope - search in parent scope (if any)
        if self.parent:
            return self.parent.lookup(lname)
        raise KeyError("Failed to find symbol named '{0}'".format(lname))

    @property
    def name(self):
        """
        :returns: the name of this symbol table (scoping region).
        :rtype: str
        """
        return self._name

    @property
    def parent(self):
        """
        :returns: the parent symbol table (scoping region) that contains \
                  this one (if any).
        :rtype: :py:class:`fparser.two.symbol_table.SymbolTable` or NoneType
        """
        return self._parent

    @parent.setter
    def parent(self, value):
        """
        Set the parent scope for this symbol table.

        :param value: the parent symbol table.
        :type value: :py:class:`fparser.two.symbol_table.SymbolTable`

        :raises TypeError: if the supplied value is not None or a SymbolTable.

        """
        if value is not None and not isinstance(value, SymbolTable):
            raise TypeError(
                "Unless it is None, the parent of a SymbolTable must also be "
                "a SymbolTable but got '{0}'".format(type(value).__name__)
            )
        self._parent = value

    def add_child(self, child):
        """
        Adds a child symbol table (scoping region nested within this one).

        :param child: the nested symbol table.
        :type child: :py:class:`fparser.two.symbol_table.SymbolTable`

        :raises TypeError: if the supplied child is not a SymbolTable.

        """
        if not isinstance(child, SymbolTable):
            raise TypeError(
                "Expected a SymbolTable instance but got '{0}'".format(
                    type(child).__name__
                )
            )
        self._children.append(child)

    def del_child(self, name):
        """
        Removes the named symbol table.

        :param str name: the name of the child symbol table to delete (not \
                         case sensitive).

        :raises KeyError: if the named table is not a child of this one.

        """
        lname = name.lower()
        for child in self._children:
            if child.name == lname:
                self._children.remove(child)
                break
        else:
            raise KeyError(
                "Symbol table '{0}' does not contain a table named "
                "'{1}'".format(self.name, name)
            )

    @property
    def children(self):
        """
        :returns: the child (nested) symbol tables, if any.
        :rtype: list of :py:class:`fparser.two.symbol_table.SymbolTable`
        """
        return self._children

    @property
    def root(self):
        """
        :returns: the top-level symbol table that contains the current \
                  scoping region (symbol table).
        :rtype: :py:class:`fparser.two.symbol_table.SymbolTable`

        """
        current = self
        while current.parent:
            current = current.parent
        return current


#: The single, global container for all symbol tables constructed while
#: parsing.
SYMBOL_TABLES = SymbolTables()


__all__ = ["SymbolTableError", "SymbolTables", "SymbolTable", "SYMBOL_TABLES"]<|MERGE_RESOLUTION|>--- conflicted
+++ resolved
@@ -263,7 +263,6 @@
         del self._symbol_tables[lname]
 
 
-<<<<<<< HEAD
 class Use():
     '''
     Class capturing information on all USE statements referring to a given
@@ -363,11 +362,7 @@
 
 
 class SymbolTable():
-    '''
-=======
-class SymbolTable:
     """
->>>>>>> a9c7a7df
     Class implementing a single symbol table.
 
     Since this functionality is not yet fully mature, checks that new symbols
@@ -412,17 +407,8 @@
         uses = "Used modules:\n"
         if self._modules:
             uses += "\n".join(list(self._modules.keys())) + "\n"
-<<<<<<< HEAD
         return (f"{header}Symbol Table '{self._name}'\n" +
                 symbols + uses + header)
-=======
-        return (
-            "{0}Symbol Table '{1}'\n".format(header, self._name)
-            + symbols
-            + uses
-            + header
-        )
->>>>>>> a9c7a7df
 
     def add_data_symbol(self, name, primitive_type):
         """
@@ -441,7 +427,6 @@
                                   entry with the supplied name.
         """
         if not isinstance(name, str):
-<<<<<<< HEAD
             raise TypeError(f"The name of the symbol must be a str but got "
                             f"'{type(name).__name__}'")
         # TODO #201 use an enumeration for the primitive type
@@ -462,20 +447,6 @@
                 raise SymbolTableError(
                     f"Symbol table already contains a use of a symbol named "
                     f"'{name}' from module '{mod_name}'")
-=======
-            raise TypeError(
-                "The name of the symbol must be a str but got "
-                "'{0}'".format(type(name).__name__)
-            )
-        # TODO #201 use an enumeration for the primitive type
-        if not isinstance(primitive_type, str):
-            raise TypeError(
-                "The primitive type of the symbol must be specified as a str "
-                "but got '{0}'".format(type(primitive_type).__name__)
-            )
-
-        lname = name.lower()
->>>>>>> a9c7a7df
 
         if self._checking_enabled:
             if lname in self._data_symbols:
@@ -497,13 +468,8 @@
 
         self._data_symbols[lname] = SymbolTable.Symbol(lname, primitive_type.lower())
 
-<<<<<<< HEAD
     def add_use_symbols(self, name, only_list=None, rename_list=None):
         '''
-=======
-    def add_use_symbols(self, name, only_list=None):
-        """
->>>>>>> a9c7a7df
         Creates an entry in the table for the USE of a module with the supplied
         name. If no `only_list` is supplied then this USE represents a wildcard
         import of all public symbols in the named module. If the USE statement
@@ -529,7 +495,6 @@
                            wrong type.
         """
         if not isinstance(name, str):
-<<<<<<< HEAD
             raise TypeError(f"The name of the module must be a str but got "
                             f"'{type(name).__name__}'")
         if only_list and not isinstance(only_list, list):
@@ -541,22 +506,6 @@
             raise TypeError(f"If present, the only_list must be a list of "
                             f"2-tuples but got: {only_list}")
         lname = name.lower()
-=======
-            raise TypeError(
-                "The name of the module must be a str but got "
-                "'{0}'".format(type(name).__name__)
-            )
-        if only_list and not isinstance(only_list, list):
-            raise TypeError(
-                "If present, the only_list must be a list but got "
-                "'{0}'".format(type(only_list).__name__)
-            )
-        if only_list and not all(isinstance(item, str) for item in only_list):
-            raise TypeError(
-                "If present, the only_list must be a list of str "
-                "but got: {0}".format([type(item).__name__ for item in only_list])
-            )
->>>>>>> a9c7a7df
 
         use = Use(lname, only_list, rename_list)
 
