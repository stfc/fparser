#!/usr/bin/env python

# Modified work Copyright (c) 2017-2022 Science and Technology
# Facilities Council.
# Original work Copyright (c) 1999-2008 Pearu Peterson

# All rights reserved.

# Modifications made as part of the fparser project are distributed
# under the following license:

# Redistribution and use in source and binary forms, with or without
# modification, are permitted provided that the following conditions are
# met:

# 1. Redistributions of source code must retain the above copyright
# notice, this list of conditions and the following disclaimer.

# 2. Redistributions in binary form must reproduce the above copyright
# notice, this list of conditions and the following disclaimer in the
# documentation and/or other materials provided with the distribution.

# 3. Neither the name of the copyright holder nor the names of its
# contributors may be used to endorse or promote products derived from
# this software without specific prior written permission.

# THIS SOFTWARE IS PROVIDED BY THE COPYRIGHT HOLDERS AND CONTRIBUTORS
# "AS IS" AND ANY EXPRESS OR IMPLIED WARRANTIES, INCLUDING, BUT NOT
# LIMITED TO, THE IMPLIED WARRANTIES OF MERCHANTABILITY AND FITNESS FOR
# A PARTICULAR PURPOSE ARE DISCLAIMED. IN NO EVENT SHALL THE COPYRIGHT
# HOLDER OR CONTRIBUTORS BE LIABLE FOR ANY DIRECT, INDIRECT, INCIDENTAL,
# SPECIAL, EXEMPLARY, OR CONSEQUENTIAL DAMAGES (INCLUDING, BUT NOT
# LIMITED TO, PROCUREMENT OF SUBSTITUTE GOODS OR SERVICES; LOSS OF USE,
# DATA, OR PROFITS; OR BUSINESS INTERRUPTION) HOWEVER CAUSED AND ON ANY
# THEORY OF LIABILITY, WHETHER IN CONTRACT, STRICT LIABILITY, OR TORT
# (INCLUDING NEGLIGENCE OR OTHERWISE) ARISING IN ANY WAY OUT OF THE USE
# OF THIS SOFTWARE, EVEN IF ADVISED OF THE POSSIBILITY OF SUCH DAMAGE.

# --------------------------------------------------------------------

# The original software (in the f2py project) was distributed under
# the following license:

# Redistribution and use in source and binary forms, with or without
# modification, are permitted provided that the following conditions are met:

#   a. Redistributions of source code must retain the above copyright notice,
#      this list of conditions and the following disclaimer.
#   b. Redistributions in binary form must reproduce the above copyright
#      notice, this list of conditions and the following disclaimer in the
#      documentation and/or other materials provided with the distribution.
#   c. Neither the name of the F2PY project nor the names of its
#      contributors may be used to endorse or promote products derived from
#      this software without specific prior written permission.

# THIS SOFTWARE IS PROVIDED BY THE COPYRIGHT HOLDERS AND CONTRIBUTORS "AS IS"
# AND ANY EXPRESS OR IMPLIED WARRANTIES, INCLUDING, BUT NOT LIMITED TO, THE
# IMPLIED WARRANTIES OF MERCHANTABILITY AND FITNESS FOR A PARTICULAR PURPOSE
# ARE DISCLAIMED. IN NO EVENT SHALL THE REGENTS OR CONTRIBUTORS BE LIABLE FOR
# ANY DIRECT, INDIRECT, INCIDENTAL, SPECIAL, EXEMPLARY, OR CONSEQUENTIAL
# DAMAGES (INCLUDING, BUT NOT LIMITED TO, PROCUREMENT OF SUBSTITUTE GOODS OR
# SERVICES; LOSS OF USE, DATA, OR PROFITS; OR BUSINESS INTERRUPTION) HOWEVER
# CAUSED AND ON ANY THEORY OF LIABILITY, WHETHER IN CONTRACT, STRICT
# LIABILITY, OR TORT (INCLUDING NEGLIGENCE OR OTHERWISE) ARISING IN ANY WAY
# OUT OF THE USE OF THIS SOFTWARE, EVEN IF ADVISED OF THE POSSIBILITY OF SUCH
# DAMAGE.

"""Fortran 2003 Syntax Rules.
"""
# Original author: Pearu Peterson <pearu@cens.ioc.ee>
# First version created: Oct 2006

import re
from fparser.common.splitline import string_replace_map
from fparser.two import pattern_tools as pattern
from fparser.common.readfortran import FortranReaderBase
from fparser.two.symbol_table import SYMBOL_TABLES
from fparser.two.utils import (
    Base,
    BlockBase,
    StringBase,
    WORDClsBase,
    NumberBase,
    STRINGBase,
    BracketBase,
    StmtBase,
    EndStmtBase,
    BinaryOpBase,
    Type_Declaration_StmtBase,
    CALLBase,
    CallBase,
    KeywordValueBase,
    SeparatorBase,
    SequenceBase,
    UnaryOpBase,
    walk,
    DynamicImport,
)
from fparser.two.utils import (
    NoMatchError,
    FortranSyntaxError,
    InternalSyntaxError,
    InternalError,
    show_result,
)

#
# SECTION  1
#

# R101: <xyz-list> = <xyz> [ , <xyz> ]...
# R102: <xyz-name> = <name>
# R103: <scalar-xyz> = <xyz>

#
# SECTION  2
#


class Comment(Base):
    """
    Represents a Fortran Comment.
    """

    subclass_names = []

    @show_result
    def __new__(cls, string, parent_cls=None):
        """
        Create a new Comment instance.

        :param type cls: the class of object to create.
        :param string: (source of) Fortran string to parse.
        :type string: str or :py:class:`FortranReaderBase`
        :param parent_cls: the parent class of this object.
        :type parent_cls: :py:type:`type`

        """
        from fparser.common import readfortran

        if isinstance(string, readfortran.Comment):
            # We were after a comment and we got a comment. Construct
            # one manually to avoid recursively calling this __new__
            # method again...
            obj = object.__new__(cls)
            obj.init(string)
            return obj
        elif isinstance(string, FortranReaderBase):
            reader = string
            item = reader.get_item()
            if item is None:
                return
            if isinstance(item, readfortran.Comment):
                # This effectively recursively calls this routine
                return Comment(item)
            else:
                # We didn't get a comment so put the item back in the FIFO
                reader.put_item(item)
                return
        else:
            # We didn't get a comment
            return

    def init(self, comment):
        """
        Initialise this Comment

        :param  comment: The comment object produced by the reader
        :type comment: :py:class:`readfortran.Comment`
        """
        self.items = [comment.comment]
        self.item = comment

    def tostr(self):
        """
        :returns: this comment as a string.
        :rtype: :py:class:`str`
        """
        return str(self.items[0])

    def restore_reader(self, reader):
        """
        Undo the read of this comment by putting its content back
        into the reader (which has a FIFO buffer)

        :param reader: the reader instance to return the comment to
        :type reader: :py:class:`fparser.readfortran.FortranReaderBase`
        """
        reader.put_item(self.item)


def match_comment_or_include(reader):
    """Creates a comment or include object from the current line.

    :param reader: the fortran file reader containing the line \
                   of code that we are trying to match
    :type reader: :py:class:`fparser.common.readfortran.FortranFileReader` \
                  or \
                  :py:class:`fparser.common.readfortran.FortranStringReader`

    :return: a comment or include object if found, otherwise `None`.
    :rtype: :py:class:`fparser.two.Fortran2003.Comment` or \
            :py:class:`fparser.two.Fortran2003.Include_Stmt`

    """
    obj = Comment(reader)
    obj = Include_Stmt(reader) if not obj else obj
    return obj


def add_comments_includes_directives(content, reader):
    """Creates comment, include, and/or cpp directive objects and adds them to
    the content list. Comment, include, and/or directive objects are added
    until a line that is not a comment, include, or directive is found.

    :param content: a `list` of matched objects. Any matched comments, \
                    includes, or directives in this routine are added to \
                    this list.
    :type content: :obj:`list`
    :param reader: the fortran file reader containing the line(s) \
                   of code that we are trying to match
    :type reader: :py:class:`fparser.common.readfortran.FortranFileReader` \
                  or \
                  :py:class:`fparser.common.readfortran.FortranStringReader`

    """
    from fparser.two.C99Preprocessor import match_cpp_directive

    obj = match_comment_or_include(reader)
    obj = match_cpp_directive(reader) if not obj else obj
    while obj:
        content.append(obj)
        obj = match_comment_or_include(reader)
        obj = match_cpp_directive(reader) if not obj else obj


class Program(BlockBase):  # R201
    """
    Fortran 2003 rule R201
    program is program-unit
               [ program-unit ] ...

    """

    subclass_names = []
    use_names = ["Program_Unit"]

    @show_result
    def __new__(cls, string):
        """Wrapper around base class __new__ to catch an internal NoMatchError
        exception and raise it as an external FortranSyntaxError exception.

        :param type cls: the class of object to create
        :param string: (source of) Fortran string to parse
        :type string: :py:class:`FortranReaderBase`
        :raises FortranSyntaxError: if the code is not valid Fortran

        """
        # pylint: disable=unused-argument
        try:
            return Base.__new__(cls, string)
        except NoMatchError:
            # At the moment there is no useful information provided by
            # NoMatchError so we pass on an empty string.
            raise FortranSyntaxError(string, "")
        except InternalSyntaxError as excinfo:
            # InternalSyntaxError is used when a syntax error has been
            # found in a rule that does not have access to the reader
            # object. This is then re-raised here as a
            # FortranSyntaxError, adding the reader object (which
            # provides line number information).
            raise FortranSyntaxError(string, excinfo)

    @staticmethod
    def match(reader):
        """Implements the matching for a Program. Whilst the rule looks like
        it could make use of BlockBase, the parser must not match if an
        optional program_unit has a syntax error, which the BlockBase
        match implementation does not do.

        :param reader: the fortran file reader containing the line(s)
                       of code that we are trying to match
        :type reader: :py:class:`fparser.common.readfortran.FortranFileReader`
                      or
                      :py:class:`fparser.common.readfortran.FortranStringReader`
        :return: `tuple` containing a single `list` which contains
                 instance of the classes that have matched if there is
                 a match or `None` if there is no match

        """
        content = []
        add_comments_includes_directives(content, reader)
        try:
            while True:
                obj = Program_Unit(reader)
                content.append(obj)
                add_comments_includes_directives(content, reader)
                # cause a StopIteration exception if there are no more lines
                next_line = reader.next()
                # put the line back in the case where there are more lines
                reader.put_item(next_line)
        except NoMatchError:
            # Found a syntax error for this rule. Now look to match
            # (via Main_Program0) with a program containing no program
            # statement as this is optional in Fortran.
            #
            return BlockBase.match(Main_Program0, [], None, reader)
        except StopIteration:
            # Reader has no more lines.
            pass
        return (content,)


class Include_Filename(StringBase):  # pylint: disable=invalid-name

    """Implements the matching of a filename from an include statement."""

    # There are no other classes. This is a simple string match.
    subclass_names = []

    @staticmethod
    def match(string):
        """Match the string with the regular expression file_name in the
        pattern_tools file. The only content that is not accepted is
        an empty string or white space at the start or end of the
        string.

        :param str string: the string to match with the pattern rule.
        :return: a tuple of size 1 containing a string with the \
        matched name if there is a match, or None if there is not.
        :rtype: (str) or NoneType

        """
        return StringBase.match(pattern.file_name, string)


class Include_Stmt(Base):  # pylint: disable=invalid-name

    """Implements the matching of a Fortran include statement. There is no
    rule for this as the compiler is expected to inline any content
    from an include statement when one is found. However, for a parser
    it can make sense to represent an include statement in a parse
    tree.

    include-stmt is INCLUDE ['filename' or "filename"]

    """

    use_names = ["Include_Filename"]

    @staticmethod
    def match(string):
        """Implements the matching for an include statement.

        :param str string: the string to match with as an include statement.
        :returns: a tuple of size 1 containing an Include_Filename \
        object with the matched filename if there is a match, or None \
        if there is not.
        :rtype: (:py:class:`fparser.two.Fortran2003.Include_Filename`) \
        or NoneType

        """
        if not string:
            return None

        line = string.strip()
        if line[:7].upper() != "INCLUDE":
            # The line does not start with the include token and/or the line
            # is too short.
            return None
        rhs = line[7:].strip()
        if rhs is None or len(rhs) < 3:
            # Either we didn't find any includes or the content after
            # the include token is too short to be valid (it must at
            # least contain quotes and one character.
            return None
        if not (
            (rhs[0] == "'" and rhs[-1] == "'") or (rhs[0] == '"' and rhs[-1] == '"')
        ):
            # The filename should be surrounded by single or double
            # quotes but this is not the case.
            return None
        # Remove the quotes.
        file_name = rhs[1:-1]
        # Pass the potential filename to the relevant class.
        name = Include_Filename(file_name)
        if not name:
            raise InternalError(
                "Fortran2003.py:Include_Stmt:match Include_Filename should "
                "never return None or an empty name"
            )
        return (name,)

    def tostr(self):
        """
        :return: this include_stmt as a string
        :rtype: str
        """

        return "INCLUDE '{0}'".format(self.items[0])


class Program_Unit(Base):  # R202
    """
    :F03R:`202`::
        <program-unit> = <main-program>
                         | <external-subprogram>
                         | <module>
                         | <block-data>
    """

    subclass_names = [
        "Comment",
        "Main_Program",
        "External_Subprogram",
        "Module",
        "Block_Data",
    ]


class External_Subprogram(Base):  # R203
    """
    :F03R:`203`::
        <external-subprogram> = <function-subprogram>
                                | <subroutine-subprogram>
    """

    subclass_names = ["Comment", "Function_Subprogram", "Subroutine_Subprogram"]


class Specification_Part(BlockBase):  # R204
    """
    :F03R:`204`::
        <specification-part> = [ <use-stmt> ]...
                                 [ <import-stmt> ]...
                                 [ <implicit-part> ]
                                 [ <declaration-construct> ]...
    """

    subclass_names = []
    use_names = ["Use_Stmt", "Import_Stmt", "Implicit_Part", "Declaration_Construct"]

    @staticmethod
    def match(reader):
        return BlockBase.match(
            None,
            [Use_Stmt, Import_Stmt, Implicit_Part, Declaration_Construct],
            None,
            reader,
        )


class Implicit_Part(BlockBase):  # R205
    """
    :F03R:`205`::
        <implicit-part> = [ <implicit-part-stmt> ]...
                            <implicit-stmt>
    """

    subclass_names = []
    use_names = ["Implicit_Part_Stmt", "Implicit_Stmt"]

    @staticmethod
    def match(reader):
        return BlockBase.match(None, [Implicit_Part_Stmt], None, reader)


class Implicit_Part_Stmt(Base):  # R206
    """
    :F03R:`206`::
        <implicit-part-stmt> = <implicit-stmt>
                               | <parameter-stmt>
                               | <format-stmt>
                               | <entry-stmt>
    """

    subclass_names = [
        "Comment",
        "Implicit_Stmt",
        "Parameter_Stmt",
        "Format_Stmt",
        "Entry_Stmt",
    ]


class Declaration_Construct(Base):  # R207
    """Fortran 2003 rule R207

    declaration-construct is derived-type-def
                           or entry-stmt
                           or enum-def
                           or format-stmt
                           or interface-block
                           or parameter-stmt
                           or procedure-declaration-stmt
                           or specification-stmt
                           or type-declaration-stmt
                           or stmt-function-stmt

    Note, stmt-function-stmt is not currently matched.

    """

    # Commented out Stmt_Function_Stmt as it can falsely match an
    # access to an array or function. Reintroducing statement
    # functions is captured in issue #202.

    #                   'Type_Declaration_Stmt', 'Stmt_Function_Stmt']
    subclass_names = [
        "Derived_Type_Def",
        "Entry_Stmt",
        "Enum_Def",
        "Format_Stmt",
        "Interface_Block",
        "Parameter_Stmt",
        "Procedure_Declaration_Stmt",
        "Specification_Stmt",
        "Type_Declaration_Stmt",
    ]


class Execution_Part(BlockBase):  # R208
    """:F03R:`208`::
    <execution-part> = <executable-construct>
                       | [ <execution-part-construct> ]...

    <execution-part> shall not contain <end-function-stmt>,
    <end-program-stmt>, <end-subroutine-stmt>

    """

    subclass_names = []
    use_names = ["Executable_Construct_C201", "Execution_Part_Construct_C201"]

    @staticmethod
    def match(string):
        return BlockBase.match(
            Executable_Construct_C201, [Execution_Part_Construct_C201], None, string
        )


class Execution_Part_Construct(Base):  # R209
    """
    <execution-part-construct> = <executable-construct>
                                 | <format-stmt>
                                 | <entry-stmt>
                                 | <data-stmt>
    """

    subclass_names = [
        "Comment",
        "Executable_Construct",
        "Format_Stmt",
        "Entry_Stmt",
        "Data_Stmt",
    ]


class Execution_Part_Construct_C201(Base):
    subclass_names = [
        "Comment",
        "Executable_Construct_C201",
        "Format_Stmt",
        "Entry_Stmt",
        "Data_Stmt",
    ]


class Internal_Subprogram_Part(BlockBase):  # R210
    """
    <internal-subprogram-part> = <contains-stmt>
                                   <internal-subprogram>
                                   [ <internal-subprogram> ]...
    """

    subclass_names = []
    use_names = ["Contains_Stmt", "Internal_Subprogram"]

    @staticmethod
    def match(reader):
        return BlockBase.match(Contains_Stmt, [Internal_Subprogram], None, reader)


class Internal_Subprogram(Base):  # R211
    """
    <internal-subprogram> = <function-subprogram>
                            | <subroutine-subprogram>
    """

    subclass_names = ["Function_Subprogram", "Subroutine_Subprogram"]


class Specification_Stmt(Base):  # R212
    """
    <specification-stmt> = <access-stmt>
                           | <allocatable-stmt>
                           | <asynchronous-stmt>
                           | <bind-stmt>
                           | <common-stmt>
                           | <data-stmt>
                           | <dimension-stmt>
                           | <equivalence-stmt>
                           | <external-stmt>
                           | <intent-stmt>
                           | <intrinsic-stmt>
                           | <namelist-stmt>
                           | <optional-stmt>
                           | <pointer-stmt>
                           | <protected-stmt>
                           | <save-stmt>
                           | <target-stmt>
                           | <volatile-stmt>
                           | <value-stmt>
    """

    subclass_names = [
        "Access_Stmt",
        "Allocatable_Stmt",
        "Asynchronous_Stmt",
        "Bind_Stmt",
        "Comment",
        "Common_Stmt",
        "Data_Stmt",
        "Dimension_Stmt",
        "Equivalence_Stmt",
        "External_Stmt",
        "Intent_Stmt",
        "Intrinsic_Stmt",
        "Namelist_Stmt",
        "Optional_Stmt",
        "Pointer_Stmt",
        "Cray_Pointer_Stmt",
        "Protected_Stmt",
        "Save_Stmt",
        "Target_Stmt",
        "Volatile_Stmt",
        "Value_Stmt",
    ]


class Executable_Construct(Base):  # R213
    # pylint: disable=invalid-name
    """
    Fortran 2003 rule R213
    executable-construct is action-stmt
                         or associate-construct
                         or case-construct
                         or do-construct
                         or forall-construct
                         or if-construct
                         or select-type-construct
                         or where-construct

    """
    subclass_names = [
        "Action_Stmt",
        "Associate_Construct",
        "Case_Construct",
        "Do_Construct",
        "Forall_Construct",
        "If_Construct",
        "Select_Type_Construct",
        "Where_Construct",
    ]


class Executable_Construct_C201(Base):
    subclass_names = Executable_Construct.subclass_names[:]
    subclass_names[subclass_names.index("Action_Stmt")] = "Action_Stmt_C201"


class Action_Stmt(Base):  # R214
    """
    <action-stmt> = <allocate-stmt>
                    | <assignment-stmt>
                    | <backspace-stmt>
                    | <call-stmt>
                    | <close-stmt>
                    | <continue-stmt>
                    | <cycle-stmt>
                    | <deallocate-stmt>
                    | <endfile-stmt>
                    | <end-function-stmt>
                    | <end-program-stmt>
                    | <end-subroutine-stmt>
                    | <exit-stmt>
                    | <flush-stmt>
                    | <forall-stmt>
                    | <goto-stmt>
                    | <if-stmt>
                    | <inquire-stmt>
                    | <nullify-stmt>
                    | <open-stmt>
                    | <pointer-assignment-stmt>
                    | <print-stmt>
                    | <read-stmt>
                    | <return-stmt>
                    | <rewind-stmt>
                    | <stop-stmt>
                    | <wait-stmt>
                    | <where-stmt>
                    | <write-stmt>
                    | <arithmetic-if-stmt>
                    | <computed-goto-stmt>
    """

    subclass_names = [
        "Allocate_Stmt",
        "Assignment_Stmt",
        "Backspace_Stmt",
        "Call_Stmt",
        "Close_Stmt",
        "Comment",
        "Continue_Stmt",
        "Cycle_Stmt",
        "Deallocate_Stmt",
        "Endfile_Stmt",
        "End_Function_Stmt",
        "End_Subroutine_Stmt",
        "Exit_Stmt",
        "Flush_Stmt",
        "Forall_Stmt",
        "Goto_Stmt",
        "If_Stmt",
        "Inquire_Stmt",
        "Nullify_Stmt",
        "Open_Stmt",
        "Pointer_Assignment_Stmt",
        "Print_Stmt",
        "Read_Stmt",
        "Return_Stmt",
        "Rewind_Stmt",
        "Stop_Stmt",
        "Wait_Stmt",
        "Where_Stmt",
        "Write_Stmt",
        "Arithmetic_If_Stmt",
        "Computed_Goto_Stmt",
    ]


class Action_Stmt_C201(Base):
    """
    <action-stmt-c201> = <action-stmt>
    C201 is applied.
    """

    subclass_names = Action_Stmt.subclass_names[:]
    subclass_names.remove("End_Function_Stmt")
    subclass_names.remove("End_Subroutine_Stmt")
    # subclass_names.remove('End_Program_Stmt')


class Action_Stmt_C802(Base):
    """
    <action-stmt-c802> = <action-stmt>
    C802 is applied.
    """

    subclass_names = Action_Stmt.subclass_names[:]
    subclass_names.remove("End_Function_Stmt")
    subclass_names.remove("End_Subroutine_Stmt")
    subclass_names.remove("If_Stmt")


class Action_Stmt_C824(Base):
    """
    <action-stmt-c824> = <action-stmt>
    C824 is applied.
    """

    subclass_names = Action_Stmt.subclass_names[:]
    subclass_names.remove("End_Function_Stmt")
    subclass_names.remove("End_Subroutine_Stmt")
    subclass_names.remove("Continue_Stmt")
    subclass_names.remove("Goto_Stmt")
    subclass_names.remove("Return_Stmt")
    subclass_names.remove("Stop_Stmt")
    subclass_names.remove("Exit_Stmt")
    subclass_names.remove("Cycle_Stmt")
    subclass_names.remove("Arithmetic_If_Stmt")


class Keyword(Base):  # R215
    """
    <keyword> = <name>
    """

    subclass_names = ["Name"]


#
# SECTION  3
#

# R301: <character> = <alphanumeric-character> | <special-character>
# R302: <alphanumeric-character> = <letter> | <digit> | <underscore>
# R303: <underscore> = _


class Name(StringBase):  # R304
    """
    Fortran 2003 rule R304
    name is letter [ alphanumeric_character ]...

    """

    # There are no other classes. This is a simple string match.
    subclass_names = []

    @staticmethod
    def match(string):
        """Match the string with the regular expression abs_name in the
        pattern_tools file.

        :param str string: the string to match with the pattern rule.
        :return: a tuple of size 1 containing a string with the \
        matched name if there is a match, or None if there is not.
        :rtype: (str) or None

        """
        return StringBase.match(pattern.abs_name, string.strip())


class Constant(Base):  # R305
    """
    <constant> = <literal-constant>
                 | <named-constant>
    """

    subclass_names = ["Literal_Constant", "Named_Constant"]


class Literal_Constant(Base):  # R306
    """
    <literal-constant> = <int-literal-constant>
                         | <real-literal-constant>
                         | <complex-literal-constant>
                         | <logical-literal-constant>
                         | <char-literal-constant>
                         | <boz-literal-constant>
    """

    subclass_names = [
        "Int_Literal_Constant",
        "Real_Literal_Constant",
        "Complex_Literal_Constant",
        "Logical_Literal_Constant",
        "Char_Literal_Constant",
        "Boz_Literal_Constant",
    ]


class Named_Constant(Base):  # R307
    """
    <named-constant> = <name>
    """

    subclass_names = ["Name"]


class Int_Constant(Base):  # R308
    """
    <int-constant> = <constant>
    """

    subclass_names = ["Constant"]


class Char_Constant(Base):  # R309
    """
    <char-constant> = <constant>
    """

    subclass_names = ["Constant"]


# R310: <intrinsic-operator> = <power-op> | <mult-op> | <add-op> |
# <concat-op> | <rel-op> | <not-op> | <and-op> | <or-op> | <equiv-op>
# Rule 310 is defined in pattern_tools.py. As it is only used by Rule
# 312 it does not need to be defined explicitly as a class. Note, it
# could be created as a class if it were useful for code
# manipulation. We could additionally create each of the operators
# themselves as classes.


class Defined_Operator(Base):  # pylint: disable=invalid-name
    """Fortran 2003 rule R311
    R311 defined-operator is defined-unary-op
                          or defined-binary-op
                          or extended-intrinsic-op

    Note, defined-operator is defined in pattern_tools.py so could be
    called directly via a stringbase match. However, the defined unary
    and binary op rules have constraints which would not be checked if
    we did this.

    Note, whilst we subclass for both Defined Unary and Binary ops,
    the match is the same so we will only ever match with the first
    (so the second is not really necessary here). This is OK from a
    parsing point of view as they both return a Defined_Op class, so
    are identical from the parsers point of view.

    """

    subclass_names = ["Defined_Unary_Op", "Defined_Binary_Op", "Extended_Intrinsic_Op"]


class Extended_Intrinsic_Op(StringBase):  # pylint: disable=invalid-name
    """Fortran 2003 rule R312
    R312 extended-intrinsic-op is intrinsic-operator

    Note, extended-intrinsic-op is only ever used by R311 and is
    defined in pattern_tools.py so could be matched directly in the
    Defined_Operator class (by changing it to STRINGBase and moving
    the match in this class into the Defined_Operator class). This
    would mean that this class would not be required. However, the
    parse tree would then not have the concept of an
    Extended_Intrinsic_Op which might be useful for code manipulation
    tools.

    """

    @staticmethod
    def match(string):
        """Implements the matching for the extended-intrinsic-op
        rule. Matches the string with the regular expression
        extended_intrinsic_operator in the pattern_tools file.

        :param str string: the string to match with the pattern rule.
        :return: a tuple of size 1 containing a string with the \
        matched name if there is a match, or None if there is not.
        :rtype: (str) or None

        """
        return StringBase.match(pattern.extended_intrinsic_operator, string)


class Label(StringBase):  # R313
    """
    ::
        <label> = <digit> [ <digit> [ <digit> [ <digit> [ <digit> ] ] ] ]

    Attributes
    ----------
    string : str
    """

    subclass_names = []

    @staticmethod
    def match(string):
        return StringBase.match(pattern.abs_label, string)

    def __int__(self):
        return int(self.string)


#
# SECTION  4
#


class Type_Spec(Base):  # R401
    """
    <type-spec> = <intrinsic-type-spec>
                  | <derived-type-spec>
    """

    subclass_names = ["Intrinsic_Type_Spec", "Derived_Type_Spec"]


class Type_Param_Value(StringBase):  # R402
    """
    <type-param-value> = <scalar-int-expr>
                       | *
                       | :
    """

    subclass_names = ["Scalar_Int_Expr"]
    use_names = []

    @staticmethod
    def match(string):
        return StringBase.match(["*", ":"], string)


class Intrinsic_Type_Spec(WORDClsBase):  # R403
    """
    <intrinsic-type-spec> = INTEGER [ <kind-selector> ]
                            | REAL [ <kind-selector> ]
                            | DOUBLE COMPLEX
                            | COMPLEX [ <kind-selector> ]
                            | CHARACTER [ <char-selector> ]
                            | LOGICAL [ <kind-selector> ]
    Extensions:
                            | DOUBLE PRECISION
                            | BYTE
    """

    subclass_names = []
    use_names = ["Kind_Selector", "Char_Selector"]

    @staticmethod
    def match(string):
        for w, cls in [
            ("INTEGER", Kind_Selector),
            ("REAL", Kind_Selector),
            ("COMPLEX", Kind_Selector),
            ("LOGICAL", Kind_Selector),
            ("CHARACTER", Char_Selector),
            (pattern.abs_double_complex_name, None),
            (pattern.abs_double_precision_name, None),
            ("BYTE", None),
        ]:
            try:
                obj = WORDClsBase.match(w, cls, string)
            except NoMatchError:
                obj = None
            if obj is not None:
                return obj
        return None


class Kind_Selector(Base):  # R404
    """
    Fortran 2003 rule R404
    kind-selector is ( [ KIND = ] scalar-int-initialization-expr )
    A non-standard extension is also supported here:
                      | * char-length

    There is an associated constraint that we can't enforce in fparser:

    'C404 (R404) The value of scalar-int-initialization-expr shall be
    nonnegative and shall specify a representation method that
    exists on the processor.'

    """

    subclass_names = []
    use_names = ["Char_Length", "Scalar_Int_Initialization_Expr"]

    @staticmethod
    def match(string):
        """Implements the matching for a Kind_Selector.

        :param str string: a string containing the code to match
        :return: `None` if there is no match, otherwise a `tuple` of \
        size 3 containing a '(', a single `list` which contains an \
        instance of classes that have matched and a ')', or a `tuple` \
        of size 2 containing a '*' and an instance of classes that \
        have matched.
        :rtype: `NoneType` or ( str, [ MatchedClasses ], str) or ( \
        str, :py:class:`fparser.two.Fortran2003.Char_Length`)

        :raises InternalError: if None is passed instead of a \
        string. The parent rule should not pass None and the logic in \
        this routine relies on a valid string.

        :raises InternalError: if the string passed is <=1 characters \
        long. The parent rule passing this string should ensure the \
        string is at least 2 characters long and the logic in this \
        routine relies on this. The reason there is a minimum of two \
        is that the pattern '*n' where 'n' is a number is the smallest \
        valid pattern. The other valid pattern must have at least a \
        name with one character surrounded by brackets e.g. '(x)' so \
        should be at least 3 characters long.

        """
        if string is None:
            raise InternalError(
                "String argument in class Kind_Selector method match() " "is None."
            )
        if len(string) <= 1:
            raise InternalError(
                "String argument '{0}' in class Kind_Selector method "
                "match() is too short to be valid.".format(string)
            )

        # remove any leading or trailing white space
        string = string.strip()

        if string[0] + string[-1] != "()":
            # must be the '*n' extension
            if not string.startswith("*"):
                return None
            return "*", Char_Length(string[1:].lstrip())
        # remove left and right brackets and subsequently any leading
        # or trailing spaces
        string = string[1:-1].strip()
        # check for optional 'kind='
        if len(string) > 5:
            # string is long enough to potentially contain 'kind=...'
            if string[:4].upper() == "KIND" and string[4:].lstrip()[0] == "=":
                # found 'kind=' so strip it out, including any leading spaces
                string = string[4:].lstrip()[1:].lstrip()
        return "(", Scalar_Int_Initialization_Expr(string), ")"

    def tostr(self):
        """
        :return: this kind_selector as a string
        :rtype: str
        """
        if len(self.items) == 2:
            result = "{0[0]}{0[1]}".format(self.items)
        elif len(self.items) == 3:
            result = "{0[0]}KIND = {0[1]}{0[2]}".format(self.items)
        else:
            raise InternalError(
                "Class Kind_Selector method tostr() has '{0}' items, "
                "but expecting 2 or 3.".format(len(self.items))
            )
        return result


class Signed_Int_Literal_Constant(NumberBase):  # R405
    """
    <signed-int-literal-constant> = [ <sign> ] <int-literal-constant>
    """

    # never used because sign is included in pattern
    subclass_names = ["Int_Literal_Constant"]

    @staticmethod
    def match(string):
        return NumberBase.match(pattern.abs_signed_int_literal_constant_named, string)


class Int_Literal_Constant(NumberBase):  # R406
    """
    <int-literal-constant> = <digit-string> [ _ <kind-param> ]
    """

    subclass_names = []

    @staticmethod
    def match(string):
        return NumberBase.match(pattern.abs_int_literal_constant_named, string)


class Digit_String(NumberBase):
    """
    <digit-string> = <digit> [ <digit> ]...
    """

    subclass_names = []

    @staticmethod
    def match(string):
        return NumberBase.match(pattern.abs_digit_string_named, string)


# R407: <kind-param> = <digit-string> | <scalar-int-constant-name>
# R408: <signed-digit-string> = [ <sign> ] <digit-string>
# R409: <digit-string> = <digit> [ <digit> ]...
# R410: <sign> = + | -


class Boz_Literal_Constant(Base):  # R411
    """
    <boz-literal-constant> = <binary-constant>
                             | <octal-constant>
                             | <hex-constant>
    """

    subclass_names = ["Binary_Constant", "Octal_Constant", "Hex_Constant"]


class Binary_Constant(STRINGBase):  # R412
    """
    <binary-constant> = B ' <digit> [ <digit> ]... '
                        | B \" <digit> [ <digit> ]... \"
    """

    subclass_names = []

    @staticmethod
    def match(string):
        return STRINGBase.match(pattern.abs_binary_constant, string)


class Octal_Constant(STRINGBase):  # R413
    """
    <octal-constant> = O ' <digit> [ <digit> ]... '
                       | O \" <digit> [ <digit> ]... \"
    """

    subclass_names = []

    @staticmethod
    def match(string):
        return STRINGBase.match(pattern.abs_octal_constant, string)


class Hex_Constant(STRINGBase):  # R414
    """
    <hex-constant> = Z ' <digit> [ <digit> ]... '
                     | Z \" <digit> [ <digit> ]... \"
    """

    subclass_names = []

    @staticmethod
    def match(string):
        return STRINGBase.match(pattern.abs_hex_constant, string)


# R415: <hex-digit> = <digit> | A | B | C | D | E | F


class Signed_Real_Literal_Constant(NumberBase):  # R416
    """
    <signed-real-literal-constant> = [ <sign> ] <real-literal-constant>
    """

    subclass_names = ["Real_Literal_Constant"]  # never used

    @staticmethod
    def match(string):
        return NumberBase.match(pattern.abs_signed_real_literal_constant_named, string)


class Real_Literal_Constant(NumberBase):  # R417
    """ """

    subclass_names = []

    @staticmethod
    def match(string):
        return NumberBase.match(pattern.abs_real_literal_constant_named, string)


# R418: <significand> = <digit-string> . [ <digit-string> ]  | . <digit-string>
# R419: <exponent-letter> = E | D
# R420: <exponent> = <signed-digit-string>


class Complex_Literal_Constant(Base):  # R421
    """
    <complex-literal-constant> = ( <real-part>, <imag-part> )
    """

    subclass_names = []
    use_names = ["Real_Part", "Imag_Part"]

    @staticmethod
    def match(string):
        if not string or string[0] + string[-1] != "()":
            return
        if not pattern.abs_complex_literal_constant.match(string):
            return
        r, i = string[1:-1].split(",")
        return Real_Part(r.strip()), Imag_Part(i.strip())

    def tostr(self):
        return "(%s, %s)" % tuple(self.items)


class Real_Part(Base):  # R422
    """
    <real-part> = <signed-int-literal-constant>
                  | <signed-real-literal-constant>
                  | <named-constant>
    """

    subclass_names = [
        "Signed_Int_Literal_Constant",
        "Signed_Real_Literal_Constant",
        "Named_Constant",
    ]


class Imag_Part(Base):  # R423
    """
    <imag-part> = <real-part>
    """

    subclass_names = [
        "Signed_Int_Literal_Constant",
        "Signed_Real_Literal_Constant",
        "Named_Constant",
    ]


class Char_Selector(Base):  # R424
    """
    <char-selector> = <length-selector>
                      | ( LEN = <type-param-value> ,
                         KIND = <scalar-int-initialization-expr> )
                      | ( <type-param-value> ,
                         [ KIND = ] <scalar-int-initialization-expr> )
                      | ( KIND = <scalar-int-initialization-expr>
                        [ , LEN = <type-param-value> ] )
    """

    subclass_names = ["Length_Selector"]
    use_names = ["Type_Param_Value", "Scalar_Int_Initialization_Expr"]

    @staticmethod
    def match(string):
        if string[0] + string[-1] != "()":
            return
        line, repmap = string_replace_map(string[1:-1].strip())
        if line[:3].upper() == "LEN" and line[3:].lstrip().startswith("="):
            line = line[3:].lstrip()
            line = line[1:].lstrip()
            i = line.find(",")
            if i == -1:
                return
            v = line[:i].rstrip()
            line = line[i + 1 :].lstrip()
            if line[:4].upper() != "KIND":
                return
            line = line[4:].lstrip()
            if not line.startswith("="):
                return
            line = line[1:].lstrip()
            v = repmap(v)
            line = repmap(line)
            return Type_Param_Value(v), Scalar_Int_Initialization_Expr(line)
        elif line[:4].upper() == "KIND" and line[4:].lstrip().startswith("="):
            line = line[4:].lstrip()
            line = line[1:].lstrip()
            i = line.find(",")
            if i == -1:
                return None, Scalar_Int_Initialization_Expr(line)
            v = line[i + 1 :].lstrip()
            line = line[:i].rstrip()
            if v[:3].upper() != "LEN":
                return
            v = v[3:].lstrip()
            if not v.startswith("="):
                return
            v = v[1:].lstrip()
            return Type_Param_Value(v), Scalar_Int_Initialization_Expr(line)
        else:
            i = line.find(",")
            if i == -1:
                return
            v = line[:i].rstrip()
            line = line[i + 1 :].lstrip()
            if line[:4].upper() == "KIND" and line[4:].lstrip().startswith("="):
                line = line[4:].lstrip()
                line = line[1:].lstrip()
            return Type_Param_Value(v), Scalar_Int_Initialization_Expr(line)
        return None

    def tostr(self):
        if self.items[0] is None:
            return "(KIND = %s)" % (self.items[1])
        return "(LEN = %s, KIND = %s)" % (self.items[0], self.items[1])


class Length_Selector(Base):  # R425
    """
    <length -selector> = ( [ LEN = ] <type-param-value> )
                        | * <char-length> [ , ]
    """

    subclass_names = []
    use_names = ["Type_Param_Value", "Char_Length"]

    @staticmethod
    def match(string):
        if string[0] + string[-1] == "()":
            line = string[1:-1].strip()
            if line[:3].upper() == "LEN" and line[3:].lstrip().startswith("="):
                line = line[3:].lstrip()
                line = line[1:].lstrip()
            return "(", Type_Param_Value(line), ")"
        if not string.startswith("*"):
            return
        line = string[1:].lstrip()
        if string[-1] == ",":
            line = line[:-1].rstrip()
        return "*", Char_Length(line)

    def tostr(self):
        if len(self.items) == 2:
            return "%s%s" % tuple(self.items)
        return "%sLEN = %s%s" % tuple(self.items)


class Char_Length(BracketBase):  # R426
    """
    <char-length> = ( <type-param-value> )
                    | <scalar-int-literal-constant>
    """

    subclass_names = ["Scalar_Int_Literal_Constant"]
    use_names = ["Type_Param_Value"]

    @staticmethod
    def match(string):
        return BracketBase.match("()", Type_Param_Value, string)


class Char_Literal_Constant(Base):  # pylint: disable=invalid-name
    """
    Fortran 2003 rule R427

    char-literal-constant is [ kind-param _ ] ' rep-char '
                          or [ kind-param _ ] " rep-char "
    """

    subclass_names = []
    rep = pattern.char_literal_constant

    @staticmethod
    def match(string):
        """Implements the matching for a Char_Literal_Constant. For example

        "hello"
        'hello'
        nondefaultcharset_"nondefaultchars"

        There is an associated constraint C422: "The value of
        kind-param shall specify a representation method that exists
        on the processor." However, this cannot be validated by
        fparser so no checks are performed.

        :param str string: a string containing the code to match.
        :return: `None` if there is no match, otherwise a `tuple` of
                 size 2 containing the character constant and the kind
                 value as strings.
        :rtype: `NoneType` or (`str`, `NoneType`) or (`str`, `str`)

        """
        if not string:
            return None
        strip_string = string.strip()
        if not strip_string:
            # the string is empty or only contains blank space
            return None
        if strip_string[-1] not in "\"'":
            return None
        if strip_string[-1] == '"':
            abs_a_n_char_literal_constant_named = (
                pattern.abs_a_n_char_literal_constant_named2
            )
        else:
            abs_a_n_char_literal_constant_named = (
                pattern.abs_a_n_char_literal_constant_named1
            )
        line, repmap = string_replace_map(strip_string)
        match = abs_a_n_char_literal_constant_named.match(line)
        if not match:
            return None
        kind_param = match.group("kind_param")
        line = match.group("value")
        line = repmap(line)
        return line, kind_param

    def tostr(self):
        """
        :return: this Char_Literal_Constant as a string.
        :rtype: str

        :raises InternalError: if the internal items list variable is \
                not the expected size.
        :raises InternalError: if the first element of the internal \
                items list is None or is an empty string.
        """
        if len(self.items) != 2:
            raise InternalError(
                "Class Char_Literal_Constant method tostr() has '{0}' items, "
                "but expecting 2.".format(len(self.items))
            )
        if not self.items[0]:
            # items[0] is the value of the constant so is required. It
            # also can't be empty as it needs to include the
            # surrounding quotes to be valid
            raise InternalError(
                "Class Char_Literal_Constant method tostr(). 'Items' entry 0 "
                "should not be empty"
            )
        char_str = str(self.items[0])
        if not self.items[1]:
            return char_str
        # The character constant has a kind specifier
        kind_str = str(self.items[1])
        return f"{kind_str}_{char_str}"


class Logical_Literal_Constant(NumberBase):  # R428
    """
    <logical-literal-constant> = .TRUE. [ _ <kind-param> ]
                                 | .FALSE. [ _ <kind-param> ]
    """

    subclass_names = []

    @staticmethod
    def match(string):
        return NumberBase.match(pattern.abs_logical_literal_constant_named, string)


class Derived_Type_Def(BlockBase):  # R429
    """
    <derived-type-def> = <derived-type-stmt>
                           [ <type-param-def-stmt> ]...
                           [ <private-or-sequence> ]...
                           [ <component-part> ]
                           [ <type-bound-procedure-part> ]
                           <end-type-stmt>
    """

    subclass_names = []
    use_names = [
        "Derived_Type_Stmt",
        "Type_Param_Def_Stmt",
        "Private_Or_Sequence",
        "Component_Part",
        "Type_Bound_Procedure_Part",
        "End_Type_Stmt",
    ]

    @staticmethod
    def match(reader):
        return BlockBase.match(
            Derived_Type_Stmt,
            [
                Type_Param_Def_Stmt,
                Private_Or_Sequence,
                Component_Part,
                Type_Bound_Procedure_Part,
            ],
            End_Type_Stmt,
            reader,
            match_names=True,  # C431
        )


class Derived_Type_Stmt(StmtBase):  # pylint: disable=invalid-name
    """
    Fortran 2003 rule R430

    derived-type-stmt is TYPE [ [ , type-attr-spec-list ] :: ]
                         type-name [ ( type-param-name-list ) ]

    """

    subclass_names = []
    use_names = ["Type_Attr_Spec_List", "Type_Name", "Type_Param_Name_List"]

    @staticmethod
    def match(string):
        """Implements the matching for a Derived Type Statement.

        :param str string: a string containing the code to match
        :return: `None` if there is no match, otherwise a `tuple` of \
                 size 3 containing an `Attribute_Spec_List` (or `None` if \
                 there isn't one), the name of the type (in a `Name` \
                 class) and a `Parameter_Name_List` (or `None` is there \
                 isn't one).
        :rtype: ( `Type_Attr_Spec_List` or `None`, `Name`, \
                  `Type_Param_Name_List` or `None` ) or `None`

        """
        string_strip = string.strip()
        if string_strip[:4].upper() != "TYPE":
            return None
        line = string_strip[4:].lstrip()
        position = line.find("::")
        attr_specs = None
        if position != -1:
            if line.startswith(","):
                lstrip = line[1:position].strip()
                if not lstrip:
                    # There is no content after the "," and before the
                    # "::"
                    return None
                attr_specs = Type_Attr_Spec_List(lstrip)
            elif line[:position].strip():
                # There is invalid content between and 'TYPE' and '::'
                return None
            line = line[position + 2 :].lstrip()
        match = pattern.name.match(line)
        if not match:
            # There is no content after the "TYPE" or the "::"
            return None
        name = Type_Name(match.group())
        line = line[match.end() :].lstrip()
        if not line:
            return attr_specs, name, None
        if line[0] + line[-1] != "()":
            return None
        return attr_specs, name, Type_Param_Name_List(line[1:-1].strip())

    def tostr(self):
        """
        :return: this derived type statement as a string
        :rtype: str
        :raises InternalError: if items array is not the expected size
        :raises InternalError: if items array[1] has no content

        """
        if len(self.items) != 3:
            raise InternalError(
                "Derived_Type_Stmt.tostr(). 'items' should be of size 3 but "
                "found '{0}'.".format(len(self.items))
            )
        if not self.items[1]:
            raise InternalError(
                "Derived_Type_Stmt.tostr(). 'items[1]' should be a Name "
                "instance containing the derived type name but it is empty"
            )
        string = "TYPE"
        if self.items[0]:
            string += ", {0} :: {1}".format(self.items[0], self.items[1])
        else:
            string += " :: {0}".format(self.items[1])
        if self.items[2]:
            string += "({0})".format(self.items[2])
        return string

    def get_start_name(self):
        """
        :return: this derived type statement's name as a string
        :rtype: str

        """
        return self.items[1].string


class Type_Name(Name):  # C424
    """
    <type-name> = <name>
    <type-name> shall not be DOUBLEPRECISION or the name of intrinsic type
    """

    subclass_names = []
    use_names = []

    @staticmethod
    def match(string):
        if pattern.abs_intrinsic_type_name.match(string):
            return
        return Name.match(string)


class Type_Attr_Spec(Base):  # R431
    """
    <type-attr-spec> = <access-spec>
                       | EXTENDS ( <parent-type-name> )
                       | ABSTRACT
                       | BIND (C)
    """

    subclass_names = ["Access_Spec", "Language_Binding_Spec"][:-1]
    use_names = ["Parent_Type_Name"]

    @staticmethod
    def match(string):
        if len(string) == 8 and string.upper() == "ABSTRACT":
            return "ABSTRACT", None
        if string[:4].upper() == "BIND":
            line = string[4:].lstrip()
            if not line or line[0] + line[-1] != "()":
                return
            line = line[1:-1].strip()
            if line.upper() == "C":
                return "BIND", "C"
        elif string[:7].upper() == "EXTENDS":
            line = string[7:].lstrip()
            if not line or line[0] + line[-1] != "()":
                return
            return "EXTENDS", Parent_Type_Name(line[1:-1].strip())

    def tostr(self):
        if self.items[1] is None:
            return "%s" % (self.items[0])
        return "%s(%s)" % (self.items)


class Private_Or_Sequence(Base):  # R432
    """
    <private-or-sequence> = <private-components-stmt>
                            | <sequence-stmt>
    """

    subclass_names = ["Private_Components_Stmt", "Sequence_Stmt"]


class End_Type_Stmt(EndStmtBase):  # R433
    """
    <end-type-stmt> = END TYPE [ <type-name> ]
    """

    subclass_names = []
    use_names = ["Type_Name"]

    @staticmethod
    def match(string):
        return EndStmtBase.match("TYPE", Type_Name, string, require_stmt_type=True)


class Sequence_Stmt(STRINGBase):  # R434
    """
    <sequence-stmt> = SEQUENCE
    """

    subclass_names = []

    @staticmethod
    def match(string):
        return STRINGBase.match("SEQUENCE", string)


class Type_Param_Def_Stmt(StmtBase):  # R435
    """
    <type-param-def-stmt> = INTEGER [ <kind-selector> ] ,
        <type-param-attr-spec> :: <type-param-decl-list>
    """

    subclass_names = []
    use_names = ["Kind_Selector", "Type_Param_Attr_Spec", "Type_Param_Decl_List"]

    @staticmethod
    def match(string):
        if string[:7].upper() != "INTEGER":
            return
        line, repmap = string_replace_map(string[7:].lstrip())
        if not line:
            return
        i = line.find(",")
        if i == -1:
            return
        kind_selector = repmap(line[:i].rstrip()) or None
        line = repmap(line[i + 1 :].lstrip())
        i = line.find("::")
        if i == -1:
            return
        l1 = line[:i].rstrip()
        l2 = line[i + 2 :].lstrip()
        if not l1 or not l2:
            return
        if kind_selector:
            kind_selector = Kind_Selector(kind_selector)
        return kind_selector, Type_Param_Attr_Spec(l1), Type_Param_Decl_List(l2)

    def tostr(self):
        s = "INTEGER"
        if self.items[0] is not None:
            s += "%s, %s :: %s" % tuple(self.items)
        else:
            s += ", %s :: %s" % tuple(self.items[1:])
        return s


class Type_Param_Decl(BinaryOpBase):  # R436
    """
    <type-param-decl> = <type-param-name>
        [ = <scalar-int-initialization-expr> ]
    """

    subclass_names = ["Type_Param_Name"]
    use_names = ["Scalar_Int_Initialization_Expr"]

    @staticmethod
    def match(string):
        if "=" not in string:
            return
        lhs, rhs = string.split("=", 1)
        lhs = lhs.rstrip()
        rhs = rhs.lstrip()
        if not lhs or not rhs:
            return
        return Type_Param_Name(lhs), "=", Scalar_Int_Initialization_Expr(rhs)


class Type_Param_Attr_Spec(STRINGBase):  # R437
    """
    <type-param-attr-spec> = KIND
                             | LEN
    """

    subclass_names = []

    @staticmethod
    def match(string):
        return STRINGBase.match(["KIND", "LEN"], string)


class Component_Part(BlockBase):  # R438
    """
    <component-part> is [ <component-def-stmt> ]...
    """

    subclass_names = []
    use_names = ["Component_Def_Stmt"]

    @staticmethod
    def match(reader):
        content = []
        while 1:
            try:
                obj = Component_Def_Stmt(reader)
            except NoMatchError:
                obj = None
            if obj is None:
                break
            content.append(obj)
        if content:
            return (content,)
        return None

    def tofortran(self, tab="", isfix=None):
        """
        Converts this node (and all children) into Fortran.

        :param str tab: white space to prefix to output.
        :param bool isfix: whether or not to generate fixed-format output.

        :returns: Fortran code.
        :rtype: str

        """
        mylist = []
        for item in self.content:
            mylist.append(item.tofortran(tab=tab, isfix=isfix))
        return "\n".join(mylist)


class Component_Def_Stmt(Base):  # R439
    """
    <component-def-stmt> is <data-component-def-stmt>
                         or <proc-component-def-stmt>
    """

    subclass_names = ["Data_Component_Def_Stmt", "Proc_Component_Def_Stmt"]


class Data_Component_Def_Stmt(Type_Declaration_StmtBase):  # R440
    """
    Fortran 2003 rule 440
    <data-component-def-stmt> is <declaration-type-spec> [
             [ , <component-attr-spec-list> ] :: ] <component-decl-list>

    Associated constraints are:

    "C436 (R440)  No component-attr-spec shall appear more than once in a given
          component-def-stmt."
    "C437 (R440)  A component declared with the CLASS keyword shall have the
          ALLOCATABLE or POINTER attribute."
    "C438 (R440)  If the POINTER attribute is not specified for a component,
          the declaration-type-spec in the component-def-stmt shall be CLASS(*)
          or shall specify an intrinsic type or a previously defined derived
          type."
    "C439 (R440)  If the POINTER attribute is specified for a component, the
          declaration-type-spec in the component-def-stmt shall be CLASS(*) or
          shall specify an intrinsic type or any accessible derived type
          including the type being defined."
    "C440 (R440)  If the POINTER or ALLOCATABLE attribute is specified, each
          component-array-spec shall be a deferred-shape-spec-list."
    "C441 (R440)  If neither the POINTER attribute nor the ALLOCATABLE
          attribute is specified, each component-array-spec shall be an
          explicit-shape-spec-list."
    "C443 (R440)  A component shall not have both the ALLOCATABLE and the
          POINTER attribute."
    "C446 (R440)  If component-initialization appears, a double-colon separator
          shall appear before the component-decl-list."
    "C447 (R440)  If => appears in component-initialization, POINTER shall
          appear in the component-attr-spec-list. If = appears in
          component-initialization, POINTER or ALLOCATABLE shall not appear in
          the component-attr-spec-list."

    C436-C441, C443, C446-C447 are currently not checked - issue #258.

    """

    subclass_names = []
    use_names = [
        "Declaration_Type_Spec",
        "Component_Attr_Spec_List",
        "Component_Decl_List",
    ]

    @staticmethod
    def match(string):
        return Type_Declaration_StmtBase.match(
            Declaration_Type_Spec, Component_Attr_Spec_List, Component_Decl_List, string
        )


class Dimension_Component_Attr_Spec(CALLBase):
    """
    <dimension-component-attr-spec> = DIMENSION ( <component-array-spec> )
    """

    subclass_names = []
    use_names = ["Component_Array_Spec"]

    @staticmethod
    def match(string):
        return CALLBase.match("DIMENSION", Component_Array_Spec, string)


class Component_Attr_Spec(STRINGBase):  # R441
    """
    <component-attr-spec> = POINTER
                            | DIMENSION ( <component-array-spec> )
                            | ALLOCATABLE
                            | <access-spec>
    """

    subclass_names = ["Access_Spec", "Dimension_Component_Attr_Spec"]
    use_names = []
    attributes = ["POINTER", "ALLOCATABLE"]

    @classmethod
    def match(cls, string):
        """Implements the matching for component attribute specifications.

        Note that this is implemented as a `classmethod` (not a
        `staticmethod`), using attribute keywords from the list provided
        as a class property. This allows expanding this list for
        Fortran 2008 without having to reimplement the matching.

        :param str string: the string to match as an attribute.

        :return: None if there is no match, otherwise a 1-tuple \
            containing the matched attribute string.
        :rtype: NoneType or (str,)

        """
        return STRINGBase.match(cls.attributes, string)


class Component_Decl(Base):  # R442
    """
    <component-decl> = <component-name> [ ( <component-array-spec> ) ]
        [ * <char-length> ] [ <component-initialization> ]
    """

    subclass_names = []
    use_names = [
        "Component_Name",
        "Component_Array_Spec",
        "Char_Length",
        "Component_Initialization",
    ]

    @staticmethod
    def match(string):
        m = pattern.name.match(string)
        if m is None:
            return
        name = Component_Name(m.group())
        newline = string[m.end() :].lstrip()
        if not newline:
            return name, None, None, None
        array_spec = None
        char_length = None
        init = None
        if newline.startswith("("):
            line, repmap = string_replace_map(newline)
            i = line.find(")")
            if i == -1:
                return
            array_spec = Component_Array_Spec(repmap(line[1:i].strip()))
            newline = repmap(line[i + 1 :].lstrip())
        if newline.startswith("*"):
            line, repmap = string_replace_map(newline)
            i = line.find("=")
            if i != -1:
                char_length = repmap(line[1:i].strip())
                newline = repmap(newline[i:].lstrip())
            else:
                char_length = repmap(newline[1:].strip())
                newline = ""
            char_length = Char_Length(char_length)
        if newline.startswith("="):
            init = Component_Initialization(newline)
        else:
            assert newline == "", repr(newline)
        return name, array_spec, char_length, init

    def tostr(self):
        s = str(self.items[0])
        if self.items[1] is not None:
            s += "(" + str(self.items[1]) + ")"
        if self.items[2] is not None:
            s += "*" + str(self.items[2])
        if self.items[3] is not None:
            s += " " + str(self.items[3])
        return s


class Component_Array_Spec(Base):  # R443
    """
    <component-array-spec> = <explicit-shape-spec-list>
                             | <deferred-shape-spec-list>
    """

    subclass_names = ["Explicit_Shape_Spec_List", "Deferred_Shape_Spec_List"]


class Component_Initialization(Base):  # R444
    """
    <component-initialization> =  = <initialization-expr>
                                 | => <null-init>
    """

    subclass_names = []
    use_names = ["Initialization_Expr", "Null_Init"]

    @staticmethod
    def match(string):
        if string.startswith("=>"):
            return "=>", Null_Init(string[2:].lstrip())
        if string.startswith("="):
            return "=", Initialization_Expr(string[1:].lstrip())
        return None

    def tostr(self):
        return "%s %s" % tuple(self.items)


class Proc_Component_Def_Stmt(StmtBase):  # R445
    """
    <proc-component-def-stmt> is PROCEDURE ( [ <proc-interface> ] )
        , <proc-component-attr-spec-list> :: <proc-decl-list>

    where

        proc-component-attr-spec is POINTER
                                 or PASS [ (arg-name) ]
                                 or NOPASS
                                 or access-spec

    The standard specifies the following constraints:

    "C448 The same proc-component-attr-spec shall not appear more than once
          in a given proc-component-def-stmt." Not checked by fparser - #232.

    "C449 POINTER shall appear in each proc-component-attr-spec-list."

    "C450 If the procedure pointer component has an implicit interface or
          has no arguments, NOPASS shall be specified." Not checked by
          fparser - #232.

    "C451 If PASS (arg-name) appears, the interface shall have a dummy argument
          named arg-name." Not checked by fparser - #232.

    "C452 PASS and NOPASS shall not both appear in the same
          proc-component-attr-spec-list." Not checked by fparser - #232.
    """

    subclass_names = []
    use_names = ["Proc_Interface", "Proc_Component_Attr_Spec_List", "Proc_Decl_List"]

    @staticmethod
    def match(string):
        """
        Attempts to match the supplied string with the pattern for a
        declaration of a procedure part of a component.

        :param str string: the string to test for a match.

        :returns: None (if no match) or a tuple consisting of the procedure \
                  interface, the list of attributes and a list of procedure \
                  names or None.
        :rtype: NoneType or \
           (:py:class:`fparser.two.Fortran2003.Proc_Interface`, \
            :py:class:`fparser.two.Fortran2003.Proc_Component_Attr_Spec_List`,\
            :py:class:`fparser.two.Fortran2003.Proc_Decl_List`)
        """
        if string[:9].upper() != "PROCEDURE":
            return None
        line, repmap = string_replace_map(string[9:].lstrip())
        if not line.startswith("("):
            return None
        idx = line.find(")")
        if idx == -1:
            return None
        pinterface = repmap(line[: idx + 1])[1:-1].strip() or None
        if pinterface:
            pinterface = Proc_Interface(pinterface)
        line = line[idx + 1 :].lstrip()
        if not line.startswith(","):
            return None
        line = line[1:].strip()
        idx = line.find("::")
        if idx == -1:
            return None
        attr_spec_list = Proc_Component_Attr_Spec_List(repmap(line[:idx].rstrip()))
        # C449 POINTER must be present in the attribute list
        if Proc_Component_Attr_Spec("POINTER") not in attr_spec_list.items:
            return None
        return (
            pinterface,
            attr_spec_list,
            Proc_Decl_List(repmap(line[idx + 2 :].lstrip())),
        )

    def tostr(self):
        if self.items[0] is not None:
            return "PROCEDURE(%s), %s :: %s" % (self.items)
        return "PROCEDURE(), %s :: %s" % (self.items[1:])


class Proc_Component_PASS_Arg_Name(CALLBase):
    """
    <proc-component-PASS-arg-name> = PASS ( <arg-name> )
    """

    subclass_names = []
    use_names = ["Arg_Name"]

    @staticmethod
    def match(string):
        return CALLBase.match("PASS", Arg_Name, string)


class Proc_Component_Attr_Spec(STRINGBase):  # R446
    """
    <proc-component-attr-spec> = POINTER
                                 | PASS [ ( <arg-name> ) ]
                                 | NOPASS
                                 | <access-spec>
    """

    subclass_names = ["Access_Spec", "Proc_Component_PASS_Arg_Name"]

    @staticmethod
    def match(string):
        return STRINGBase.match(["POINTER", "PASS", "NOPASS"], string.upper())


class Private_Components_Stmt(STRINGBase):  # pylint: disable=invalid-name
    """
    :F03R:`447`::

    Fortran 2003 rule R447
    that specifies support for private components statement
    within a derived type.

    <private-components-stmt> = PRIVATE
    """

    subclass_names = []

    @staticmethod
    def match(string):
        """
        :param str string: Fortran code to check for a match
        :return: keyword  "PRIVATE" or None if no match is found
        :rtype: str or None
        """
        return StringBase.match("PRIVATE", string.upper())


class Type_Bound_Procedure_Part(BlockBase):  # pylint: disable=invalid-name
    """
    :F03R:`448`::

    Fortran 2003 rule R448
    that specifies the type-bound procedure part of a derived type.

    <type-bound-procedure-part> = <contains-stmt>
                                      [ <binding-private-stmt> ]
                                      <proc-binding-stmt>
                                      [ <proc-binding-stmt> ]...
    """

    subclass_names = []
    use_names = ["Contains_Stmt", "Binding_Private_Stmt", "Proc_Binding_Stmt"]

    @staticmethod
    def match(reader):
        """
        :param reader: the Fortran reader containing the line(s) of code \
        that we are trying to match
        :type reader: :py:class:`fparser.common.readfortran.FortranReaderBase`
        :return: code block containing instances of the classes that match \
                 the syntax of the type-bound procedure part of a derived type.
        :rtype: ([`Contains_Stmt`, `Specific_Binding`, `str`, `Name`, \
                  `Name`]) or `None`
        """
        return BlockBase.match(
            Contains_Stmt, [Binding_Private_Stmt, Proc_Binding_Stmt], None, reader
        )


class Binding_Private_Stmt(StmtBase, STRINGBase):  # pylint: disable=invalid-name
    """
    :F03R:`449`::

    Fortran 2003 rule R449
    for binding private statement within the type-bound procedure
    part of a derived type.

    <binding-private-stmt> = PRIVATE
    """

    subclass_names = []

    @staticmethod
    def match(string):
        """
        :param str string: Fortran code to check for a match
        :return: keyword  "PRIVATE" or None if no match is found
        :rtype: str or None
        """
        return StringBase.match("PRIVATE", string.upper())


class Proc_Binding_Stmt(Base):  # pylint: disable=invalid-name
    """
    :F03R:`450`::

    Fortran 2003 rule R450
    that specifies procedure binding for the type-bound procedures
    within a derived type.

    <proc-binding-stmt> = <specific-binding>
                          | <generic-binding>
                          | <final-binding>
    """

    subclass_names = ["Specific_Binding", "Generic_Binding", "Final_Binding"]


class Specific_Binding(StmtBase):  # pylint: disable=invalid-name
    """:F03R:`451`::

    Fortran 2003 rule R451
    that specifies syntax of specific binding for a type-bound
    procedure within a derived type.

    <specific-binding> = PROCEDURE [ ( <interface-name> ) ] [
        [ , <binding-attr-list> ] :: ] <binding-name> [ => <procedure-name> ]

    The following are associated constraints:

    "C456 (R451) If => procedure-name appears, the double-colon
    separator shall appear."

    "C457 (R451) If => procedure-name appears, interface-name shall not
    appear."

    "C458 (R451) The procedure-name shall be the name of an accessible
    module procedure or an external procedure that has an explicit
    interface." Note, this is not checked by fparser.

    """

    subclass_names = []
    use_names = [
        "Interface_Name",
        "Binding_Attr_List",
        "Binding_Name",
        "Procedure_Name",
    ]

    @staticmethod
    def match(string):
        """
        :param str string: Fortran code to check for a match
        :return: 5-tuple containing strings and instances of the classes
                 describing a specific type-bound procedure (optional
                 interface name, optional binding attribute list,
                 optional double colon delimiter, mandatory binding
                 name and optional procedure name)
        :rtype: 5-tuple of objects (1 mandatory and 4 optional)
        """
        # Remove any leading, trailing spaces.
        string_strip = string.strip()
        if string_strip[:9].upper() != "PROCEDURE":
            # There is no 'PROCEDURE' statement.
            return None
        if len(string_strip) < 11:
            # Line is too short to be valid
            return None
        # Remember whether there was a space after the keyword
        space_after = False
        if string_strip[9] == " ":
            space_after = True
        line = string_strip[9:].lstrip()
        # Find optional interface name if it exists.
        iname = None
        if line.startswith("("):
            index = line.find(")")
            if index == -1:
                # Left brace has no corresponding right brace
                return None
            iname = Interface_Name(line[1:index].strip())
            line = line[index + 1 :].lstrip()
        # Look for optional double colon and binding attribute list.
        dcolon = None
        mylist = None
        index = line.find("::")
        if index != -1:
            dcolon = "::"
            if line.startswith(","):
                mylist = Binding_Attr_List(line[1:index].strip())
            elif line[:index].strip():
                # There is content between procedure (with optional
                # interface) and :: that does not start with a ','
                # which is a syntax error.
                return None
            line = line[index + 2 :].lstrip()
        if not iname and not dcolon:
            # there is no interface name or double colon between the
            # keyword and the binding name. Therefore we expect a
            # space between the two.
            if not space_after:
                # No space was found so return to indicate an
                # error.
                return None
        # Find optional procedure name.
        index = line.find("=>")
        pname = None
        if index != -1:
            pname = Procedure_Name(line[index + 2 :].lstrip())
            line = line[:index].rstrip()
            if not dcolon:
                # Constraint C456 requires '::' if there is a
                # procedure-name.
                return None
        if iname and pname:
            # Constraint C457 disallows interface-name if there is a
            # procedure-name.
            return None
        # Return class arguments.
        return iname, mylist, dcolon, Binding_Name(line), pname

    def tostr(self):
        """
        :return: parsed representation of a specific type-bound procedure
        :rtype: `str`

        """
        if len(self.items) != 5:
            raise InternalError(
                "Class Specific_Binding method tostr() has '{0}' items, "
                "but expecting 5.".format(len(self.items))
            )

        stmt = "PROCEDURE"
        # Add optional interface name
        if self.items[0]:
            stmt += "({0})".format(self.items[0])
        # Add optional double colon and binding attribute list
        # (if the list is present)
        if self.items[1] and self.items[2]:
            stmt += ", {0} {1}".format(self.items[1], self.items[2])
        elif not self.items[1] and self.items[2]:
            stmt += " {0}".format(self.items[2])
        # Add mandatory Binding_Name
        stmt += " {0}".format(self.items[3])
        # Add optional procedure name
        if self.items[4]:
            stmt += " => {0}".format(self.items[4])
        return stmt


class Binding_PASS_Arg_Name(CALLBase):
    # pylint: disable=invalid-name
    """
    :F03R:`453_help`::

    Fortran 2003 helper rule (for R453)
    that specifies syntax of passed-object dummy argument for a
    specific type-bound procedure.

    <binding-PASS-arg-name> = PASS ( <arg-name> )
    """
    subclass_names = []
    use_names = ["Arg_Name"]

    @staticmethod
    def match(string):
        """
        :param str string: Fortran code to check for a match
        :return: keyword  "PASS" with the name of a passed-object
                 dummy argument or nothing if no match is found
        :rtype: str
        """
        return CALLBase.match("PASS", Arg_Name, string)


class Generic_Binding(StmtBase):
    # pylint: disable=invalid-name
    """
    :F03R:`452`::

    Fortran 2003 rule R452
    that specifies syntax of generic binding for a type-bound
    procedure within a derived type.

    <generic-binding> = GENERIC [ , <access-spec> ] ::
        <generic-spec> => <binding-name-list>
    """
    subclass_names = []
    use_names = ["Access_Spec", "Generic_Spec", "Binding_Name_List"]

    @staticmethod
    def match(string):
        """
        :param str string: Fortran code to check for a match
        :return: 3-tuple containing strings and instances of the
                 classes describing a generic type-bound procedure
                 (optional access specifier, mandatory generic
                 identifier and mandatory binding name list)
        :rtype: 3-tuple of objects (2 mandatory and 1 optional)
        """
        # Incorrect 'GENERIC' statement
        if string[:7].upper() != "GENERIC":
            return
        line = string[7:].lstrip()
        i = line.find("::")
        # No mandatory double colon
        if i == -1:
            return
        aspec = None
        # Return optional access specifier (PRIVATE or PUBLIC)
        if line.startswith(","):
            aspec = Access_Spec(line[1:i].strip())
        line = line[i + 2 :].lstrip()
        i = line.find("=>")
        if i == -1:
            return
        # Return mandatory Generic_Spec and Binding_Name_List
        return (
            aspec,
            Generic_Spec(line[:i].rstrip()),
            Binding_Name_List(line[i + 3 :].lstrip()),
        )

    def tostr(self):
        """
        :return: parsed representation of a "GENERIC" type-bound procedure
        :rtype: str
        """
        if self.items[0] is None:
            return "GENERIC :: %s => %s" % (self.items[1:])
        return "GENERIC, %s :: %s => %s" % (self.items)


class Binding_Attr(STRINGBase):  # pylint: disable=invalid-name

    """
    :F03R:`453`::

    Fortran 2003 rule R453
    that specifies syntax of allowed binding attributes for a
    specific type-bound procedure binding.

    <binding-attr> = PASS [ ( <arg-name> ) ]
                     | NOPASS
                     | NON_OVERRIDABLE
                     | DEFERRED
                     | <access-spec>
    """

    subclass_names = ["Access_Spec", "Binding_PASS_Arg_Name"]

    @staticmethod
    def match(string):
        """
        :return: keywords for allowed binding attributes or
                 nothing if no match is found
        :rtype: str
        """
        return STRINGBase.match(
            ["PASS", "NOPASS", "NON_OVERRIDABLE", "DEFERRED"], string
        )


class Final_Binding(StmtBase, WORDClsBase):  # pylint: disable=invalid-name

    """
    :F03R:`454`::

    Fortran 2003 rule R454
    that specifies syntax of final binding for a type-bound
    procedure within a derived type.

    <final-binding> = FINAL [ :: ] <final-subroutine-name-list>
    """

    subclass_names = []
    use_names = ["Final_Subroutine_Name_List"]

    @staticmethod
    def match(string):
        """
        :return: keyword  "FINAL" with the list of "FINAL" type-bound
                 procedures or nothing if no match is found
        :rtype: str
        """
        return WORDClsBase.match(
            "FINAL", Final_Subroutine_Name_List, string, colons=True, require_cls=True
        )

    # String representation with optional double colons included
    tostr = WORDClsBase.tostr_a


class Derived_Type_Spec(CallBase):  # R455
    """
    <derived-type-spec> = <type-name> [ ( <type-param-spec-list> ) ]
    """

    subclass_names = ["Type_Name"]
    use_names = ["Type_Param_Spec_List"]

    @staticmethod
    def match(string):
        return CallBase.match(Type_Name, Type_Param_Spec_List, string)


class Type_Param_Spec(KeywordValueBase):  # R456
    """
    <type-param-spec> = [ <keyword> = ] <type-param-value>
    """

    subclass_names = ["Type_Param_Value"]
    use_names = ["Keyword"]

    @staticmethod
    def match(string):
        return KeywordValueBase.match(Keyword, Type_Param_Value, string)


class Structure_Constructor(CallBase):  # R457
    """
    <structure-constructor> = <derived-type-spec> ( [ <component-spec-list> ] )
    """

    subclass_names = []
    use_names = ["Derived_Type_Spec", "Component_Spec_List"]

    @staticmethod
    def match(string):
        return CallBase.match(Derived_Type_Spec, Component_Spec_List, string)


class Component_Spec(KeywordValueBase):  # R458
    """
    <component-spec> = [ <keyword> = ] <component-data-source>
    """

    subclass_names = ["Component_Data_Source"]
    use_names = ["Keyword"]

    @staticmethod
    def match(string):
        return KeywordValueBase.match(Keyword, Component_Data_Source, string)


class Component_Data_Source(Base):  # R459
    """
    <component-data-source> = <expr>
                              | <data-target>
                              | <proc-target>
    """

    subclass_names = ["Proc_Target", "Data_Target", "Expr"]


class Enum_Def(BlockBase):  # R460
    """
    <enum-def> = <enum-def-stmt>
                     <enumerator-def-stmt>
                     [ <enumerator-def-stmt> ]...
                     <end-enum-stmt>
    """

    subclass_names = []
    use_names = ["Enum_Def_Stmt", "Enumerator_Def_Stmt", "End_Enum_Stmt"]

    @staticmethod
    def match(reader):
        return BlockBase.match(
            Enum_Def_Stmt, [Enumerator_Def_Stmt], End_Enum_Stmt, reader
        )


class Enum_Def_Stmt(StmtBase):  # R461
    """
    <enum-def-stmt> = ENUM, BIND(C)
    """

    subclass_names = []
    use_names = []

    @staticmethod
    def match(string):
        if string.upper().replace(" ", "") != "ENUM,BIND(C)":
            return
        return ("ENUM, BIND(C)",)

    def tostr(self):
        return "%s" % (self.items[0])


class Enumerator_Def_Stmt(StmtBase, WORDClsBase):  # R462
    """
    <enumerator-def-stmt> = ENUMERATOR [ :: ] <enumerator-list>
    """

    subclass_names = []
    use_names = ["Enumerator_List"]

    @staticmethod
    def match(string):
        return WORDClsBase.match(
            "ENUMERATOR", Enumerator_List, string, colons=True, require_cls=True
        )

    tostr = WORDClsBase.tostr_a


class Enumerator(BinaryOpBase):  # R463
    """
    <enumerator> = <named-constant> [ = <scalar-int-initialization-expr> ]
    """

    subclass_names = ["Named_Constant"]
    use_names = ["Scalar_Int_Initialization_Expr"]

    @staticmethod
    def match(string):
        if "=" not in string:
            return
        lhs, rhs = string.split("=", 1)
        return (
            Named_Constant(lhs.rstrip()),
            "=",
            Scalar_Int_Initialization_Expr(rhs.lstrip()),
        )


class End_Enum_Stmt(EndStmtBase):  # R464
    """
    <end-enum-stmt> = END ENUM
    """

    subclass_names = []

    @staticmethod
    def match(string):
        return EndStmtBase.match("ENUM", None, string, require_stmt_type=True)


class Array_Constructor(BracketBase):  # R465
    """
    <array-constructor> = (/ <ac-spec> /)
                          | <left-square-bracket> <ac-spec>
                            <right-square-bracket>

    """

    subclass_names = []
    use_names = ["Ac_Spec"]

    @staticmethod
    def match(string):
        try:
            obj = BracketBase.match("(//)", Ac_Spec, string)
        except NoMatchError:
            obj = None
        if obj is None:
            obj = BracketBase.match("[]", Ac_Spec, string)
        return obj


class Ac_Spec(Base):  # R466
    """
    <ac-spec> = <type-spec> ::
                | [ <type-spec> :: ] <ac-value-list>
    """

    subclass_names = ["Ac_Value_List"]
    use_names = ["Type_Spec"]

    @staticmethod
    def match(string):
        if string.endswith("::"):
            return Type_Spec(string[:-2].rstrip()), None
        line, repmap = string_replace_map(string)
        i = line.find("::")
        if i == -1:
            return
        ts = line[:i].rstrip()
        line = line[i + 2 :].lstrip()
        ts = repmap(ts)
        line = repmap(line)
        return Type_Spec(ts), Ac_Value_List(line)

    def tostr(self):
        if self.items[0] is None:
            return str(self.items[1])
        if self.items[1] is None:
            return str(self.items[0]) + " ::"
        return "%s :: %s" % self.items


# R467: <left-square-bracket> = [
# R468: <right-square-bracket> = ]


class Ac_Value(Base):  # R469
    """
    <ac-value> = <expr>
                 | <ac-implied-do>
    """

    subclass_names = ["Ac_Implied_Do", "Expr"]


class Ac_Implied_Do(Base):
    """
    Fortran2003 rule R470.
    Describes the form of implicit do loop used within an array constructor.

    ac-implied-do is ( ac-value-list , ac-implied-do-control )

    Subject to the following constraint:

    "C497 (R470) The ac-do-variable of an ac-implied-do that is in another
          ac-implied-do shall not appear as the ac-do-variable of the
          containing ac-implied-do."

    C497 is currently not checked - issue #257.

    """

    subclass_names = []
    use_names = ["Ac_Value_List", "Ac_Implied_Do_Control"]

    @staticmethod
    def match(string):
        if string[0] + string[-1] != "()":
            return
        line, repmap = string_replace_map(string[1:-1].strip())
        i = line.rfind("=")
        if i == -1:
            return
        j = line[:i].rfind(",")
        assert j != -1
        s1 = repmap(line[:j].rstrip())
        s2 = repmap(line[j + 1 :].lstrip())
        return Ac_Value_List(s1), Ac_Implied_Do_Control(s2)

    def tostr(self):
        return "(%s, %s)" % tuple(self.items)


class Ac_Implied_Do_Control(Base):
    """
    Fortran2003 rule R471.
    Specifies the syntax for the control of an implicit loop within an
    array constructor.

    ac-implied-do-control is ac-do-variable = scalar-int-expr,
                                    scalar-int-expr [ , scalar-int-expr ]

    where (R472) ac-do-variable is scalar-int-variable

    """

    subclass_names = []
    use_names = ["Ac_Do_Variable", "Scalar_Int_Expr"]

    @staticmethod
    def match(string):
        """ Attempts to match the supplied string with the pattern for
        implied-do control.

        :param str string: the string to test for a match.

        :returns: None if there is no match or a 2-tuple containing the \
                  do-variable name and the list of integer expressions (for \
                  start, stop [, step]).
        :rtype: NoneType or \
                (:py:class:`fparser.two.Fortran2003.Ac_Do_Variable`, list)
        """
        idx = string.find("=")
        if idx == -1:
            return None
        do_var = string[:idx].rstrip()
        line, repmap = string_replace_map(string[idx + 1 :].lstrip())
        int_exprns = line.split(",")
        if not (2 <= len(int_exprns) <= 3):
            return None
        exprn_list = [Scalar_Int_Expr(repmap(s.strip())) for s in int_exprns]
        return Ac_Do_Variable(do_var), exprn_list

    def tostr(self):
        return "%s = %s" % (self.items[0], ", ".join(map(str, self.items[1])))


class Ac_Do_Variable(Base):
    """
    Fortran2003 rule R472.
    Specifies the permitted form of an implicit do-loop variable within an
    array constructor.

    ac-do-variable is scalar-int-variable
    ac-do-variable shall be a named variable

    Subject to the following constraint:

    "C493 (R472) ac-do-variable shall be a named variable."

    C493 is currently not checked - issue #257.

    """

    subclass_names = ["Scalar_Int_Variable"]


#
# SECTION  5
#


class Type_Declaration_Stmt(Type_Declaration_StmtBase):  # R501
    """
    Fortran 2003 rule 501
    <type-declaration-stmt> = <declaration-type-spec> [
        [ , <attr-spec> ]... :: ] <entity-decl-list>

    Associated constraints are:

    "C507 (R501)  The same attr-spec shall not appear more than once in a given
          type-declaration-stmt."
    "C509 (R501)  An entity declared with the CLASS keyword shall be a dummy
          argument or have the ALLOCATABLE or POINTER attribute."
    "C510 (R501)  An array that has the POINTER or ALLOCATABLE attribute shall
          be specified with an array-spec that is a deferred-shape-spec-list."
    "C511 (R501)  An array-spec for an object-name that is a function result
          that does not have the ALLOCATABLE or POINTER attribute shall be an
          explicit-shape-spec-list."
    "C512 (R501)  If the POINTER attribute is specified, the ALLOCATABLE,
          TARGET, EXTERNAL, or INTRINSIC attribute shall not be specified."
    "C513 (R501)  If the TARGET attribute is specified, the POINTER, EXTERNAL,
          INTRINSIC, or PARAMETER attribute shall not be specified."
    "C514 (R501)  The PARAMETER attribute shall not be specified for a dummy
          argument, a pointer, an allocatable entity, a function, or an object
          in a common block."
    "C515 (R501)  The INTENT, VALUE, and OPTIONAL attributes may be specified
          only for dummy arguments."
    "C516 (R501)  The INTENT attribute shall not be specified for a dummy
          procedure without the POINTER attribute."
    "C517 (R501)  The SAVE attribute shall not be specified for an object that
          is in a common block, a dummy argument, a procedure, a function
          result, an automatic data object, or an object with the PARAMETER
          attribute."
    "C519 (R501)  An entity in an entity-decl-list shall not have the EXTERNAL
          or INTRINSIC attribute specified unless it is a function."
    "C522 (R501)  The initialization shall appear if the statement contains a
          PARAMETER attribute."
    "C523 (R501)  If initialization appears, a double-colon separator shall
          appear before the entity-decl-list."
    "C526 (R501)  If the VOLATILE attribute is specified, the PARAMETER,
          INTRINSIC, EXTERNAL, or INTENT(IN) attribute shall not be specified."
    "C527 (R501)  If the VALUE attribute is specified, the PARAMETER, EXTERNAL,
          POINTER, ALLOCATABLE, DIMENSION, VOLATILE, INTENT(INOUT), or
          INTENT(OUT) attribute shall not be specified."
    "C528 (R501)  If the VALUE attribute is specified, the length type
          parameter values shall be omitted or specified by initialization
          expressions."
    "C529 (R501)  The VALUE attribute shall not be specified for a dummy
          procedure."
    "C530 (R501)  The ALLOCATABLE, POINTER, or OPTIONAL attribute shall not be
          specified for adummy argument of a procedure that has
          aproc-language-binding-spec."
    "C532 (R501)  If a language-binding-spec is specified, the entity declared
          shall be an interoperable variable."
    "C533 (R501)  If a language-binding-spec with a NAME= specifier appears,
          the entity-decl-list shall consist of a single entity-decl."
    "C534 (R503)  The PROTECTED attribute is permitted only in the
          specification part of a module."
    "C535 (R501)  The PROTECTED attribute is permitted only for a procedure
          pointer or named variable that is not in a common block."
    "C536 (R501)  If the PROTECTED attribute is specified, the EXTERNAL,
          INTRINSIC, or PARAMETER attribute shall not be specified."

    C507, C509-C517, C519, C522-C523, C526-C530, C532-C533, C535-C536 are
    currently not checked - issue #259.

    """

    subclass_names = []
    use_names = ["Declaration_Type_Spec", "Attr_Spec_List", "Entity_Decl_List"]

    @staticmethod
    def get_attr_spec_list_cls():
        """Return the type used to match the attr-spec-list

        This method allows to overwrite the type used in :py:meth:`match`
        in derived classes
        (e.g., :py:class:`fparser.two.Fortran2008.Type_Declaration_Stmt`).

        This cannot be implemented as an attribute because the relevant type
        :class:`Attr_Spec_List` is auto-generated at the end of the file
        using the :attr:`use_names` property of the class.

        """
        return Attr_Spec_List

    @staticmethod
    def add_to_symbol_table(result):
        """Capture the declared symbols in the symbol table of the current
        scoping region

        :param result: the declared type, attributes and entities or None
        :type result: `NoneType` or \
                (Declaration_Type_Spec, Attr_Spec_List or NoneType, \
                 Entity_Decl_List)
        """
        if result:
            # We matched a declaration - capture the declared symbols in the
            # symbol table of the current scoping region.
            table = SYMBOL_TABLES.current_scope

            if table and isinstance(result[0], Intrinsic_Type_Spec):
                # We have a definition of symbol(s) of intrinsic type
                decl_list = walk(result, Entity_Decl)
                for decl in decl_list:
                    # TODO #201 use an enumeration to specify the primitive
                    # type rather than a string.
                    table.add_data_symbol(decl.items[0].string, str(result[0]))
            # TODO #201 support symbols that are not of intrinsic type.

    @classmethod
    def match(cls, string):
        """
        Attempts to match the supplied string as a type declaration. If the
        match is successful the declared symbols are added to the symbol table
        of the current scope (if there is one).

        Note that this is implemented as a class method to allow parameterizing
        the type used to match attr-spec-list via :py:meth:`get_attr_spec_list_cls`.

        :param str string: the string to match.

        :returns: 3-tuple containing the matched declaration.
        :rtype: (Declaration_Type_Spec, Attr_Spec_List or NoneType, \
                 Entity_Decl_List)

        """
        result = Type_Declaration_StmtBase.match(
            Declaration_Type_Spec,
            cls.get_attr_spec_list_cls(),
            Entity_Decl_List,
            string,
        )
        cls.add_to_symbol_table(result)
        return result

    @staticmethod
    def match2(string):
        line, repmap = string_replace_map(string)
        i = line.find("::")
        if i != -1:
            j = line[:i].find(",")
            if j != -1:
                i = j
        else:
            if line[:6].upper() == "DOUBLE":
                m = re.search(r"\s[a-z_]", line[6:].lstrip(), re.I)
                if m is None:
                    return
                i = m.start() + len(line) - len(line[6:].lstrip())
            else:
                m = re.search(r"\s[a-z_]", line, re.I)
                if m is None:
                    return
                i = m.start()
        type_spec = Declaration_Type_Spec(repmap(line[:i].rstrip()))
        if type_spec is None:
            return
        line = line[i:].lstrip()
        if line.startswith(","):
            i = line.find("::")
            if i == -1:
                return
            attr_specs = Attr_Spec_List(repmap(line[1:i].strip()))
            if attr_specs is None:
                return
            line = line[i:]
        else:
            attr_specs = None
        if line.startswith("::"):
            line = line[2:].lstrip()
        entity_decls = Entity_Decl_List(repmap(line))
        if entity_decls is None:
            return
        return type_spec, attr_specs, entity_decls

    def tostr(self):
        if self.items[1] is None:
            return "%s :: %s" % (self.items[0], self.items[2])
        else:
            return "%s, %s :: %s" % self.items


class Declaration_Type_Spec(Base):  # R502
    """
    <declaration-type-spec> = <intrinsic-type-spec>
                              | TYPE ( <derived-type-spec> )
                              | CLASS ( <derived-type-spec> )
                              | CLASS ( * )
    """

    subclass_names = ["Intrinsic_Type_Spec"]
    use_names = ["Derived_Type_Spec"]

    @staticmethod
    def match(string):
        """Implements the matching of a declaration type specification.

        :param str string: the reader or string to match as a \
        declaration type specification.

        :return: A tuple of size 2 containing a string with the value \
        'TYPE' or 'CLASS' and a 'Derived_Type_Spec' instance if there \
        is a match or None if not.
        :rtype: (str, \
        py:class:`fparser.two.Fortran2003.Derived_Type_Spec`,) or \
        NoneType

        """
        if not string:
            return None
        if string[-1] != ")":
            return None
        start = string[:4].upper()
        if start == "TYPE":
            line = string[4:].lstrip()
            if not line.startswith("("):
                return None
            return "TYPE", Derived_Type_Spec(line[1:-1].strip())
        start = string[:5].upper()
        if start == "CLASS":
            line = string[5:].lstrip()
            if not line.startswith("("):
                return None
            line = line[1:-1].strip()
            if line == "*":
                return "CLASS", "*"
            return "CLASS", Derived_Type_Spec(line)
        return None

    def tostr(self):
        return "%s(%s)" % self.items


class Dimension_Attr_Spec(CALLBase):  # R503.d
    """
    <dimension-attr-spec> = DIMENSION ( <array-spec> )
    """

    subclass_names = []
    use_names = ["Array_Spec"]

    @staticmethod
    def match(string):
        return CALLBase.match("DIMENSION", Array_Spec, string)


class Intent_Attr_Spec(CALLBase):  # R503.f
    """
    <intent-attr-spec> = INTENT ( <intent-spec> )
    """

    subclass_names = []
    use_names = ["Intent_Spec"]

    @staticmethod
    def match(string):
        return CALLBase.match("INTENT", Intent_Spec, string)


class Attr_Spec(STRINGBase):  # R503
    """
    <attr-spec> = <access-spec>
                  | ALLOCATABLE
                  | ASYNCHRONOUS
                  | DIMENSION ( <array-spec> )
                  | EXTERNAL
                  | INTENT ( <intent-spec> )
                  | INTRINSIC
                  | <language-binding-spec>
                  | OPTIONAL
                  | PARAMETER
                  | POINTER
                  | PROTECTED
                  | SAVE
                  | TARGET
                  | VALUE
                  | VOLATILE
    """

    subclass_names = [
        "Access_Spec",
        "Language_Binding_Spec",
        "Dimension_Attr_Spec",
        "Intent_Attr_Spec",
    ]
    use_names = []

    @staticmethod
    def match(string):
        return STRINGBase.match(pattern.abs_attr_spec, string)


class Entity_Decl(Base):  # R504
    """
    <entity-decl> = <object-name> [ ( <array-spec> ) ]
        [ * <char-length> ] [ <initialization> ]
                    | <function-name> [ * <char-length> ]
    """

    subclass_names = []
    use_names = [
        "Object_Name",
        "Array_Spec",
        "Char_Length",
        "Initialization",
        "Function_Name",
    ]

    @staticmethod
    def match(string, target=False):
        m = pattern.name.match(string)
        if m is None:
            return
        name = Name(m.group())
        newline = string[m.end() :].lstrip()
        if not newline:
            return name, None, None, None
        array_spec = None
        char_length = None
        init = None
        if newline.startswith("("):
            line, repmap = string_replace_map(newline)
            i = line.find(")")
            if i == -1:
                return
            array_spec = Array_Spec(repmap(line[1:i].strip()))
            newline = repmap(line[i + 1 :].lstrip())
        if target:
            if newline:
                return
            return name, array_spec, None, None
        if newline.startswith("*"):
            line, repmap = string_replace_map(newline)
            i = line.find("=")
            if i != -1:
                char_length = repmap(line[1:i].strip())
                newline = repmap(newline[i:].lstrip())
            else:
                char_length = repmap(newline[1:].strip())
                newline = ""
            char_length = Char_Length(char_length)
        if newline.startswith("="):
            init = Initialization(newline)
        elif newline:
            return
        else:
            assert newline == "", repr((newline, string))
        return name, array_spec, char_length, init

    def tostr(self):
        s = str(self.items[0])
        if self.items[1] is not None:
            s += "(" + str(self.items[1]) + ")"
        if self.items[2] is not None:
            s += "*" + str(self.items[2])
        if self.items[3] is not None:
            s += " " + str(self.items[3])
        return s

    def get_name(self):
        """Provides the entity name as an instance of the :py:class:`Name` class.

        :rtype: :py:class:`Name`
        """
        return self.items[0]


class Object_Name(Base):  # R505
    """
    <object-name> = <name>
    """

    subclass_names = ["Name"]


class Initialization(Base):  # R506
    """
    <initialization> =  = <initialization-expr>
                       | => <null-init>
    """

    subclass_names = []
    use_names = ["Initialization_Expr", "Null_Init"]

    @staticmethod
    def match(string):
        if string.startswith("=>"):
            return "=>", Null_Init(string[2:].lstrip())
        if string.startswith("="):
            return "=", Initialization_Expr(string[1:].lstrip())
        return None

    def tostr(self):
        return "%s %s" % self.items


class Null_Init(STRINGBase):  # R507
    """
    <null-init> = <function-reference>

    <function-reference> shall be a reference to the NULL
        intrinsic function with no arguments.
    """

    subclass_names = ["Function_Reference"]

    @staticmethod
    def match(string):
        return STRINGBase.match("NULL", string)


class Access_Spec(STRINGBase):  # R508
    """
    :F03R:`508`::
        <access-spec> = PUBLIC
                        | PRIVATE
    """

    subclass_names = []

    @staticmethod
    def match(string):
        return STRINGBase.match(["PUBLIC", "PRIVATE"], string)


class Language_Binding_Spec(Base):  # R509
    """
    :F03R:`509`::
        <language-binding-spec> = BIND ( C [ ,
            NAME = <scalar-char-initialization-expr> ] )
    """

    subclass_names = []
    use_names = ["Scalar_Char_Initialization_Expr"]

    @staticmethod
    def match(string):
        start = string[:4].upper()
        if start != "BIND":
            return
        line = string[4:].lstrip()
        if not line or line[0] + line[-1] != "()":
            return
        line = line[1:-1].strip()
        if not line:
            return
        start = line[0].upper()
        if start != "C":
            return
        line = line[1:].lstrip()
        if not line:
            return (None,)
        if not line.startswith(","):
            return
        line = line[1:].lstrip()
        start = line[:4].upper()
        if start != "NAME":
            return
        line = line[4:].lstrip()
        if not line.startswith("="):
            return
        return (Scalar_Char_Initialization_Expr(line[1:].lstrip()),)

    def tostr(self):
        if self.items[0] is None:
            return "BIND(C)"
        return "BIND(C, NAME = %s)" % (self.items[0])


class Array_Spec(Base):  # R510
    """
    :F03R:`510`::
        <array-spec> = <explicit-shape-spec-list>
                       | <assumed-shape-spec-list>
                       | <deferred-shape-spec-list>
                       | <assumed-size-spec>
    """

    subclass_names = [
        "Assumed_Size_Spec",
        "Explicit_Shape_Spec_List",
        "Assumed_Shape_Spec_List",
        "Deferred_Shape_Spec_List",
    ]


class Explicit_Shape_Spec(SeparatorBase):  # R511
    """
    <explicit-shape-spec> = [ <lower-bound> : ] <upper-bound>
    """

    subclass_names = []
    use_names = ["Lower_Bound", "Upper_Bound"]

    @staticmethod
    def match(string):
        line, repmap = string_replace_map(string)
        if ":" not in line:
            return None, Upper_Bound(string)
        lower, upper = line.split(":", 1)
        lower = lower.rstrip()
        upper = upper.lstrip()
        if not upper:
            return
        if not lower:
            return
        return Lower_Bound(repmap(lower)), Upper_Bound(repmap(upper))

    def tostr(self):
        if self.items[0] is None:
            return str(self.items[1])
        return SeparatorBase.tostr(self)


class Lower_Bound(Base):  # R512
    """
    <lower-bound> = <specification-expr>
    """

    subclass_names = ["Specification_Expr"]


class Upper_Bound(Base):  # R513
    """
    <upper-bound> = <specification-expr>
    """

    subclass_names = ["Specification_Expr"]


class Assumed_Shape_Spec(SeparatorBase):  # R514
    """
    :F03R:`514`::
        <assumed-shape-spec> = [ <lower-bound> ] :
    """

    subclass_names = []
    use_names = ["Lower_Bound"]

    @staticmethod
    def match(string):
        return SeparatorBase.match(Lower_Bound, None, string)


class Deferred_Shape_Spec(SeparatorBase):  # R515
    """
    :F03R:`515`::
        <deferred_shape_spec> = :
    """

    subclass_names = []

    @staticmethod
    def match(string):
        if string == ":":
            return None, None
        return None


class Assumed_Size_Spec(Base):  # R516
    """
    :F03R:`516`::
        <assumed-size-spec> = [ <explicit-shape-spec-list> , ]
            [ <lower-bound> : ] *
    """

    subclass_names = []
    use_names = ["Explicit_Shape_Spec_List", "Lower_Bound"]

    @staticmethod
    def match(string):
        if not string.endswith("*"):
            return
        line = string[:-1].rstrip()
        if not line:
            return None, None
        if line.endswith(":"):
            line, repmap = string_replace_map(line[:-1].rstrip())
            i = line.rfind(",")
            if i == -1:
                return None, Lower_Bound(repmap(line))
            return (
                Explicit_Shape_Spec_List(repmap(line[:i].rstrip())),
                Lower_Bound(repmap(line[i + 1 :].lstrip())),
            )
        if not line.endswith(","):
            return
        line = line[:-1].rstrip()
        return Explicit_Shape_Spec_List(line), None

    def tostr(self):
        s = ""
        if self.items[0] is not None:
            s += str(self.items[0]) + ", "
        if self.items[1] is not None:
            s += str(self.items[1]) + " : "
        s += "*"
        return s


class Intent_Spec(STRINGBase):  # R517
    """
    <intent-spec> = IN
                    | OUT
                    | INOUT
    """

    subclass_names = []

    @staticmethod
    def match(string):
        return STRINGBase.match(pattern.abs_intent_spec, string)


class Access_Stmt(StmtBase, WORDClsBase):  # R518
    """
    :F03R:`518`::
        <access-stmt> = <access-spec> [ [ :: ] <access-id-list> ]
    """

    subclass_names = []
    use_names = ["Access_Spec", "Access_Id_List"]

    @staticmethod
    def match(string):
        return WORDClsBase.match(
            ["PUBLIC", "PRIVATE"],
            Access_Id_List,
            string,
            colons=True,
            require_cls=False,
        )

    tostr = WORDClsBase.tostr_a


class Access_Id(Base):  # R519
    """
    :F03R:`519`::
        <access-id> = <use-name>
                      | <generic-spec>
    """

    subclass_names = ["Use_Name", "Generic_Spec"]


class Object_Name_Deferred_Shape_Spec_List_Item(CallBase):
    """
    <..> =  <object-name> [ ( <deferred-shape-spec-list> ) ]
    """

    subclass_names = ["Object_Name"]
    use_names = ["Deferred_Shape_Spec_List"]

    @staticmethod
    def match(string):
        return CallBase.match(
            Object_Name, Deferred_Shape_Spec_List, string, require_rhs=True
        )


class Allocatable_Stmt(StmtBase, WORDClsBase):  # R520
    """
    :F03R:`520`::
        <allocateble-stmt> = ALLOCATABLE [ :: ] <object-name> [
            ( <deferred-shape-spec-list> ) ] [ , <object-name>
            [ ( <deferred-shape-spec-list> ) ] ]...
    """

    subclass_names = []
    use_names = ["Object_Name_Deferred_Shape_Spec_List_Item_List"]

    @staticmethod
    def match(string):
        return WORDClsBase.match(
            "ALLOCATABLE",
            Object_Name_Deferred_Shape_Spec_List_Item_List,
            string,
            colons=True,
            require_cls=True,
        )


class Asynchronous_Stmt(StmtBase, WORDClsBase):  # R521
    """
    :F03R:`521`::
        <asynchronous-stmt> = ASYNCHRONOUS [ :: ] <object-name-list>
    """

    subclass_names = []
    use_names = ["Object_Name_List"]

    @staticmethod
    def match(string):
        return WORDClsBase.match(
            "ASYNCHRONOUS", Object_Name_List, string, colons=True, require_cls=True
        )


class Bind_Stmt(StmtBase):  # R522
    """
    :F03R:`522`::
        <bind-stmt> = <language-binding-spec> [ :: ] <bind-entity-list>
    """

    subclass_names = []
    use_names = ["Language_Binding_Spec", "Bind_Entity_List"]

    @staticmethod
    def match(string):
        i = string.find("::")
        if i == -1:
            i = string.find(")")
            if i == -1:
                return
            lhs, rhs = string[:i], string[i + 1 :]
        else:
            lhs, rhs = string.split("::", 1)
        lhs = lhs.rstrip()
        rhs = rhs.lstrip()
        if not lhs or not rhs:
            return
        return Language_Binding_Spec(lhs), Bind_Entity_List(rhs)

    def tostr(self):
        return "%s :: %s" % self.items


class Bind_Entity(BracketBase):  # R523
    """
    <bind-entity> = <entity-name>
                    | / <common-block-name> /
    """

    subclass_names = ["Entity_Name"]
    use_names = ["Common_Block_Name"]

    @staticmethod
    def match(string):
        return BracketBase.match("//", Common_Block_Name, string)


class Data_Stmt(StmtBase):  # R524
    """
    :F03R:524::
        <data-stmt> = DATA <data-stmt-set> [ [ , ] <data-stmt-set> ]...
    """

    subclass_names = []
    use_names = ["Data_Stmt_Set"]

    @staticmethod
    def match(string):
        if string[:4].upper() != "DATA":
            return
        line, repmap = string_replace_map(string[4:].lstrip())
        i = line.find("/")
        if i == -1:
            return
        i = line.find("/", i + 1)
        if i == -1:
            return
        items = [Data_Stmt_Set(repmap(line[: i + 1]))]
        line = line[i + 1 :].lstrip()
        while line:
            if line.startswith(","):
                line = line[1:].lstrip()
            i = line.find("/")
            if i == -1:
                return
            i = line.find("/", i + 1)
            if i == -1:
                return
            items.append(Data_Stmt_Set(repmap(line[: i + 1])))
            line = line[i + 1 :].lstrip()
        return tuple(items)

    def tostr(self):
        return "DATA " + ", ".join(map(str, self.items))


class Data_Stmt_Set(Base):  # R525
    """
    :F03R:525::
        <data-stmt-set> = <data-stmt-object-list> / <data-stmt-value-list> /
    """

    subclass_names = []
    use_names = ["Data_Stmt_Object_List", "Data_Stmt_Value_List"]

    @staticmethod
    def match(string):
        if not string.endswith("/"):
            return
        line, repmap = string_replace_map(string)
        i = line.find("/")
        if i == -1:
            return
        data_stmt_object_list = Data_Stmt_Object_List(repmap(line[:i].rstrip()))
        data_stmt_value_list = Data_Stmt_Value_List(repmap(line[i + 1 : -1].strip()))
        return data_stmt_object_list, data_stmt_value_list

    data_stmt_object_list = property(lambda self: self.items[0])
    data_stmt_value_list = property(lambda self: self.items[1])

    def tostr(self):
        return "%s / %s /" % tuple(self.items)


class Data_Stmt_Object(Base):  # R526
    """
    :F03R:526::
        <data-stmt-object> = <variable>
                             | <data-implied-do>
    """

    subclass_names = ["Variable", "Data_Implied_Do"]


class Data_Implied_Do(Base):  # R527
    """
    :F03R:527::
        <data-implied-do> = ( <data-i-do-object-list> ,
            <data-i-do-variable> = <scalar-int-expr > ,
            <scalar-int-expr> [ , <scalar-int-expr> ] )
    """

    subclass_names = []
    use_names = ["Data_I_Do_Object_List", "Data_I_Do_Variable", "Scalar_Int_Expr"]

    @staticmethod
    def match(string):
        if not (string.startswith("(") and string.endswith(")")):
            return
        line, repmap = string_replace_map(string[1:-1].strip())
        s = line.split("=", 1)
        if len(s) != 2:
            return
        lhs = s[0].rstrip()
        rhs = s[1].lstrip()
        s1 = lhs.rsplit(",", 1)
        if len(s1) != 2:
            return
        s2 = rhs.split(",")
        if len(s2) not in [2, 3]:
            return
        data_i_do_object_list = Data_I_Do_Object_List(repmap(s1[0].rstrip()))
        data_i_do_variable = Data_I_Do_Variable(repmap(s1[1].lstrip()))
        scalar_int_expr1 = Scalar_Int_Expr(repmap(s2[0].rstrip()))
        scalar_int_expr2 = Scalar_Int_Expr(repmap(s2[1].strip()))
        if len(s2) == 3:
            scalar_int_expr3 = Scalar_Int_Expr(repmap(s2[2].lstrip()))
        else:
            scalar_int_expr3 = None
        return (
            data_i_do_object_list,
            data_i_do_variable,
            scalar_int_expr1,
            scalar_int_expr2,
            scalar_int_expr3,
        )

    data_i_do_object_list = property(lambda self: self.items[0])
    data_i_do_variable = property(lambda self: self.items[1])
    scalar_int_expr1 = property(lambda self: self.items[2])
    scalar_int_expr2 = property(lambda self: self.items[3])
    scalar_int_expr3 = property(lambda self: self.items[4])

    def tostr(self):
        tmp = "%s, %s = %s, %s" % tuple(self.items[:4])
        if self.items[4] is not None:
            tmp += ", %s" % (self.items[4])
        return "(" + tmp + ")"


class Data_I_Do_Object(Base):  # R528
    """
    <data-i-do-object> = <array-element>
                         | <scalar-structure-component>
                         | <data-implied-do>
    """

    subclass_names = ["Array_Element", "Scalar_Structure_Component", "Data_Implied_Do"]


class Data_I_Do_Variable(Base):  # R529
    """
    <data-i-do-variable> = <scalar-int-variable>
    """

    subclass_names = ["Scalar_Int_Variable"]


class Data_Stmt_Value(Base):  # R530
    """
    <data-stmt-value> = [ <data-stmt-repeat> * ] <data-stmt-constant>
    """

    subclass_names = ["Data_Stmt_Constant"]
    use_names = ["Data_Stmt_Repeat"]

    @staticmethod
    def match(string):
        line, repmap = string_replace_map(string)
        s = line.split("*", 1)
        if len(s) != 2:
            return
        lhs = repmap(s[0].rstrip())
        rhs = repmap(s[1].lstrip())
        if not lhs or not rhs:
            return
        return Data_Stmt_Repeat(lhs), Data_Stmt_Constant(rhs)

    def tostr(self):
        return "%s * %s" % self.items


class Data_Stmt_Repeat(Base):  # R531
    """
    <data-stmt-repeat> = <scalar-int-constant>
                         | <scalar-int-constant-subobject>
    """

    subclass_names = ["Scalar_Int_Constant", "Scalar_Int_Constant_Subobject"]


class Data_Stmt_Constant(Base):  # R532
    """
    <data-stmt-constant> = <scalar-constant>
                           | <scalar-constant-subobject>
                           | <signed-int-literal-constant>
                           | <signed-real-literal-constant>
                           | <null-init>
                           | <structure-constructor>
    """

    subclass_names = [
        "Scalar_Constant",
        "Scalar_Constant_Subobject",
        "Signed_Int_Literal_Constant",
        "Signed_Real_Literal_Constant",
        "Null_Init",
        "Structure_Constructor",
    ]


class Int_Constant_Subobject(Base):  # R533
    """
    <int-constant-subobject> = <constant-subobject>
    """

    subclass_names = ["Constant_Subobject"]


class Constant_Subobject(Base):  # R534
    """
    <constant-subobject> = <designator>
    """

    subclass_names = ["Designator"]


class Dimension_Stmt(StmtBase):  # R535
    """
    <dimension-stmt> = DIMENSION [ :: ] <array-name> ( <array-spec> )
        [ , <array-name> ( <array-spec> ) ]...
    """

    subclass_names = []
    use_names = ["Array_Name", "Array_Spec"]

    @staticmethod
    def match(string):
        if string[:9].upper() != "DIMENSION":
            return
        line, repmap = string_replace_map(string[9:].lstrip())
        if line.startswith("::"):
            line = line[2:].lstrip()
        decls = []
        for s in line.split(","):
            s = s.strip()
            if not s.endswith(")"):
                return
            i = s.find("(")
            if i == -1:
                return
            decls.append(
                (
                    Array_Name(repmap(s[:i].rstrip())),
                    Array_Spec(repmap(s[i + 1 : -1].strip())),
                )
            )
        if not decls:
            return
        return (decls,)

    def tostr(self):
        return "DIMENSION :: " + ", ".join(["%s(%s)" % ns for ns in self.items[0]])


class Intent_Stmt(StmtBase):  # R536
    """
    <intent-stmt> = INTENT ( <intent-spec> ) [ :: ] <dummy-arg-name-list>
    """

    subclass_names = []
    use_names = ["Intent_Spec", "Dummy_Arg_Name_List"]

    @staticmethod
    def match(string):
        if string[:6].upper() != "INTENT":
            return
        line = string[6:].lstrip()
        if not line or not line.startswith("("):
            return
        i = line.rfind(")")
        if i == -1:
            return
        spec = line[1:i].strip()
        if not spec:
            return
        line = line[i + 1 :].lstrip()
        if line.startswith("::"):
            line = line[2:].lstrip()
        if not line:
            return
        return Intent_Spec(spec), Dummy_Arg_Name_List(line)

    def tostr(self):
        return "INTENT(%s) :: %s" % self.items


class Optional_Stmt(StmtBase, WORDClsBase):  # R537
    """
    <optional-stmt> = OPTIONAL [ :: ] <dummy-arg-name-list>
    """

    subclass_names = []
    use_names = ["Dummy_Arg_Name_List"]

    @staticmethod
    def match(string):
        return WORDClsBase.match(
            "OPTIONAL", Dummy_Arg_Name_List, string, colons=True, require_cls=True
        )

    tostr = WORDClsBase.tostr_a


class Parameter_Stmt(StmtBase, CALLBase):  # R538
    """
    <parameter-stmt> = PARAMETER ( <named-constant-def-list> )
    """

    subclass_names = []
    use_names = ["Named_Constant_Def_List"]

    @staticmethod
    def match(string):
        return CALLBase.match(
            "PARAMETER", Named_Constant_Def_List, string, require_rhs=True
        )


class Named_Constant_Def(KeywordValueBase):  # R539
    """
    <named-constant-def> = <named-constant> = <initialization-expr>
    """

    subclass_names = []
    use_names = ["Named_Constant", "Initialization_Expr"]

    @staticmethod
    def match(string):
        return KeywordValueBase.match(Named_Constant, Initialization_Expr, string)


class Cray_Pointer_Stmt(StmtBase, WORDClsBase):  # pylint: disable=invalid-name
    """
    cray-pointer-stmt is POINTER cray-pointer-decl-list
    """

    subclass_names = []
    use_names = ["Cray_Pointer_Decl_List"]

    @staticmethod
    def match(string):
        """Implements the matching for a Cray-pointer statement.

        :param string: the reader or string to match as a Cray-pointer \
        statement.
        :type string: \
        :py:class:`fparser.common.readfortran.FortranReaderBase` or \
        `str`
        :return: a tuple of size 2 containing a string with the name \
        "POINTER" and a cray-pointer-decl-list, if there is a match, \
        or `None` if there is not.
        :rtype: (str, Cray_Pointer_Decl_List) or None

        """
        from fparser.two.utils import EXTENSIONS

        if "cray-pointer" not in EXTENSIONS:
            return None
        return WORDClsBase.match(
            "POINTER", Cray_Pointer_Decl_List, string, require_cls=True
        )


class Cray_Pointer_Decl(Base):  # pylint: disable=invalid-name
    """
    cray-pointer-decl is ( cray-pointer-name, cray-pointee-decl )
    """

    use_names = ["Cray_Pointer_Name", "Cray_Pointee_Name", "Cray_Pointee_Decl"]

    @staticmethod
    def match(string):
        """Implements the matching for a Cray-pointer declaration.

        :param str string: the string to match as a Cray-pointer \
        declaration.
        :return: None if there is no match, otherwise a tuple of size \
        2 containing the name of the pointer as the first argument and \
        either the name of the pointee as the second argument or a \
        Cray-pointee declaration.
        :rtype: None, (Name, Name) or (Name, Cray_Pointee_Decl)

        """
        if not string:
            return None
        strip_string = string.strip()
        if not strip_string:
            return None
        if not strip_string[0] == "(":
            return None
        if not strip_string[-1] == ")":
            return None
        strip_string_nobr = strip_string[1:-1].strip()
        line, repmap = string_replace_map(strip_string_nobr)
        split_list = line.split(",")
        if len(split_list) != 2:
            return None
        pointer_name = repmap(split_list[0]).strip()
        pointee_str = repmap(split_list[1]).strip()
        if pointee_str[-1] == ")":
            return Cray_Pointer_Name(pointer_name), Cray_Pointee_Decl(pointee_str)
        return Cray_Pointer_Name(pointer_name), Cray_Pointee_Name(pointee_str)

    def tostr(self):
        """
        :return: this Cray-pointee declaration as a string
        :rtype: str
        :raises InternalError: if the internal items list variable is \
        not the expected size.
        :raises InternalError: if the first element of the internal \
        items list is None or is empty.
        :raises InternalError: if the second element of the internal \
        items list is None or is empty.
        """
        if len(self.items) != 2:
            raise InternalError(
                "Cray_Pointer_Decl.tostr(). 'Items' should be of size 2 but "
                "found '{0}'.".format(len(self.items))
            )
        if not self.items[0]:
            raise InternalError(
                "Cray_Pointer_Decl_Stmt.tostr(). 'Items' "
                "entry 0 should be a pointer name but it is "
                "empty"
            )
        if not self.items[1]:
            raise InternalError(
                "Cray_Pointer_Decl_Stmt.tostr(). 'Items' "
                "entry 1 should be a pointee name or pointee "
                "declaration but it is empty"
            )
        return "({0}, {1})".format(self.items[0], self.items[1])


class Cray_Pointee_Decl(CallBase):  # pylint: disable=invalid-name
    """
    cray-pointee-decl is cray-pointee-name ( cray-pointee-array-spec )

    """

    subclass_names = []
    use_names = ["Cray_Pointee_Name", "Cray_Pointee_Array_Spec"]

    @staticmethod
    def match(string):
        """Implements the matching for a Cray-pointee declaration.

        :param str string: the string to match as a Cray-pointee \
        declaration.
        :return: None if there is no match, otherwise a tuple of size \
        2 containing the name of the pointee as the first argument and \
        a Cray-pointee array spec as the second argument.
        :rtype: None or (Name, Cray_Pointee_Array_Spec)

        """
        return CallBase.match(
            Cray_Pointee_Name, Cray_Pointee_Array_Spec, string, require_rhs=True
        )


class Cray_Pointee_Array_Spec(Base):  # pylint: disable=invalid-name
    """cray-pointee-array-spec is explicit-shape-spec-list
                            or assumed-size-spec

    The above two forms of declaration are the only ones allowed
    according to
    http://pubs.cray.com/content/S-3901/8.6/
    cray-fortran-reference-manual-s-3901-86/types) or
    https://docs.oracle.com/cd/E19957-01/805-4941/z40000a54ba7/index.html

    """

    subclass_names = ["Assumed_Size_Spec", "Explicit_Shape_Spec_List"]


class Pointer_Stmt(StmtBase, WORDClsBase):  # R540
    """
    <pointer-stmt> = POINTER [ :: ] <pointer-decl-list>
    """

    subclass_names = []
    use_names = ["Pointer_Decl_List"]

    @staticmethod
    def match(string):
        return WORDClsBase.match(
            "POINTER", Pointer_Decl_List, string, colons=True, require_cls=True
        )

    tostr = WORDClsBase.tostr_a


class Pointer_Decl(CallBase):  # R541
    """
    <pointer-decl> = <object-name> [ ( <deferred-shape-spec-list> ) ]
                     | <proc-entity-name>
    """

    subclass_names = ["Proc_Entity_Name", "Object_Name"]
    use_names = ["Deferred_Shape_Spec_List"]

    @staticmethod
    def match(string):
        return CallBase.match(
            Object_Name, Deferred_Shape_Spec_List, string, require_rhs=True
        )


class Protected_Stmt(StmtBase, WORDClsBase):  # R542
    """
    <protected-stmt> = PROTECTED [ :: ] <entity-name-list>
    """

    subclass_names = []
    use_names = ["Entity_Name_List"]

    @staticmethod
    def match(string):
        return WORDClsBase.match(
            "PROTECTED", Entity_Name_List, string, colons=True, require_cls=True
        )

    tostr = WORDClsBase.tostr_a


class Save_Stmt(StmtBase, WORDClsBase):  # R543
    """
    <save-stmt> = SAVE [ [ :: ] <saved-entity-list> ]
    """

    subclass_names = []
    use_names = ["Saved_Entity_List"]

    @staticmethod
    def match(string):
        return WORDClsBase.match(
            "SAVE", Saved_Entity_List, string, colons=True, require_cls=False
        )

    tostr = WORDClsBase.tostr_a


class Saved_Entity(BracketBase):  # R544
    """
    <saved-entity> = <object-name>
                     | <proc-pointer-name>
                     | / <common-block-name> /
    """

    subclass_names = ["Object_Name", "Proc_Pointer_Name"]
    use_names = ["Common_Block_Name"]

    @staticmethod
    def match(string):
        return BracketBase.match("//", Common_Block_Name, string)


class Proc_Pointer_Name(Base):  # R545
    """
    <proc-pointer-name> = <name>
    """

    subclass_names = ["Name"]


class Target_Entity_Decl(Entity_Decl):
    """
    <target-entity-decl> = <object-name> [ ( <array-spec> ) ]
    """

    subclass_names = []
    use_names = ["Object_Name", "Array_Spec"]

    @staticmethod
    def match(string):
        return Entity_Decl.match(string, target=True)


class Target_Stmt(StmtBase):  # R546
    """
    <target-stmt> = TARGET [ :: ] <target-entity-decl-list>
    """

    subclass_names = []
    use_names = ["Target_Entity_Decl_List"]

    @staticmethod
    def match(string):
        if string[:6].upper() != "TARGET":
            return
        line = string[6:].lstrip()
        if line.startswith("::"):
            line = line[2:].lstrip()
        return (Target_Entity_Decl_List(line),)

    def tostr(self):
        return "TARGET :: %s" % (self.items[0])


class Value_Stmt(StmtBase, WORDClsBase):  # R547
    """
    <value-stmt> = VALUE [ :: ] <dummy-arg-name-list>
    """

    subclass_names = []
    use_names = ["Dummy_Arg_Name_List"]

    @staticmethod
    def match(string):
        return WORDClsBase.match(
            "VALUE", Dummy_Arg_Name_List, string, colons=True, require_cls=True
        )

    tostr = WORDClsBase.tostr_a


class Volatile_Stmt(StmtBase, WORDClsBase):  # R548
    """
    <volatile-stmt> = VOLATILE [ :: ] <object-name-list>
    """

    subclass_names = []
    use_names = ["Object_Name_List"]

    @staticmethod
    def match(string):
        return WORDClsBase.match(
            "VOLATILE", Object_Name_List, string, colons=True, require_cls=True
        )

    tostr = WORDClsBase.tostr_a


class Implicit_Stmt(StmtBase):  # R549
    """
    ::
        <implicit-stmt> = IMPLICIT <implicit-spec-list>
                          | IMPLICIT NONE

    Attributes
    ----------
    items : ({'NONE', Implicit_Spec_List},)
    """

    subclass_names = []
    use_names = ["Implicit_Spec_List"]

    @staticmethod
    def match(string):
        if string[:8].upper() != "IMPLICIT":
            return
        line = string[8:].lstrip()
        if len(line) == 4 and line.upper() == "NONE":
            return ("NONE",)
        return (Implicit_Spec_List(line),)
        for w, cls in [
            (pattern.abs_implicit_none, None),
            ("IMPLICIT", Implicit_Spec_List),
        ]:
            try:
                obj = WORDClsBase.match(w, cls, string)
            except NoMatchError:
                obj = None
            if obj is not None:
                return obj
        return None

    def tostr(self):
        return "IMPLICIT %s" % (self.items[0])


class Implicit_Spec(CallBase):  # R550
    """
    <implicit-spec> = <declaration-type-spec> ( <letter-spec-list> )
    """

    subclass_names = []
    use_names = ["Declaration_Type_Spec", "Letter_Spec_List"]

    @staticmethod
    def match(string):
        if not string.endswith(")"):
            return
        i = string.rfind("(")
        if i == -1:
            return
        s1 = string[:i].rstrip()
        s2 = string[i + 1 : -1].strip()
        if not s1 or not s2:
            return
        return Declaration_Type_Spec(s1), Letter_Spec_List(s2)


class Letter_Spec(Base):  # R551
    """
    <letter-spec> = <letter> [ - <letter> ]
    """

    subclass_names = []

    @staticmethod
    def match(string):
        if len(string) == 1:
            lhs = string.upper()
            if "A" <= lhs <= "Z":
                return lhs, None
            return
        if "-" not in string:
            return
        lhs, rhs = string.split("-", 1)
        lhs = lhs.strip().upper()
        rhs = rhs.strip().upper()
        if not len(lhs) == len(rhs) == 1:
            return
        if not ("A" <= lhs <= rhs <= "Z"):
            return
        return lhs, rhs

    def tostr(self):
        if self.items[1] is None:
            return str(self.items[0])
        return "%s - %s" % tuple(self.items)


class Namelist_Stmt(StmtBase):  # R552
    """
    ::
        <namelist-stmt> = NAMELIST / <namelist-group-name> /
            <namelist-group-object-list> [ [ , ] / <namelist-group-name> /
            <namelist-group-object-list> ]...

    Attributes
    ----------
    items : (Namelist_Group_Name, Namelist_Group_Object_List)-tuple
    """

    subclass_names = []
    use_names = ["Namelist_Group_Name", "Namelist_Group_Object_List"]

    @staticmethod
    def match(string):
        if string[:8].upper() != "NAMELIST":
            return
        line = string[8:].lstrip()
        parts = line.split("/")
        items = []
        fst = parts.pop(0)
        assert not fst, repr((fst, parts))
        while len(parts) >= 2:
            name, lst = parts[:2]
            del parts[:2]
            name = name.strip()
            lst = lst.strip()
            if lst.endswith(","):
                lst = lst[:-1].rstrip()
            items.append((Namelist_Group_Name(name), Namelist_Group_Object_List(lst)))
        assert not parts, repr(parts)
        return tuple(items)

    def tostr(self):
        return "NAMELIST " + ", ".join(
            "/%s/ %s" % (name_lst) for name_lst in self.items
        )


class Namelist_Group_Object(Base):  # R553
    """
    <namelist-group-object> = <variable-name>
    """

    subclass_names = ["Variable_Name"]


class Equivalence_Stmt(StmtBase, WORDClsBase):  # R554
    """
    <equivalence-stmt> = EQUIVALENCE <equivalence-set-list>
    """

    subclass_names = []
    use_names = ["Equivalence_Set_List"]

    @staticmethod
    def match(string):
        return WORDClsBase.match("EQUIVALENCE", Equivalence_Set_List, string)


class Equivalence_Set(Base):  # R555
    """
    <equivalence-set> = ( <equivalence-object> , <equivalence-object-list> )
    """

    subclass_names = []
    use_names = ["Equivalence_Object", "Equivalence_Object_List"]

    @staticmethod
    def match(string):
        if not string or string[0] + string[-1] != "()":
            return
        line = string[1:-1].strip()
        if not line:
            return
        tmp = Equivalence_Object_List(line)
        obj = tmp.items[0]
        tmp.items = tmp.items[1:]
        if not tmp.items:
            return
        return obj, tmp

    def tostr(self):
        return "(%s, %s)" % tuple(self.items)


class Equivalence_Object(Base):  # R556
    """
    <equivalence-object> = <variable-name>
                           | <array-element>
                           | <substring>
    """

    subclass_names = ["Variable_Name", "Array_Element", "Substring"]


class Common_Stmt(StmtBase):  # R557
    """
    <common-stmt> = COMMON [ / [ <common-block-name> ] / ]
        <common-block-object-list> [ [ , ] / [ <common-block-name> ]
        / <common-block-object-list> ]...
    """

    subclass_names = []
    use_names = ["Common_Block_Name", "Common_Block_Object_List"]

    @staticmethod
    def match(string):
        if string[:6].upper() != "COMMON":
            return
        line = string[6:]
        if not line or "A" <= line[0].upper() <= "Z" or line[0] == "_":
            return
        line, repmap = string_replace_map(line.lstrip())
        items = []
        if line.startswith("/"):
            i = line.find("/", 1)
            if i == -1:
                return
            name = line[1:i].strip() or None
            if name is not None:
                name = Common_Block_Name(name)
            line = line[i + 1 :].lstrip()
            i = line.find("/")
            if i == -1:
                lst = Common_Block_Object_List(repmap(line))
                line = ""
            else:
                tmp = line[:i].rstrip()
                if tmp.endswith(","):
                    tmp = tmp[:-1].rstrip()
                if not tmp:
                    return
                lst = Common_Block_Object_List(repmap(tmp))
                line = line[i:].lstrip()
        else:
            name = None
            i = line.find("/")
            if i == -1:
                lst = Common_Block_Object_List(repmap(line))
                line = ""
            else:
                tmp = line[:i].rstrip()
                if tmp.endswith(","):
                    tmp = tmp[:-1].rstrip()
                if not tmp:
                    return
                lst = Common_Block_Object_List(repmap(tmp))
                line = line[i:].lstrip()
        items.append((name, lst))
        while line:
            if line.startswith(","):
                line = line[1:].lstrip()
            if not line.startswith("/"):
                return
            i = line.find("/", 1)
            name = line[1:i].strip() or None
            if name is not None:
                name = Common_Block_Name(name)
            line = line[i + 1 :].lstrip()
            i = line.find("/")
            if i == -1:
                lst = Common_Block_Object_List(repmap(line))
                line = ""
            else:
                tmp = line[:i].rstrip()
                if tmp.endswith(","):
                    tmp = tmp[:-1].rstrip()
                if not tmp:
                    return
                lst = Common_Block_Object_List(repmap(tmp))
                line = line[i:].lstrip()
            items.append((name, lst))
        return (items,)

    def tostr(self):
        s = "COMMON"
        for (name, lst) in self.items[0]:
            if name is not None:
                s += " /%s/ %s" % (name, lst)
            else:
                s += " // %s" % (lst)
        return s


class Common_Block_Object(CallBase):  # R558
    """
    <common-block-object> = <variable-name> [ ( <explicit-shape-spec-list> ) ]
                            | <proc-pointer-name>
    """

    subclass_names = ["Proc_Pointer_Name", "Variable_Name"]
    use_names = ["Variable_Name", "Explicit_Shape_Spec_List"]

    @staticmethod
    def match(string):
        return CallBase.match(
            Variable_Name, Explicit_Shape_Spec_List, string, require_rhs=True
        )


#
# SECTION  6
#


class Variable(Base):  # R601
    """
    <variable> = <designator>
    """

    subclass_names = ["Designator"]


class Variable_Name(Base):  # R602
    """
    <variable-name> = <name>
    """

    subclass_names = ["Name"]


class Designator(Base):  # R603
    """
    Fortran 2003 rule 603

    designator is object-name
               or array-element
               or array-section
               or structure-component
               or substring

    """

    # At the moment some array section text, and all structure
    # component and substring text will match the array-element
    # rule. This is because the associated rule constraints
    # (e.g. C617, C618 and C619) and specification text (see note 6.6)
    # are not currently enforced. Note, these constraints can not be
    # enforced until issue #201 has been addressed.
    subclass_names = [
        "Object_Name",
        "Array_Element",
        "Array_Section",
        "Structure_Component",
        "Substring",
    ]


class Logical_Variable(Base):  # R604
    """
    <logical-variable> = <variable>
    """

    subclass_names = ["Variable"]


class Default_Logical_Variable(Base):  # R605
    """
    <default-logical-variable> = <variable>
    """

    subclass_names = ["Variable"]


class Char_Variable(Base):  # R606
    """
    <char-variable> = <variable>
    """

    subclass_names = ["Variable"]


class Default_Char_Variable(Base):  # R607
    """
    <default-char-variable> = <variable>
    """

    subclass_names = ["Variable"]


class Int_Variable(Base):  # R608
    """
    <int-variable> = <variable>
    """

    subclass_names = ["Variable"]


class Substring(CallBase):  # R609
    """
    <substring> = <parent-string> ( <substring-range> )
    """

    subclass_names = []
    use_names = ["Parent_String", "Substring_Range"]

    @staticmethod
    def match(string):
        return CallBase.match(Parent_String, Substring_Range, string, require_rhs=True)


class Parent_String(Base):  # R610
    """
    <parent-string> = <scalar-variable-name>
                      | <array-element>
                      | <scalar-structure-component>
                      | <scalar-constant>
    """

    subclass_names = [
        "Scalar_Variable_Name",
        "Array_Element",
        "Scalar_Structure_Component",
        "Scalar_Constant",
    ]


class Substring_Range(SeparatorBase):  # R611
    """
    <substring-range> = [ <scalar-int-expr> ] : [ <scalar-int-expr> ]
    """

    subclass_names = []
    use_names = ["Scalar_Int_Expr"]

    @staticmethod
    def match(string):
        return SeparatorBase.match(Scalar_Int_Expr, Scalar_Int_Expr, string)


class Data_Ref(SequenceBase):
    """
    Fortran 2003 Rule R612

    data-ref is part-ref [ % part-ref ] ...

    If there is only one part-ref then return a 'Part_Ref' object (or
    another object from a matching sub-rule). If there is more than
    one part-ref then return a 'Data_Ref' object containing the
    part-ref's.

    """

    subclass_names = ["Part_Ref"]
    use_names = []

    @staticmethod
    def match(string):
        """Implements the matching for a data-reference. This defines a series
        of dereferences e.g. a%b%c.

        If there is more than one part-ref then return a 'Data_Ref'
        object containing the part-ref's, otherwise return 'None'. A
        single 'part-ref' is purposely not matched here.

        :param str string: Fortran code to check for a match

        :return: `None` if there is no match, or a tuple containing \
                 the matched operator as a string and another tuple \
                 containing the matched subclasses.

        :rtype: NoneType or (str, (obj, obj, ...))

        """
        # Use SequenceBase as normal, then force no match when there is
        # only one entry in the sequence.
        result = SequenceBase.match(r"%", Part_Ref, string)
        entries = result[1]
        if len(entries) > 1:
            # There is more than one part-ref so return a Data_Ref
            # object containing the part-refs.
            return result
        # There is only one part-ref so return None to indicate there
        # is no match and allow the subclass_names Part_Ref class to
        # match instead.
        return None


class Part_Ref(CallBase):  # R613
    """
    <part-ref> = <part-name> [ ( <section-subscript-list> ) ]
    """

    subclass_names = ["Part_Name"]
    use_names = ["Section_Subscript_List"]

    @staticmethod
    def match(string):
        return CallBase.match(
            Part_Name, Section_Subscript_List, string, require_rhs=True
        )


class Structure_Component(Base):  # R614
    """
    <structure-component> = <data-ref>
    """

    subclass_names = ["Data_Ref"]


class Type_Param_Inquiry(BinaryOpBase):  # R615
    """
    <type-param-inquiry> = <designator> % <type-param-name>
    """

    subclass_names = []
    use_names = ["Designator", "Type_Param_Name"]

    @staticmethod
    def match(string):
        return BinaryOpBase.match(
            Designator, pattern.percent_op.named(), Type_Param_Name, string
        )


class Array_Element(Base):  # R616
    """
    <array-element> = <data-ref>
    """

    subclass_names = ["Data_Ref"]


class Array_Section(CallBase):  # R617
    """
    <array-section> = <data-ref> [ ( <substring-range> ) ]
    """

    subclass_names = ["Data_Ref"]
    use_names = ["Substring_Range"]

    @staticmethod
    def match(string):
        return CallBase.match(Data_Ref, Substring_Range, string, require_rhs=True)


class Subscript(Base):  # R618
    """
    <subscript> = <scalar-int-expr>
    """

    subclass_names = ["Scalar_Int_Expr"]


class Section_Subscript(Base):  # R619
    """
    <section-subscript> = <subscript>
                          | <subscript-triplet>
                          | <vector-subscript>
    """

    subclass_names = ["Subscript_Triplet", "Vector_Subscript", "Subscript"]


class Subscript_Triplet(Base):  # R620
    """
    <subscript-triplet> = [ <subscript> ] : [ <subscript> ] [ : <stride> ]
    """

    subclass_names = []
    use_names = ["Subscript", "Stride"]

    @staticmethod
    def match(string):
        line, repmap = string_replace_map(string)
        t = line.split(":")
        if len(t) <= 1 or len(t) > 3:
            return
        lhs_obj, rhs_obj, stride_obj = None, None, None
        if len(t) == 2:
            lhs, rhs = t[0].rstrip(), t[1].lstrip()
        else:
            lhs, rhs, stride = t[0].rstrip(), t[1].strip(), t[2].lstrip()
            if stride:
                stride_obj = Stride(repmap(stride))
        if lhs:
            lhs_obj = Subscript(repmap(lhs))
        if rhs:
            rhs_obj = Subscript(repmap(rhs))
        return lhs_obj, rhs_obj, stride_obj

    def tostr(self):
        s = ""
        if self.items[0] is not None:
            s += str(self.items[0]) + " :"
        else:
            s += ":"
        if self.items[1] is not None:
            s += " " + str(self.items[1])
        if self.items[2] is not None:
            s += " : " + str(self.items[2])
        return s


class Stride(Base):  # R621
    """
    <stride> = <scalar-int-expr>
    """

    subclass_names = ["Scalar_Int_Expr"]


class Vector_Subscript(Base):  # R622
    """
    <vector-subscript> = <int-expr>
    """

    subclass_names = ["Int_Expr"]


class Allocate_Stmt(StmtBase):  # R623
    """
    Fortran2003 rule R623
    allocate-stmt is ALLOCATE ( [ type-spec :: ] allocation-list
                                [, alloc-opt-list ] )

    Subject to the following constraints:

    C622 (R629) Each allocate-object shall be a nonprocedure pointer or an
                 allocatable variable.
    C623 (R623) If any allocate-object in the statement has a deferred type
                parameter, either type-spec or SOURCE= shall appear.
    C624 (R623) If a type-spec appears, it shall specify a type with which
                each allocate-object is type compatible.
    C625 (R623) If any allocate-object is unlimited polymorphic, either
                type-spec or SOURCE= shall appear.
    C626 (R623) A type-param-value in a type-spec shall be an asterisk if and
                only if each allocate-object is a dummy argument for which the
                corresponding type parameter is assumed.
    C627 (R623) If a type-spec appears, the kind type parameter values of each
                allocate-object shall be the same as the corresponding type
                parameter values of the type-spec.
    C628 (R628) An allocate-shape-spec-list shall appear if and only if the
                allocate-object is an array.
    C629 (R628) The number of allocate-shape-specs in an
                allocate-shape-spec-list shall be the same as the rank of the
                allocate-object.
    C630 (R624) No alloc-opt shall appear more than once in a given
                alloc-opt-list.
    C631 (R623) If SOURCE= appears, type-spec shall not appear and
                allocation-list shall contain only one allocate-object, which
                shall be type compatible (5.1.1.2) with source-expr.
    C632 (R623) The source-expr shall be a scalar or have the same rank as
                allocate-object.
    C633 (R623) Corresponding kind type parameters of allocate-object and
                source-expr shall have the same values.

    None of these constraints are currently applied - issue #355.

    """

    subclass_names = []
    use_names = ["Type_Spec", "Allocation_List", "Alloc_Opt_List"]

    @staticmethod
    def match(string):
        if string[:8].upper() != "ALLOCATE":
            return
        line = string[8:].lstrip()
        if not line or line[0] != "(" or line[-1] != ")":
            return
        line, repmap = string_replace_map(line[1:-1].strip())
        i = line.find("::")
        spec = None
        if i != -1:
            spec = Type_Spec(repmap(line[:i].rstrip()))
            line = line[i + 2 :].lstrip()
        i = line.find("=")
        opts = None
        if i != -1:
            j = line[:i].rfind(",")
            assert j != -1, repr((i, j, line))
            opts = Alloc_Opt_List(repmap(line[j + 1 :].lstrip()))
            line = line[:j].rstrip()
        return spec, Allocation_List(repmap(line)), opts

    def tostr(self):
        spec, lst, opts = self.items
        if spec is not None:
            if opts is not None:
                return "ALLOCATE(%s::%s, %s)" % (spec, lst, opts)
            else:
                return "ALLOCATE(%s::%s)" % (spec, lst)
        elif opts is not None:
            return "ALLOCATE(%s, %s)" % (lst, opts)
        else:
            return "ALLOCATE(%s)" % (lst)


<<<<<<< HEAD
=======
class Alloc_Opt(KeywordValueBase):  # R624
    """
    <alloc-opt> = STAT = <stat-variable>
                  | ERRMSG = <errmsg-variable>
                  | SOURCE = <source-expr>
    """

    subclass_names = []
    use_names = ["Stat_Variable", "Errmsg_Variable", "Source_Expr"]

    @staticmethod
    def match(string):
        for (k, v) in [
            ("STAT", Stat_Variable),
            ("ERRMSG", Errmsg_Variable),
            ("SOURCE", Source_Expr),
        ]:
            try:
                obj = KeywordValueBase.match(k, v, string, upper_lhs=True)
            except NoMatchError:
                obj = None
            if obj is not None:
                return obj
        return None


>>>>>>> 5d695769
class Stat_Variable(Base):  # R625
    """
    <stat-variable> = <scalar-int-variable>
    """

    subclass_names = ["Scalar_Int_Variable"]


class Errmsg_Variable(Base):  # R626
    """
    <errmsg-variable> = <scalar-default-char-variable>
    """

    subclass_names = ["Scalar_Default_Char_Variable"]


class Source_Expr(Base):  # R627
    """
    <source-expr> = <expr>
    """

    subclass_names = ["Expr"]


class Alloc_Opt(KeywordValueBase):  # R624
    """
    <alloc-opt> = STAT = <stat-variable>
                  | ERRMSG = <errmsg-variable>
                  | SOURCE = <source-expr>
    """

    subclass_names = []
    use_names = ["Stat_Variable", "Errmsg_Variable", "Source_Expr"]
    #: The keywords tested for in the match() method.
    _keyword_pairs = [
        ("STAT", Stat_Variable),
        ("ERRMSG", Errmsg_Variable),
        ("SOURCE", Source_Expr),
    ]

    @classmethod
    def match(cls, string):
        for (k, v) in cls._keyword_pairs:
            obj = KeywordValueBase.match(k, v, string, upper_lhs=True)
            if obj is not None:
                return obj
        return None


class Allocation(CallBase):  # R628
    """
    <allocation> = <allocate-object> [ ( <allocate-shape-spec-list> ) ]
                 | <variable-name>
    """

    subclass_names = ["Variable_Name", "Allocate_Object"]
    use_names = ["Allocate_Shape_Spec_List"]

    @staticmethod
    def match(string):
        return CallBase.match(
            Allocate_Object, Allocate_Shape_Spec_List, string, require_rhs=True
        )


class Allocate_Object(Base):  # R629
    """
    <allocate-object> = <variable-name>
                        | <structure-component>
    """

    subclass_names = ["Variable_Name", "Structure_Component"]


class Allocate_Shape_Spec(SeparatorBase):  # R630
    """
    <allocate-shape-spec> = [ <lower-bound-expr> : ] <upper-bound-expr>
    """

    subclass_names = []
    use_names = ["Lower_Bound_Expr", "Upper_Bound_Expr"]

    @staticmethod
    def match(string):
        line, repmap = string_replace_map(string)
        if ":" not in line:
            return None, Upper_Bound_Expr(string)
        lower, upper = line.split(":", 1)
        lower = lower.rstrip()
        upper = upper.lstrip()
        if not upper:
            return
        if not lower:
            return
        return Lower_Bound_Expr(repmap(lower)), Upper_Bound_Expr(repmap(upper))

    def tostr(self):
        if self.items[0] is None:
            return str(self.items[1])
        return SeparatorBase.tostr(self)


class Lower_Bound_Expr(Base):  # R631
    """
    <lower-bound-expr> = <scalar-int-expr>
    """

    subclass_names = ["Scalar_Int_Expr"]


class Upper_Bound_Expr(Base):  # R632
    """
    <upper-bound-expr> = <scalar-int-expr>
    """

    subclass_names = ["Scalar_Int_Expr"]


class Nullify_Stmt(StmtBase, CALLBase):  # R633
    """
    <nullify-stmt> = NULLIFY ( <pointer-object-list> )
    """

    subclass_names = []
    use_names = ["Pointer_Object_List"]

    @staticmethod
    def match(string):
        return CALLBase.match("NULLIFY", Pointer_Object_List, string, require_rhs=True)


class Pointer_Object(Base):  # R634
    """
    <pointer-object> = <variable-name>
                       | <structure-component>
                       | <proc-pointer-name>
    """

    subclass_names = ["Variable_Name", "Structure_Component", "Proc_Pointer_Name"]


class Deallocate_Stmt(StmtBase):  # R635
    """
    <deallocate-stmt> = DEALLOCATE ( <allocate-object-list> [
        , <dealloc-opt-list> ] )
    """

    subclass_names = []
    use_names = ["Allocate_Object_List", "Dealloc_Opt_List"]

    @staticmethod
    def match(string):
        if string[:10].upper() != "DEALLOCATE":
            return
        line = string[10:].lstrip()
        if not line or line[0] != "(" or line[-1] != ")":
            return
        line, repmap = string_replace_map(line[1:-1].strip())
        i = line.find("=")
        opts = None
        if i != -1:
            j = line[:i].rfind(",")
            assert j != -1, repr((i, j, line))
            opts = Dealloc_Opt_List(repmap(line[j + 1 :].lstrip()))
            line = line[:j].rstrip()
        return Allocate_Object_List(repmap(line)), opts

    def tostr(self):
        if self.items[1] is not None:
            return "DEALLOCATE(%s, %s)" % (self.items)
        return "DEALLOCATE(%s)" % (self.items[0])


class Dealloc_Opt(KeywordValueBase):  # R636
    """
    <dealloc-opt> = STAT = <stat-variable>
                    | ERRMSG = <errmsg-variable>
    """

    subclass_names = []
    use_names = ["Stat_Variable", "Errmsg_Variable"]

    @staticmethod
    def match(string):
        for (k, v) in [("STAT", Stat_Variable), ("ERRMSG", Errmsg_Variable)]:
            try:
                obj = KeywordValueBase.match(k, v, string, upper_lhs=True)
            except NoMatchError:
                obj = None
            if obj is not None:
                return obj
        return None


class Scalar_Char_Initialization_Expr(Base):
    subclass_names = ["Char_Initialization_Expr"]


#
# SECTION  7
#


class Primary(Base):  # R701
    """Fortran 2003 rule R701

    primary is intrinsic_function_reference
            or constant
            or designator
            or array-constructor
            or structure-constructor
            or function-reference
            or type-param-inquiry
            or type-param-name
            or ( expr )

    `intrinsic_function_reference` is not part of rule R701 but is
    required for fparser to recognise intrinsic functions. This is
    placed before array-constructor in the `subclass_names` list so
    that an intrinsic is not (incorrectly) matched as an array (as
    class `Base` matches rules in list order).

    Note, ( expr ) is implemented in the Parenthesis subclass.

    """

    subclass_names = [
        "Intrinsic_Function_Reference",
        "Constant",
        "Designator",
        "Array_Constructor",
        "Structure_Constructor",
        "Function_Reference",
        "Type_Param_Inquiry",
        "Type_Param_Name",
        "Parenthesis",
    ]


class Parenthesis(BracketBase):
    """
    Part of Fortran 2003 rule R701

    parenthesis = ( expr )

    """

    subclass_names = []
    use_names = ["Expr"]

    @staticmethod
    def match(string):
        """Implements the matching of round brackets surrounding an expression
        which is specified as one of the matches in R701.

        :param str string: Fortran code to check for a match.

        :returns: `None` if there is no match, or a 3-tuple containing \
            the left bracket, the matched expression and the right \
            bracket.
        :rtype: NoneType or (str, subclass of \
            :py:class:`fparser.two.utils.Base`, str)

        """
        return BracketBase.match("()", Expr, string)


class Level_1_Expr(UnaryOpBase):  # R702
    """
    <level-1-expr> = [ <defined-unary-op> ] <primary>
    <defined-unary-op> = . <letter> [ <letter> ]... .
    """

    subclass_names = ["Primary"]
    use_names = []

    @staticmethod
    def match(string):
        return UnaryOpBase.match(pattern.defined_unary_op.named(), Primary, string)

    # exclude_op_pattern = pattern.non_defined_binary_op)


class Defined_Unary_Op(Base):  # pylint: disable=invalid-name
    """
    Fortran 2003 rule R703

    defined-unary-op is . letter [ letter ]... .

    C704 (R703) A defined-unary-op shall not contain more than 63
    letters and shall not be the same as any intrinsic-operator or
    logical-literal-constant.

    Implemented in Defined_Op class.

    """

    subclass_names = ["Defined_Op"]


class Defined_Op(STRINGBase):  # pylint: disable=invalid-name
    """
    Utility class that Implements the functionality of rules R703 and
    R723 (as the rules are the same)

    defined-op is . letter [ letter ]... .

    C704 (R723) A defined-binary-op shall not contain more than 63
    letters and shall not be the same as any intrinsic-operator or
    logical-literal-constant.

    C704 (R703) A defined-unary-op shall not contain more than 63
    letters and shall not be the same as any intrinsic-operator or
    logical-literal-constant.

    """

    subclass_names = []

    @staticmethod
    def match(string):
        """Implements the matching for a (user) Defined Unary or Binary
        Operator.

        :param str string: Fortran code to check for a match
        :return: `None` if there is no match, or a tuple containing \
                 the matched operator as a string
        :rtype: None or (str)

        """
        strip_string = string.strip()
        if len(strip_string) > 65:
            # C704. Must be 63 letters or fewer (Test for >65 due
            # to the two dots).
            return None
        if pattern.non_defined_binary_op.match(strip_string):
            # C704. Must not match with an intrinsic-operator or
            # logical-literal-constant
            return None
        return STRINGBase.match(pattern.abs_defined_op, strip_string)


class Mult_Operand(BinaryOpBase):  # R704
    """
    <mult-operand> = <level-1-expr> [ <power-op> <mult-operand> ]
    <power-op> = **
    """

    subclass_names = ["Level_1_Expr"]
    use_names = ["Mult_Operand"]

    @staticmethod
    def match(string):
        return BinaryOpBase.match(
            Level_1_Expr, pattern.power_op.named(), Mult_Operand, string, right=False
        )


class Add_Operand(BinaryOpBase):  # pylint: disable=invalid-name
    """Fortran 2003 rule R705

    add-operand is [ add-operand mult-op ] mult-operand

    Rule R705 is implemented in two parts, the first with the optional
    part included (in the match method for this class) and the second
    without the optional part (specified in subclass_names).

    Note rule R708 (mult-op is * or /) is implemented directly here as
    the mult_op pattern.

    There is potential to accidentally match a sign in an exponent as the
    plus/minus sign in a level-2-expr. If this were to happen then it is
    possible to end up matching a * or / (a level 1 expression) before
    matching a valid + or - which would normally result in no match
    overall as * or / are matched after + or -. This situation is
    avoided by tokenising the string before performing the match so
    that any numerical constants involving exponents are replaced by
    simple symbols. (The tokenisation is performed by
    `fparser.common.splitline.string_replace_map`.)

    """

    subclass_names = ["Mult_Operand"]
    use_names = ["Mult_Operand"]

    @staticmethod
    def match(string):
        """Implement the matching for the add-operand rule. Makes use of the
        pre-defined mult_op pattern and the BinaryOpBase baseclass.

        :param str string: the string to match.

        :returns: a tuple of size 3 containing an fparser2 class \
            instance matching a level-2-expr expression, a string \
            containing the matched operator and an fparser2 class \
            instance matching a mult-operand if there is a match, or \
            None if there is not.
        :rtype: (subclass of :py:class:`fparser.two.utils.Base`, str, \
            subclass of :py:class:`fparser.two.utils.Base`) or NoneType

        """
        return BinaryOpBase.match(
            Add_Operand, pattern.mult_op.named(), Mult_Operand, string
        )


class Level_2_Expr(BinaryOpBase):  # R706
    """
    <level-2-expr> = [ [ <level-2-expr> ] <add-op> ] <add-operand>
    <level-2-expr> = [ <level-2-expr> <add-op> ] <add-operand>
                     | <level-2-unary-expr>
    <add-op>   = +
                 | -
    """

    subclass_names = ["Level_2_Unary_Expr"]
    use_names = ["Level_2_Expr"]

    @staticmethod
    def match(string):
        return BinaryOpBase.match(
            Level_2_Expr, pattern.add_op.named(), Add_Operand, string
        )


class Level_2_Unary_Expr(UnaryOpBase):  # R706.c
    """
    <level-2-unary-expr> = [ <add-op> ] <add-operand>
    """

    subclass_names = ["Add_Operand"]
    use_names = []

    @staticmethod
    def match(string):
        return UnaryOpBase.match(pattern.add_op.named(), Add_Operand, string)


# R707: power-op is **
# R708: mult-op is * or /
# R709: add-op is + or -


class Level_3_Expr(BinaryOpBase):  # R710
    """
    <level-3-expr> = [ <level-3-expr> <concat-op> ] <level-2-expr>
    <concat-op>    = //
    """

    subclass_names = ["Level_2_Expr"]
    use_names = ["Level_3_Expr"]

    @staticmethod
    def match(string):
        return BinaryOpBase.match(
            Level_3_Expr, pattern.concat_op.named(), Level_2_Expr, string
        )


# R711: <concat-op> = //


class Level_4_Expr(BinaryOpBase):  # R712
    """
    <level-4-expr> = [ <level-3-expr> <rel-op> ] <level-3-expr>
    <rel-op> = .EQ. | .NE. | .LT. | .LE. | .GT. | .GE. | == |
        /= | < | <= | > | >=
    """

    subclass_names = ["Level_3_Expr"]
    use_names = []

    @staticmethod
    def match(string):
        return BinaryOpBase.match(
            Level_3_Expr, pattern.rel_op.named(), Level_3_Expr, string
        )


# R713: <rel-op> = .EQ. | .NE. | .LT. | .LE. | .GT. | .GE. |
# == | /= | < | <= | > | >=


class And_Operand(UnaryOpBase):  # R714
    """
    <and-operand> = [ <not-op> ] <level-4-expr>
    <not-op> = .NOT.
    """

    subclass_names = ["Level_4_Expr"]
    use_names = []

    @staticmethod
    def match(string):
        return UnaryOpBase.match(pattern.not_op.named(), Level_4_Expr, string)


class Or_Operand(BinaryOpBase):  # R715
    """
    <or-operand> = [ <or-operand> <and-op> ] <and-operand>
    <and-op> = .AND.
    """

    subclass_names = ["And_Operand"]
    use_names = ["Or_Operand", "And_Operand"]

    @staticmethod
    def match(string):
        return BinaryOpBase.match(
            Or_Operand, pattern.and_op.named(), And_Operand, string
        )


class Equiv_Operand(BinaryOpBase):  # R716
    """
    <equiv-operand> = [ <equiv-operand> <or-op> ] <or-operand>
    <or-op>  = .OR.
    """

    subclass_names = ["Or_Operand"]
    use_names = ["Equiv_Operand"]

    @staticmethod
    def match(string):
        return BinaryOpBase.match(
            Equiv_Operand, pattern.or_op.named(), Or_Operand, string
        )


class Level_5_Expr(BinaryOpBase):  # R717
    """
    <level-5-expr> = [ <level-5-expr> <equiv-op> ] <equiv-operand>
    <equiv-op> = .EQV.
               | .NEQV.
    """

    subclass_names = ["Equiv_Operand"]
    use_names = ["Level_5_Expr"]

    @staticmethod
    def match(string):
        return BinaryOpBase.match(
            Level_5_Expr, pattern.equiv_op.named(), Equiv_Operand, string
        )


# R718: <not-op> = .NOT.
# R719: <and-op> = .AND.
# R720: <or-op> = .OR.
# R721: <equiv-op> = .EQV. | .NEQV.


class Expr(BinaryOpBase):  # R722
    """
    <expr> = [ <expr> <defined-binary-op> ] <level-5-expr>
    <defined-binary-op> = . <letter> [ <letter> ]... .
    """

    subclass_names = ["Level_5_Expr"]
    use_names = ["Expr"]

    @staticmethod
    def match(string):
        return BinaryOpBase.match(
            Expr,
            pattern.defined_binary_op.named(),
            Level_5_Expr,
            string,
            exclude_op_pattern=pattern.non_defined_binary_op,
        )


class Defined_Binary_Op(Base):  # pylint: disable=invalid-name
    """
    Fortran 2003 rule R723

    defined-binary-op is . letter [ letter ]... .

    C704 (R723) A defined-binary-op shall not contain more than 63
    letters and shall not be the same as any intrinsic-operator or
    logical-literal-constant.

    Implemented in Defined_Op class.

    """

    subclass_names = ["Defined_Op"]


class Logical_Expr(Base):  # pylint: disable=invalid-name
    """
    Fortran 2003 rule R724

    logical-expr is expr

    C705 logical-expr shall be of type logical.

    """

    subclass_names = []

    @staticmethod
    def match(string):
        """Implements the matching for a logical expression.

        Note, whilst we exclude Signed_Int_Literal_Constant and
        Signed_Real_Literal_Constant, it seems that it is not possible
        to create these from code as a "-" sign is treated as a unary
        operator.

        :param str string: Fortran code to check for a match.
        :returns: `None` if there is no match, or an fparser2 class \
                  instance containing the matched expression.
        :rtype: NoneType or :py:class:`fparser.two.utils.Base`

        """
        excluded = (
            Signed_Int_Literal_Constant,
            Int_Literal_Constant,
            Binary_Constant,
            Octal_Constant,
            Hex_Constant,
            Signed_Real_Literal_Constant,
            Real_Literal_Constant,
            Complex_Literal_Constant,
            Char_Literal_Constant,
        )
        # Attempt to match as a general expression.
        result = Expr(string)
        # C705: the match should fail if the result is not a logical
        # expression. This is difficult to check in general so for the
        # time being check that, in the case where a literal constant
        # is returned, this is not of the wrong type.
        if isinstance(result, excluded):
            return None
        return result


class Char_Expr(Base):  # pylint: disable=invalid-name
    """
    Fortran 2003 rule R725

    char-expr is expr

    C706 char-expr shall be of type character.

    """

    subclass_names = []

    @staticmethod
    def match(string):
        """Implements the matching for a character expression.

        :param str string: Fortran code to check for a match.
        :returns: `None` if there is no match, or an fparser2 class \
                  instance containing the matched expression.
        :rtype: NoneType or :py:class:`fparser.two.utils.Base`

        """
        excluded = (
            Signed_Int_Literal_Constant,
            Int_Literal_Constant,
            Binary_Constant,
            Octal_Constant,
            Hex_Constant,
            Signed_Real_Literal_Constant,
            Real_Literal_Constant,
            Complex_Literal_Constant,
            Logical_Literal_Constant,
        )
        # Attempt to match as a general expression.
        result = Expr(string)
        # C706: the match should fail if the result is not a character
        # expression. This is difficult to check in general so for the
        # time being check that, in the case where a literal constant
        # is returned, this is not of the wrong type.
        if isinstance(result, excluded):
            return None
        return result


class Default_Char_Expr(Base):  # pylint: disable=invalid-name
    """
    Fortran 2003 rule R726

    default-char-expr is expr

    C707 default-char-expr shall be of type default character.

    """

    subclass_names = []

    @staticmethod
    def match(string):
        """Implements the matching for a default character expression.

        :param str string: Fortran code to check for a match.
        :returns: `None` if there is no match, or an fparser2 class \
                  instance containing the matched expression.
        :rtype: NoneType or :py:class:`fparser.two.utils.Base`

        """
        excluded = (
            Signed_Int_Literal_Constant,
            Int_Literal_Constant,
            Binary_Constant,
            Octal_Constant,
            Hex_Constant,
            Signed_Real_Literal_Constant,
            Real_Literal_Constant,
            Complex_Literal_Constant,
            Logical_Literal_Constant,
        )
        # Attempt to match as a general expression.
        result = Expr(string)
        # C707: the match should fail if the result is not a character
        # expression. This is difficult to check in general so for the
        # time being check that, in the case where a literal constant
        # is returned, this is not of the wrong type.
        if isinstance(result, excluded):
            return None
        return result


class Int_Expr(Base):  # pylint: disable=invalid-name
    """
    Fortran 2003 rule R727

    int-expr is expr

    C708 int-expr shall be of type integer.

    """

    subclass_names = []

    @staticmethod
    def match(string):
        """Implements the matching for an integer expression.

        :param str string: Fortran code to check for a match.
        :returns: `None` if there is no match, or an fparser2 class \
                  instance containing the matched expression.
        :rtype: NoneType or :py:class:`fparser.two.utils.Base`

        """
        excluded = (
            Binary_Constant,
            Octal_Constant,
            Hex_Constant,
            Signed_Real_Literal_Constant,
            Real_Literal_Constant,
            Complex_Literal_Constant,
            Char_Literal_Constant,
            Logical_Literal_Constant,
        )
        # Attempt to match as a general expression.
        result = Expr(string)
        # C708: the match should fail if the result is not an integer
        # expression. This is difficult to check in general so for the
        # time being check that, in the case where a literal constant
        # is returned, this is not of the wrong type.
        if isinstance(result, excluded):
            return None
        return result


class Numeric_Expr(Base):  # pylint: disable=invalid-name
    """
    Fortran 2003 rule R728

    numeric-expr is expr

    C709 numeric-expr shall be of type integer, real or complex.

    """

    subclass_names = []

    @staticmethod
    def match(string):
        """Implements the matching for a numeric expression.

        :param str string: Fortran code to check for a match.
        :returns: `None` if there is no match, or an fparser2 class \
                  instance containing the matched expression.
        :rtype: NoneType or :py:class:`fparser.two.utils.Base`

        """
        excluded = (
            Binary_Constant,
            Octal_Constant,
            Hex_Constant,
            Char_Literal_Constant,
            Logical_Literal_Constant,
        )
        # Attempt to match as a general expression.
        result = Expr(string)
        # C709: the match should fail if the result is not an integer,
        # real or complex expression. This is difficult to check in
        # general so for the time being check that, in the case where
        # a literal constant is returned, this is not of the wrong
        # type.
        if isinstance(result, excluded):
            return None
        return result


class Specification_Expr(Base):  # R729
    """
    <specification-expr> = <scalar-int-expr>
    """

    subclass_names = ["Scalar_Int_Expr"]


class Initialization_Expr(Base):  # R730
    """
    <initialization-expr> = <expr>
    """

    subclass_names = ["Expr"]


class Char_Initialization_Expr(Base):  # R731
    """
    <char-initialization-expr> = <char-expr>
    """

    subclass_names = ["Char_Expr"]


class Int_Initialization_Expr(Base):  # R732
    """
    <int-initialization-expr> = <int-expr>
    """

    subclass_names = ["Int_Expr"]


class Logical_Initialization_Expr(Base):  # R733
    """
    <logical-initialization-expr> = <logical-expr>
    """

    subclass_names = ["Logical_Expr"]


class Assignment_Stmt(StmtBase, BinaryOpBase):  # R734
    """
    <assignment-stmt> = <variable> = <expr>
    """

    subclass_names = []
    use_names = ["Variable", "Expr"]

    @staticmethod
    def match(string):
        return BinaryOpBase.match(Variable, "=", Expr, string, right=False)


class Pointer_Assignment_Stmt(StmtBase):  # R735
    """
    <pointer-assignment-stmt> = <data-pointer-object> [
        ( <bounds-spec-list> ) ] => <data-target>
        | <data-pointer-object> ( <bounds-remapping-list> ) => <data-target>
        | <proc-pointer-object> => <proc-target>
    """

    subclass_names = []
    use_names = [
        "Data_Pointer_Object",
        "Bounds_Spec_List",
        "Data_Target",
        "Bounds_Remapping_List",
        "Proc_Pointer_Object",
        "Proc_Target",
    ]

    @staticmethod
    def match(string):
        line, repmap = string_replace_map(string)
        i = line.find("=>")
        if i == -1:
            return
        lhs = line[:i].rstrip()
        rhs = repmap(line[i + 2 :].lstrip())
        if lhs.endswith(")"):
            i = lhs.rfind("(")
            if i == -1:
                return
            o = repmap(lhs[:i].rstrip())
            tmp = repmap(lhs[i + 1 : -1].strip())
            try:
                return Data_Pointer_Object(o), Bounds_Spec_List(tmp), Data_Target(rhs)
            except NoMatchError as msg:
                return (
                    Data_Pointer_Object(o),
                    Bounds_Remapping_List(tmp),
                    Data_Target(rhs),
                )
        else:
            lhs = repmap(lhs)
        try:
            return Data_Pointer_Object(lhs), None, Data_Target(rhs)
        except NoMatchError as msg:
            return Proc_Pointer_Object(lhs), None, Proc_Target(rhs)

    def tostr(self):
        if self.items[1] is None:
            return "%s => %s" % (self.items[0], self.items[2])
        return "%s(%s) => %s" % (self.items)


class Data_Pointer_Object(BinaryOpBase):  # R736
    """
    <data-pointer-object> = <variable-name>
                            | <variable> % <data-pointer-component-name>
    """

    subclass_names = ["Variable_Name"]
    use_names = ["Variable", "Data_Pointer_Component_Name"]

    @staticmethod
    def match(string):
        return BinaryOpBase.match(Variable, r"%", Data_Pointer_Component_Name, string)


class Bounds_Spec(SeparatorBase):  # R737
    """
    <bounds-spec> = <lower-bound-expr> :
    """

    subclass_names = []
    use_names = ["Lower_Bound_Expr"]

    @staticmethod
    def match(string):
        return SeparatorBase.match(Lower_Bound_Expr, None, string, require_lhs=True)


class Bounds_Remapping(SeparatorBase):  # R738
    """
    <bounds-remapping> = <lower-bound-expr> : <upper-bound-expr>
    """

    subclass_names = []
    use_classes = ["Lower_Bound_Expr", "Upper_Bound_Expr"]

    @staticmethod
    def match(string):
        return SeparatorBase.match(
            Lower_Bound_Expr,
            Upper_Bound_Expr,
            string,
            require_lhs=True,
            require_rhs=True,
        )


class Data_Target(Base):  # R739
    """
    <data-target> = <variable>
                    | <expr>
    """

    subclass_names = ["Variable", "Expr"]


class Proc_Pointer_Object(Base):  # R740
    """
    <proc-pointer-object> = <proc-pointer-name>
                            | <proc-component-ref>
    """

    subclass_names = ["Proc_Pointer_Name", "Proc_Component_Ref"]


class Proc_Component_Ref(BinaryOpBase):  # R741
    """
    <proc-component-ref> = <variable> % <procedure-component-name>
    """

    subclass_names = []
    use_names = ["Variable", "Procedure_Component_Name"]

    @staticmethod
    def match(string):
        return BinaryOpBase.match(Variable, r"%", Procedure_Component_Name, string)


class Proc_Target(Base):  # R742
    """
    <proc-target> = <expr>
                    | <procedure-name>
                    | <proc-component-ref>
    """

    subclass_names = ["Proc_Component_Ref", "Procedure_Name", "Expr"]


class Where_Stmt(StmtBase):  # R743
    """
    <where-stmt> = WHERE ( <mask-expr> ) <where-assignment-stmt>
    """

    subclass_names = []
    use_names = ["Mask_Expr", "Where_Assignment_Stmt"]

    @staticmethod
    def match(string):
        if string[:5].upper() != "WHERE":
            return
        line, repmap = string_replace_map(string[5:].lstrip())
        if not line.startswith("("):
            return
        i = line.find(")")
        if i == -1:
            return
        stmt = repmap(line[i + 1 :].lstrip())
        if not stmt:
            return
        expr = repmap(line[1:i].strip())
        if not expr:
            return
        return Mask_Expr(expr), Where_Assignment_Stmt(stmt)

    def tostr(self):
        return "WHERE (%s) %s" % tuple(self.items)


class Where_Construct(BlockBase):  # R744
    """
    <where-construct> = <where-construct-stmt>
                              [ <where-body-construct> ]...
                            [ <masked-elsewhere-stmt>
                              [ <where-body-construct> ]...
                            ]...
                            [ <elsewhere-stmt>
                              [ <where-body-construct> ]... ]
                            <end-where-stmt>
    """

    subclass_names = []
    use_names = [
        "Where_Construct_Stmt",
        "Where_Body_Construct",
        "Masked_Elsewhere_Stmt",
        "Elsewhere_Stmt",
        "End_Where_Stmt",
    ]

    @staticmethod
    def match(string):
        return BlockBase.match(
            Where_Construct_Stmt,
            [
                Where_Body_Construct,
                Masked_Elsewhere_Stmt,
                Where_Body_Construct,
                Elsewhere_Stmt,
                Where_Body_Construct,
            ],
            End_Where_Stmt,
            string,
            match_names=True,  # C730
            strict_match_names=True,  # C730
            match_name_classes=(
                Masked_Elsewhere_Stmt,
                Elsewhere_Stmt,
                End_Where_Stmt,
            ),  # C730
            enable_where_construct_hook=True,
        )

    def tofortran(self, tab="", isfix=None):
        """
        Converts this node (and all children) into Fortran.

        :param str tab: white space to prefix to output.
        :param bool isfix: whether or not to generate fixed-format output.

        :returns: Fortran code.
        :rtype: str

        """
        tmp = []
        start = self.content[0]
        end = self.content[-1]
        tmp.append(start.tofortran(tab=tab, isfix=isfix))
        for item in self.content[1:-1]:
            if isinstance(item, (Masked_Elsewhere_Stmt, Elsewhere_Stmt)):
                tmp.append(item.tofortran(tab=tab, isfix=isfix))
            else:
                tmp.append(item.tofortran(tab=tab + "  ", isfix=isfix))
        tmp.append(end.tofortran(tab=tab, isfix=isfix))
        return "\n".join(tmp)


class Where_Construct_Stmt(StmtBase):  # R745
    """
    <where-construct-stmt> = [ <where-construct-name> : ] WHERE ( <mask-expr> )
    """

    subclass_names = []
    use_names = ["Where_Construct_Name", "Mask_Expr"]

    @staticmethod
    def match(string):
        if string[:5].upper() != "WHERE":
            return
        line = string[5:].lstrip()
        if not line:
            return
        if line[0] + line[-1] != "()":
            return
        line = line[1:-1].strip()
        if not line:
            return
        return (Mask_Expr(line),)

    def tostr(self):
        return "WHERE (%s)" % tuple(self.items)

    def get_start_name(self):
        return self.item.name


class Where_Body_Construct(Base):  # R746
    """
    ::
        <where-body-construct> = <where-assignment-stmt>
                                 | <where-stmt>
                                 | <where-construct>
    """

    subclass_names = ["Where_Assignment_Stmt", "Where_Stmt", "Where_Construct"]


class Where_Assignment_Stmt(Base):  # R747
    """
    ::
        <where-assignment-stmt> = <assignment-stmt>
    """

    subclass_names = ["Assignment_Stmt"]


class Mask_Expr(Base):  # R748
    """
    <mask-expr> = <logical-expr>
    """

    subclass_names = ["Logical_Expr"]


class Masked_Elsewhere_Stmt(StmtBase):  # R749
    """
    <masked-elsewhere-stmt> = ELSEWHERE
                              ( <mask-expr> ) [ <where-construct-name> ]
    """

    import re

    subclass_names = []
    use_names = ["Mask_Expr", "Where_Construct_Name"]

    @staticmethod
    def match(string):
        if not Elsewhere_Stmt._regex.match(string):
            return
        idx = string.upper().index("WHERE")
        line = string[idx + 5 :].lstrip()

        if not line.startswith("("):
            return
        i = line.rfind(")")
        if i == -1:
            return
        expr = line[1:i].strip()
        if not expr:
            return
        line = line[i + 1 :].rstrip()
        if line:
            return Mask_Expr(expr), Where_Construct_Name(line)
        return Mask_Expr(expr), None

    def tostr(self):
        if self.items[1] is None:
            return "ELSEWHERE(%s)" % (self.items[0])
        return "ELSEWHERE(%s) %s" % self.items

    def get_end_name(self):
        """
        :return: the name at the END of this block, if it exists
        :rtype: str or NoneType
        """
        name = self.items[1]
        if name is not None:
            return name.string
        return None


class Elsewhere_Stmt(StmtBase, WORDClsBase):  # R750
    """
    <elsewhere-stmt> = ELSEWHERE [ <where-construct-name> ]
    """

    subclass_names = []
    use_names = ["Where_Construct_Name"]
    _regex = re.compile(r"ELSE\s*WHERE", re.I)

    @staticmethod
    def match(string):
        if not Elsewhere_Stmt._regex.match(string):
            return
        idx = string.upper().index("WHERE")
        line = string[idx + 5 :].lstrip()
        if line:
            return "ELSEWHERE", Where_Construct_Name(line)
        return "ELSEWHERE", None

    def get_end_name(self):
        """
        :return: the name at the END of this block, if it exists
        :rtype: str or NoneType
        """
        name = self.items[1]
        if name is not None:
            return name.string
        return None


class End_Where_Stmt(EndStmtBase):  # R751
    """
    <end-where-stmt> = END WHERE [ <where-construct-name> ]
    """

    subclass_names = []
    use_names = ["Where_Construct_Name"]

    @staticmethod
    def match(string):
        return EndStmtBase.match(
            "WHERE", Where_Construct_Name, string, require_stmt_type=True
        )


class Forall_Construct(BlockBase):  # R752
    """
    <forall-construct> = <forall-construct-stmt>
                             [ <forall-body-construct> ]...
                             <end-forall-stmt>
    """

    subclass_names = []
    use_names = ["Forall_Construct_Stmt", "Forall_Body_Construct", "End_Forall_Stmt"]

    @staticmethod
    def match(reader):
        return BlockBase.match(
            Forall_Construct_Stmt,
            [Forall_Body_Construct],
            End_Forall_Stmt,
            reader,
            match_names=True,  # C732
            strict_match_names=True,  # C732
        )


class Forall_Construct_Stmt(StmtBase, WORDClsBase):  # R753
    """
    <forall-construct-stmt> = [ <forall-construct-name> : ]
        FORALL <forall-header>
    """

    subclass_names = []
    use_names = ["Forall_Construct_Name", "Forall_Header"]

    @staticmethod
    def match(string):
        return WORDClsBase.match("FORALL", Forall_Header, string, require_cls=True)

    def get_start_name(self):
        return self.item.name


class Forall_Header(Base):  # pylint: disable=invalid-name
    """
    Fortran 2003 rule R754
    forall-header is ( forall-triplet-spec-list [, scalar-mask-expr ] )

    """

    subclass_names = []
    use_names = ["Forall_Triplet_Spec_List", "Scalar_Mask_Expr"]

    @staticmethod
    def match(string):
        """Implements the matching for a Forall_Header.

        :param str string: A string containing the code to match.
        :return: `None` if there is no match, otherwise a `tuple` of \
                 size 2 containing a class of type \
                 `Forall_Triplet_Spec_List` and a class of type \
                 `Scalar_Mask_Expr` if there is a scalar mask \
                 expresssion and `None` if not.
        :rtype: (`Forall_Triplet_Spec_List`, `Scalar_Mask_Expr`) or \
                (`Forall_Triplet_Spec_List`, `None`) or `None`

        """
        strip_string = string.strip()
        if not strip_string:
            # Input only contains white space
            return None
        if strip_string[0] + strip_string[-1] != "()":
            # Input does not start with '(' and end with ')'
            return None
        strip_string_nobr = strip_string[1:-1].strip()
        try:
            # first try to match without a scalar mask expression
            return Forall_Triplet_Spec_List(strip_string_nobr), None
        except NoMatchError:
            # The match failed so try to match with the optional
            # scalar mask expression. Use repmap to remove any
            # unexpected "," e.g. an array access a(i,j), when
            # splitting the string.
            mapped_string, repmap = string_replace_map(strip_string_nobr)
            split_string = mapped_string.rsplit(",", 1)
            if len(split_string) != 2:
                return None
            left_str = repmap(split_string[0].rstrip())
            right_str = repmap(split_string[1].lstrip())
            return (Forall_Triplet_Spec_List(left_str), Scalar_Mask_Expr(right_str))

    def tostr(self):
        """:return: this Forall Header as a string
        :rtype: str
        :raises InternalError: if the length of the internal items \
        list is not 2.
        :raises InternalError: if the first entry of the internal \
        items list has no content, as a Forall_Triplet_List is \
        expected.

        """
        if len(self.items) != 2:
            raise InternalError(
                "Forall_Header.tostr(). 'items' should be of size 2 but "
                "found '{0}'.".format(len(self.items))
            )
        if not self.items[0]:
            raise InternalError(
                "Forall_Header.tostr(). 'items[0]' should be a "
                "Forall_Triplet_Spec_List instance but it is empty."
            )
        if not self.items[1]:
            # there is no scalar mask expression
            return "({0})".format(self.items[0])
        return "({0}, {1})".format(self.items[0], self.items[1])


class Forall_Triplet_Spec(Base):  # R755
    """
    <forall-triplet-spec> = <index-name> = <subscript> :
        <subscript> [ : <stride> ]
    """

    subclass_names = []
    use_names = ["Index_Name", "Subscript", "Stride"]

    @staticmethod
    def match(string):
        line, repmap = string_replace_map(string)
        i = line.find("=")
        if i == -1:
            return
        n = Index_Name(repmap(line[:i].rstrip()))
        line = line[i + 1 :].lstrip()
        s = [repmap(s.strip()) for s in line.split(":")]
        if len(s) == 2:
            return n, Subscript(s[0]), Subscript(s[1]), None
        if len(s) == 3:
            return n, Subscript(s[0]), Subscript(s[1]), Stride(s[2])

    def tostr(self):
        if self.items[3] is None:
            return "%s = %s : %s" % (self.items[:3])
        return "%s = %s : %s : %s" % (self.items)


class Forall_Body_Construct(Base):  # R756
    """
    <forall-body-construct> = <forall-assignment-stmt>
                              | <where-stmt>
                              | <where-construct>
                              | <forall-construct>
                              | <forall-stmt>
    """

    subclass_names = [
        "Forall_Assignment_Stmt",
        "Where_Stmt",
        "Where_Construct",
        "Forall_Construct",
        "Forall_Stmt",
    ]


class Forall_Assignment_Stmt(Base):  # R757
    """
    <forall-assignment-stmt> = <assignment-stmt>
                               | <pointer-assignment-stmt>
    """

    subclass_names = ["Assignment_Stmt", "Pointer_Assignment_Stmt"]


class End_Forall_Stmt(EndStmtBase):  # R758
    """
    <end-forall-stmt> = END FORALL [ <forall-construct-name> ]
    """

    subclass_names = []
    use_names = ["Forall_Construct_Name"]

    @staticmethod
    def match(string):
        return EndStmtBase.match(
            "FORALL", Forall_Construct_Name, string, require_stmt_type=True
        )


class Forall_Stmt(StmtBase):  # pylint: disable=invalid-name
    """
    Fortran 2003 rule R759
    forall-stmt is FORALL forall-header forall-assignment-stmt

    """

    subclass_names = []
    use_names = ["Forall_Header", "Forall_Assignment_Stmt"]

    @staticmethod
    def match(string):
        """Implements the matching for a forall statement.

        :param string: A string or the fortran reader containing the \
                    line of code that we are trying to match.
        :type string: `str` or \
        :py:class:`fparser.common.readfortran.FortranReader`
        :return: `None` if there is no match or a `tuple` of size 2 \
        containing an instance of the Forall_Header class followed by \
        an instance of the Forall_Assignment_Stmt class.
        :rtype: `None` or ( \
        :py:class:`fparser.two.Fortran2003.Forall_Header`, \
        :py:class:`fparser.two.Fortran2003.Forall_Assignment_Stmt`)

        """
        strip_string = string.strip()
        if strip_string[:6].upper() != "FORALL":
            return None
        line, repmap = string_replace_map(strip_string[6:].lstrip())
        if not line.startswith("("):
            return None
        index = line.find(")")
        if index == -1:
            return None
        header = repmap(line[: index + 1])
        # No need to check if header variable is empty as we know it
        # will contain brackets at least
        line = repmap(line[index + 1 :].lstrip())
        if not line:
            return None
        return Forall_Header(header), Forall_Assignment_Stmt(line)

    def tostr(self):
        """
        :return: this forall statement as a string
        :rtype: str
        :raises InternalError: if the internal items list variable is \
        not the expected size.
        :raises InternalError: if the first element of the internal \
        items list is None or is an empty string.
        :raises InternalError: if the second element of the internal \
        items list is None or is an empty string.
        """
        if len(self.items) != 2:
            raise InternalError(
                "Class Forall_Stmt method tostr() has '{0}' items, "
                "but expecting 2.".format(len(self.items))
            )
        if not self.items[0]:
            raise InternalError(
                "Class Forall_Stmt method tostr(). 'Items' entry 0 "
                "should be a valid Forall_Header."
            )
        if not self.items[1]:
            raise InternalError(
                "Class Forall_Stmt method tostr(). 'Items' entry 1 should "
                "be a valid Forall_Assignment_Stmt"
            )
        return "FORALL {0} {1}".format(self.items[0], self.items[1])


#
# SECTION  8
#


class Block(BlockBase):  # R801
    """
    <block> = [ <execution-part-construct> ]...
    """

    subclass_names = []
    use_names = ["Execution_Part_Construct"]

    @staticmethod
    def match(string):
        return BlockBase.match(None, [Execution_Part_Construct], None, string)


class If_Construct(BlockBase):  # R802
    """
    <if-construct> = <if-then-stmt>
                           <block>
                         [ <else-if-stmt>
                           <block>
                         ]...
                         [ <else-stmt>
                           <block>
                         ]
                         <end-if-stmt>
    """

    subclass_names = []
    use_names = ["If_Then_Stmt", "Block", "Else_If_Stmt", "Else_Stmt", "End_If_Stmt"]

    @staticmethod
    def match(string):
        return BlockBase.match(
            If_Then_Stmt,
            [
                Execution_Part_Construct,
                Else_If_Stmt,
                Execution_Part_Construct,
                Else_Stmt,
                Execution_Part_Construct,
            ],
            End_If_Stmt,
            string,
            match_names=True,  # C801
            strict_match_names=True,  # C801
            match_name_classes=(Else_If_Stmt, Else_Stmt, End_If_Stmt),
            enable_if_construct_hook=True,
        )

    def tofortran(self, tab="", isfix=None):
        """
        Converts this node (and all children) into Fortran.

        :param str tab: white space to prefix to output.
        :param bool isfix: whether or not to generate fixed-format output.

        :returns: Fortran code.
        :rtype: str

        """
        tmp = []
        start = self.content[0]
        end = self.content[-1]
        tmp.append(start.tofortran(tab=tab, isfix=isfix))
        for item in self.content[1:-1]:
            if isinstance(item, (Else_If_Stmt, Else_Stmt)):
                tmp.append(item.tofortran(tab=tab, isfix=isfix))
            else:
                tmp.append(item.tofortran(tab=tab + "  ", isfix=isfix))
        tmp.append(end.tofortran(tab=tab, isfix=isfix))
        return "\n".join(tmp)


class If_Then_Stmt(StmtBase):  # R803
    """
    <if-then-stmt> = [ <if-construct-name> : ]
        IF ( <scalar-logical-expr> ) THEN
    """

    subclass_names = []
    use_names = ["If_Construct_Name", "Scalar_Logical_Expr"]

    @staticmethod
    def match(string):
        if string[:2].upper() != "IF":
            return
        if string[-4:].upper() != "THEN":
            return
        line = string[2:-4].strip()
        if not line:
            return
        if line[0] + line[-1] != "()":
            return
        return (Scalar_Logical_Expr(line[1:-1].strip()),)

    def tostr(self):
        return "IF (%s) THEN" % self.items

    def get_start_name(self):
        return self.item.name


class Else_If_Stmt(StmtBase):  # R804
    """
    <else-if-stmt> = ELSE IF ( <scalar-logical-expr> ) THEN
        [ <if-construct-name> ]
    """

    subclass_names = []
    use_names = ["Scalar_Logical_Expr", "If_Construct_Name"]

    @staticmethod
    def match(string):
        if string[:4].upper() != "ELSE":
            return
        line = string[4:].lstrip()
        if line[:2].upper() != "IF":
            return
        line = line[2:].lstrip()
        if not line.startswith("("):
            return
        i = line.rfind(")")
        if i == -1:
            return
        expr = line[1:i].strip()
        line = line[i + 1 :].lstrip()
        if line[:4].upper() != "THEN":
            return
        line = line[4:].lstrip()
        if line:
            return Scalar_Logical_Expr(expr), If_Construct_Name(line)
        return Scalar_Logical_Expr(expr), None

    def tostr(self):
        if self.items[1] is None:
            return "ELSE IF (%s) THEN" % (self.items[0])
        return "ELSE IF (%s) THEN %s" % self.items

    def get_end_name(self):
        """
        :return: the name at the END of this block, if it exists
        :rtype: str or NoneType
        """
        name = self.items[1]
        if name is not None:
            return name.string
        return None


class Else_Stmt(StmtBase):  # R805
    """
    <else-stmt> = ELSE [ <if-construct-name> ]
    """

    subclass_names = []
    use_names = ["If_Construct_Name"]

    @staticmethod
    def match(string):
        if string[:4].upper() != "ELSE":
            return
        line = string[4:].lstrip()
        if line:
            return (If_Construct_Name(line),)
        return (None,)

    def tostr(self):
        if self.items[0] is None:
            return "ELSE"
        return "ELSE %s" % self.items

    def get_end_name(self):
        """
        :return: the name at the END of this block, if it exists
        :rtype: str or NoneType
        """
        name = self.items[0]
        if name is not None:
            return name.string
        return None


class End_If_Stmt(EndStmtBase):  # R806
    """
    <end-if-stmt> = END IF [ <if-construct-name> ]
    """

    subclass_names = []
    use_names = ["If_Construct_Name"]

    @staticmethod
    def match(string):
        return EndStmtBase.match(
            "IF", If_Construct_Name, string, require_stmt_type=True
        )


class If_Stmt(StmtBase):  # R807
    """
    Fortran 2003 rule R807

    if-stmt is IF ( scalar-logical-expr ) action-stmt

    C802 (R807) The action-stmt in the if-stmt shall not be an if-stmt,
    end-program-stmt, end-function-stmt, or end-subroutine-stmt.

    """

    subclass_names = []
    use_names = ["Scalar_Logical_Expr", "Action_Stmt_C802"]
    action_stmt_cls = Action_Stmt_C802

    @classmethod
    def match(cls, string):
        """Implements the matching for an if statement that controls a single
        action statement

        This is implemented as a class method to allow parameterizing the
        type that is used to match the action-stmt. It is specified by the
        attribute :py:attr:`action_stmt_cls`, which can be overwritten in
        derived classes to specify an updated version, so done for example
        in the Fortran 2008 version :py:class:`fparser.two.Fortran2008.If_Stmt`.

        :param str string: Text that we are trying to match.

        :returns: None if there is no match or, if there is a match, a \
            2-tuple containing the logical expression as an object matched by \
            :py:class:`fparser.two.Fortran2003.Scalar_Logical_Expr` and the \
            action statement as an object matching ``cls.action_stmt_cls``. 
        :rtype: (:py:class:`fparser.two.Fortran2003.Scalar_Logical_Expr`,
            :py:class:`fparser.two.Fortran2003.Action_Stmt_C802`) \
            or NoneType

        """
        if string[:2].upper() != "IF":
            return
        line, repmap = string_replace_map(string)
        line = line[2:].lstrip()
        if not line.startswith("("):
            return
        i = line.find(")")
        if i == -1:
            return
        expr = repmap(line[1:i].strip())
        stmt = repmap(line[i + 1 :].lstrip())
        return Scalar_Logical_Expr(expr), cls.action_stmt_cls(stmt)

    def tostr(self):
        return "IF (%s) %s" % self.items


class Case_Construct(BlockBase):  # R808
    """
    <case-construct> = <select-case-stmt>
                           [ <case-stmt>
                             <block> == [<execution-part-construct>]..
                           ]..
                           <end-select-stmt>
    """

    subclass_names = []
    use_names = [
        "Select_Case_Stmt",
        "Case_Stmt",
        "End_Select_Stmt",
        "Execution_Part_Construct",
    ]

    @staticmethod
    def match(reader):
        return BlockBase.match(
            Select_Case_Stmt,
            [Case_Stmt, Execution_Part_Construct, Case_Stmt],
            End_Select_Stmt,
            reader,
            match_names=True,  # C803
            strict_match_names=True,  # C803
            match_name_classes=(Case_Stmt),
        )

    def tofortran(self, tab="", isfix=None):
        """
        Converts this node (and all children) into Fortran.

        :param str tab: white space to prefix to output.
        :param bool isfix: whether or not to generate fixed-format output.

        :returns: Fortran code.
        :rtype: str

        """
        tmp = []
        start = self.content[0]
        end = self.content[-1]
        tmp.append(start.tofortran(tab=tab, isfix=isfix))
        for item in self.content[1:-1]:
            if isinstance(item, Case_Stmt):
                tmp.append(item.tofortran(tab=tab, isfix=isfix))
            else:
                tmp.append(item.tofortran(tab=tab + "  ", isfix=isfix))
        tmp.append(end.tofortran(tab=tab, isfix=isfix))
        return "\n".join(tmp)


class Select_Case_Stmt(StmtBase, CALLBase):  # R809
    """
    <select-case-stmt> = [ <case-construct-name> : ]
        SELECT CASE ( <case-expr> )
    """

    subclass_names = []
    use_names = ["Case_Construct_Name", "Case_Expr"]

    @staticmethod
    def match(string):
        if string[:6].upper() != "SELECT":
            return
        line = string[6:].lstrip()
        if line[:4].upper() != "CASE":
            return
        line = line[4:].lstrip()
        if not line or line[0] + line[-1] != "()":
            return
        line = line[1:-1].strip()
        return (Case_Expr(line),)

    def tostr(self):
        return "SELECT CASE (%s)" % (self.items[0])

    def get_start_name(self):
        return self.item.name


class Case_Stmt(StmtBase):  # R810
    """
    <case-stmt> = CASE <case-selector> [ <case-construct-name> ]
    """

    subclass_names = []
    use_names = ["Case_Selector", "Case_Construct_Name"]

    @staticmethod
    def match(string):
        if string[:4].upper() != "CASE":
            return
        line, repmap = string_replace_map(string[4:].lstrip())
        if line.startswith("("):
            i = line.find(")")
            if i == -1:
                return
            n = line[i + 1 :].lstrip() or None
            if n:
                n = Case_Construct_Name(repmap(n))
            return Case_Selector(repmap(line[: i + 1].rstrip())), n
        if line[:7].upper() == "DEFAULT":
            n = repmap(line[7:].lstrip()) or None
            if n:
                n = Case_Construct_Name(repmap(n))
            return Case_Selector(line[:7]), n

    def tostr(self):
        if self.items[1] is None:
            return "CASE %s" % (self.items[0])
        return "CASE %s %s" % (self.items)

    def get_end_name(self):
        """
        :return: the name at the END of this block, if it exists
        :rtype: str or NoneType
        """
        name = self.items[1]
        if name is not None:
            return name.string
        return None


class End_Select_Stmt(EndStmtBase):  # R811
    """
    <end-select-stmt> = END SELECT [ <case-construct-name> ]
    """

    subclass_names = []
    use_names = ["Case_Construct_Name"]

    @staticmethod
    def match(string):
        return EndStmtBase.match(
            "SELECT", Case_Construct_Name, string, require_stmt_type=True
        )


class Case_Expr(Base):  # R812
    """
    <case-expr> = <scalar-int-expr>
                  | <scalar-char-expr>
                  | <scalar-logical-expr>
    """

    subclass_names = []
    subclass_names = ["Scalar_Int_Expr", "Scalar_Char_Expr", "Scalar_Logical_Expr"]


class Case_Selector(Base):  # R813
    """
    <case-selector> = ( <case-value-range-list> )
                      | DEFAULT
    """

    subclass_names = []
    use_names = ["Case_Value_Range_List"]

    @staticmethod
    def match(string):
        if len(string) == 7 and string.upper() == "DEFAULT":
            return (None,)
        if not (string.startswith("(") and string.endswith(")")):
            return
        return (Case_Value_Range_List(string[1:-1].strip()),)

    def tostr(self):
        if self.items[0] is None:
            return "DEFAULT"
        return "(%s)" % (self.items[0])


class Case_Value_Range(SeparatorBase):  # R814
    """
    <case-value-range> = <case-value>
                         | <case-value> :
                         | : <case-value>
                         | <case-value> : <case-value>
    """

    subclass_names = ["Case_Value"]

    @staticmethod
    def match(string):
        return SeparatorBase.match(Case_Value, Case_Value, string)


class Case_Value(Base):  # R815
    """
    <case-value> = <scalar-int-initialization-expr>
                   | <scalar-char-initialization-expr>
                   | <scalar-logical-initialization-expr>
    """

    subclass_names = [
        "Scalar_Int_Initialization_Expr",
        "Scalar_Char_Initialization_Expr",
        "Scalar_Logical_Initialization_Expr",
    ]


class Associate_Construct(BlockBase):  # R816
    """
    <associate-construct> = <associate-stmt>
                                <block> == [ <execution-part-construct> ]...
                                <end-associate-stmt>
    """

    subclass_names = []
    use_names = ["Associate_Stmt", "Execution_Part_Construct", "End_Associate_Stmt"]

    @staticmethod
    def match(reader):
        return BlockBase.match(
            Associate_Stmt,
            [Execution_Part_Construct],
            End_Associate_Stmt,
            reader,
            match_names=True,  # C810
            strict_match_names=True,  # C810
        )


class Associate_Stmt(StmtBase, CALLBase):  # R817
    """
    <associate-stmt> = [ <associate-construct-name> : ]
        ASSOCIATE ( <association-list> )
    """

    subclass_names = []
    use_names = ["Associate_Construct_Name", "Association_List"]

    @staticmethod
    def match(string):
        return CALLBase.match("ASSOCIATE", Association_List, string)

    def get_start_name(self):
        return self.item.name


class Association(BinaryOpBase):  # R818
    """
    <association> = <associate-name> => <selector>
    """

    subclass_names = []
    use_names = ["Associate_Name", "Selector"]

    @staticmethod
    def match(string):
        return BinaryOpBase.match(Associate_Name, "=>", Selector, string)


class Selector(Base):  # R819
    """
    <selector> = <expr>
                 | <variable>
    """

    subclass_names = ["Expr", "Variable"]


class End_Associate_Stmt(EndStmtBase):  # R820
    """
    <end-associate-stmt> = END ASSOCIATE [ <associate-construct-name> ]
    """

    subclass_names = []
    use_names = ["Associate_Construct_Name"]

    @staticmethod
    def match(string):
        return EndStmtBase.match(
            "ASSOCIATE", Associate_Construct_Name, string, require_stmt_type=True
        )


class Select_Type_Construct(BlockBase):  # R821
    """
    <select-type-construct> = <select-type-stmt>
                                  [ <type-guard-stmt>
                                    <block> == [<execution-part-construct>]..
                                  ]...
                                  <end-select-type-stmt>
    """

    subclass_names = []
    use_names = [
        "Select_Type_Stmt",
        "Type_Guard_Stmt",
        "Execution_Part_Construct",
        "End_Select_Type_Stmt",
    ]

    @staticmethod
    def match(reader):
        return BlockBase.match(
            Select_Type_Stmt,
            [Type_Guard_Stmt, Execution_Part_Construct, Type_Guard_Stmt],
            End_Select_Type_Stmt,
            reader,
            match_names=True,  # C819
            strict_match_names=True,  # C819
            match_name_classes=(Type_Guard_Stmt),
        )


class Select_Type_Stmt(StmtBase):  # R822
    """
    <select-type-stmt> = [ <select-construct-name> : ] SELECT TYPE
        ( [ <associate-name> => ] <selector> )
    """

    subclass_names = []
    use_names = ["Select_Construct_Name", "Associate_Name", "Selector"]

    @staticmethod
    def match(string):
        if string[:6].upper() != "SELECT":
            return
        line = string[6:].lstrip()
        if line[:4].upper() != "TYPE":
            return
        line = line[4:].lstrip()
        if not line or line[0] + line[-1] != "()":
            return
        line = line[1:-1].strip()
        i = line.find("=>")
        if i != -1:
            return Associate_Name(line[:i].rstrip()), Selector(line[i + 2 :].lstrip())
        return None, Selector(line)

    def tostr(self):
        if self.items[0] is None:
            return "SELECT TYPE(%s)" % (self.items[1])
        return "SELECT TYPE(%s=>%s)" % (self.items)

    def get_start_name(self):
        return self.item.name


class Type_Guard_Stmt(StmtBase):  # R823
    """
    ::
        <type-guard-stmt> = TYPE IS ( <type-spec> ) [ <select-construct-name> ]
                            | CLASS IS ( <type-spec> ) [ <select-construct-name> ]
                            | CLASS DEFAULT [ <select-construct-name> ]

    Attributes
    ----------
    items : ({'TYPE IS', 'CLASS IS', 'CLASS DEFAULT'}, Type_Spec,
            Select_Construct_Name)
    """

    subclass_names = []
    use_names = ["Type_Spec", "Select_Construct_Name"]

    @staticmethod
    def match(string):
        if string[:4].upper() == "TYPE":
            line = string[4:].lstrip()
            if not line[:2].upper() == "IS":
                return
            line = line[2:].lstrip()
            kind = "TYPE IS"
        elif string[:5].upper() == "CLASS":
            line = string[5:].lstrip()
            if line[:2].upper() == "IS":
                line = line[2:].lstrip()
                kind = "CLASS IS"
            elif line[:7].upper() == "DEFAULT":
                line = line[7:].lstrip()
                if line:
                    if isalnum(line[0]):
                        return
                    return "CLASS DEFAULT", None, Select_Construct_Name(line)
                return "CLASS DEFAULT", None, None
            else:
                return
        else:
            return
        if not line.startswith("("):
            return
        i = line.rfind(")")
        if i == -1:
            return
        tmp = line[1:i].strip()
        if not tmp:
            return
        line = line[i + 1 :].lstrip()
        if line:
            return kind, Type_Spec(tmp), Select_Construct_Name(line)
        return kind, Type_Spec(tmp), None

    def tostr(self):
        s = str(self.items[0])
        if self.items[1] is not None:
            s += " (%s)" % (self.items[1])
        if self.items[2] is not None:
            s += " %s" % (self.items[2])
        return s

    def get_end_name(self):
        """
        :return: the name at the END of this block, if it exists
        :rtype: str or NoneType
        """
        name = self.items[-1]
        if name is not None:
            return name.string
        return None


class End_Select_Type_Stmt(EndStmtBase):  # R824
    """
    <end-select-type-stmt> = END SELECT [ <select-construct-name> ]
    """

    subclass_names = []
    use_names = ["Select_Construct_Name"]

    @staticmethod
    def match(string):
        return EndStmtBase.match(
            "SELECT", Select_Construct_Name, string, require_stmt_type=True
        )


class Do_Construct(Base):  # pylint: disable=invalid-name
    """
    R825

    <do-construct> = <block-do-construct>
                     | <nonblock-do-construct>
    """

    subclass_names = ["Block_Do_Construct", "Nonblock_Do_Construct"]


class Block_Do_Construct(Base):  # pylint: disable=invalid-name
    """
    R826

    <block-do-construct> = <block-label-do-construct>
                           | <block-nonlabel-do-construct>
    """

    subclass_names = ["Block_Label_Do_Construct", "Block_Nonlabel_Do_Construct"]


class Block_Label_Do_Construct(BlockBase):  # pylint: disable=invalid-name
    """
    R826_1

    <block-label-do-construct> = <label-do-stmt>
                                   [ <execution-part-construct> ]...
                                   <end-do>
    """

    subclass_names = []
    use_names = ["Label_Do_Stmt", "Execution_Part_Construct", "End_Do"]

    @staticmethod
    def match(reader):
        """
        :param reader: instance of `FortranReaderBase` class
        :type reader: :py:class:`FortranReaderBase`
        :return: code block matching the labeled "DO" construct
        :rtype: string
        """
        return BlockBase.match(
            Label_Do_Stmt,
            [Execution_Part_Construct],
            End_Do,
            reader,
            match_labels=True,
            enable_do_label_construct_hook=True,
        )

    def tofortran(self, tab="", isfix=None):
        """
        :param str tab: tab character or empty string.
        :param bool isfix: whether the reader is in fixed format.

        :return: parsed representation of the labeled "DO" construct.
        :rtype: str
        """
        lblock = []
        start = self.content[0]
        end = self.content[-1]
        extra_tab = "  "
        lblock.append(start.tofortran(tab=tab, isfix=isfix))
        for item in self.content[1:-1]:
            lblock.append(item.tofortran(tab=tab + extra_tab, isfix=isfix))
        if len(self.content) > 1:
            lblock.append(end.tofortran(tab=tab, isfix=isfix))
        return "\n".join(lblock)


class Block_Nonlabel_Do_Construct(BlockBase):  # pylint: disable=invalid-name
    """
     R826_2

    <block-nonlabel-do-construct> = <nonlabel-do-stmt>
                                     [ <execution-part-construct> ]...
                                     <end-do-stmt>
    """

    subclass_names = []
    use_names = ["Nonlabel_Do_Stmt", "Execution_Part_Construct", "End_Do_Stmt"]

    @staticmethod
    def match(reader):
        """
        :param reader: instance of `FortranReaderBase` class
        :type reader: :py:class:`FortranReaderBase`
        :return: code block matching the nonlabeled "DO" construct
        :rtype: string
        """
        return BlockBase.match(
            Nonlabel_Do_Stmt,
            [Execution_Part_Construct],
            End_Do_Stmt,
            reader,
            match_names=True,  # C821
            strict_match_names=True,  # C821
        )


class Do_Stmt(Base):  # pylint: disable=invalid-name
    """
    R827

    <do-stmt> = <label-do-stmt>
                | <nonlabel-do-stmt>
    """

    subclass_names = ["Label_Do_Stmt", "Nonlabel_Do_Stmt"]


class Label_Do_Stmt(StmtBase):  # pylint: disable=invalid-name
    """
    R828

    <label-do-stmt> = [ <do-construct-name> : ] DO <label> [ <loop-control> ]
    """

    subclass_names = []
    use_names = ["Do_Construct_Name", "Label", "Loop_Control"]

    @staticmethod
    def match(string):
        """
        :param string: (source of) Fortran string to parse
        :type string: str or :py:class:`FortranReaderBase`
        :return: 3-tuple containing strings and instances of the classes
                 determining labeled "DO" statement (optional statement name,
                 label and loop control expression if present)
        :rtype: 3-tuple of objects
        """
        # do-construct-name is determined by reader
        if string[:2].upper() != "DO":
            return
        line = string[2:].lstrip()
        mpat = pattern.label.match(line)
        if mpat is None:
            return
        label = mpat.group()
        line = line[mpat.end() :].lstrip()
        if line:
            return None, Label(label), Loop_Control(line)
        return None, Label(label), None

    def tostr(self):
        """
        :return: string containing Fortran code for the parsed
                 labeled "DO" statement
        :rtype: string
        """
        # pylint: disable=unbalanced-tuple-unpacking
        name, label, loop_control = self.items
        if name is None:
            dostmt = "DO %s" % (label)
        else:
            dostmt = "%s: DO %s" % (label)
        if loop_control is not None:
            dostmt += " %s" % (loop_control)
        return dostmt

    def get_start_name(self):
        """
        :return: optional labeled "DO" statement name
        :rtype: string
        """
        return self.item.name

    def get_start_label(self):
        """
        :return: label of "DO" statement
        :rtype: string
        """
        return int(self.items[1])

    do_construct_name = property(lambda self: self.items[0])
    label = property(lambda self: self.items[1])
    loop_control = property(lambda self: self.items[2])


class Nonlabel_Do_Stmt(StmtBase, WORDClsBase):  # pylint: disable=invalid-name
    """
    R829

    <nonlabel-do-stmt> = [ <do-construct-name> : ] DO [ <loop-control> ]
    """

    subclass_names = []
    use_names = ["Do_Construct_Name", "Loop_Control"]

    @staticmethod
    def match(string):
        """
        :param str string: Fortran code to check for a match
        :return: code line matching the nonlabeled "DO" statement
        :rtype: string
        """
        return WORDClsBase.match("DO", Loop_Control, string)

    def get_start_name(self):
        """
        :return: optional labeled "DO" statement name
        :rtype: string
        """
        return self.item.name


class Loop_Control(Base):  # pylint: disable=invalid-name
    """
    R830

    <loop-control> = [ , ] <do-variable> = scalar-int-expr,
                                           scalar-int-expr
                                           [ , <scalar-int-expr> ]
                     | [ , ] WHILE ( <scalar-logical-expr> )
    """

    subclass_names = []
    use_names = ["Do_Variable", "Scalar_Int_Expr", "Scalar_Logical_Expr"]

    @staticmethod
    def match(string):
        """
        :param str string: Fortran code to check for a match
        :return: 3-tuple containing strings and instances of the classes
                 determining loop control (optional comma delimiter,
                 optional scalar logical expression describing "WHILE"
                 condition or optional counter expression containing loop
                 counter and scalar integer expression)
        :rtype: 3-tuple of objects or nothing for an "infinite loop"
        """
        # pylint: disable=unbalanced-tuple-unpacking
        optional_delim = None
        # Match optional delimiter
        if string.startswith(","):
            line, repmap = string_replace_map(string[1:].lstrip())
            optional_delim = ", "
        else:
            line, repmap = string_replace_map(string)
        # Match "WHILE" scalar logical expression
        if line[:5].upper() == "WHILE" and line[5:].lstrip().startswith("("):
            lbrak = line[5:].lstrip()
            i = lbrak.find(")")
            if i != -1 and i == len(lbrak) - 1:
                scalar_logical_expr = Scalar_Logical_Expr(repmap(lbrak[1:i].strip()))
                return scalar_logical_expr, None, optional_delim
        # Match counter expression
        # More than one '=' in counter expression
        if line.count("=") != 1:
            return
        var, rhs = line.split("=")
        rhs = [s.strip() for s in rhs.lstrip().split(",")]
        # Incorrect number of elements in counter expression
        if not 2 <= len(rhs) <= 3:
            return
        counter_expr = (
            Variable(repmap(var.rstrip())),
            list(map(Scalar_Int_Expr, list(map(repmap, rhs)))),
        )
        return None, counter_expr, optional_delim

    def tostr(self):
        """
        :return: parsed representation of loop control construct
        :rtype: string
        """
        # pylint: disable=unbalanced-tuple-unpacking
        scalar_logical_expr, counter_expr, optional_delim = self.items
        # Return loop control construct containing "WHILE" condition and
        # its <scalar-logical-expr>
        if scalar_logical_expr is not None:
            loopctrl = "WHILE (%s)" % scalar_logical_expr
        # Return loop control construct containing counter expression:
        # <do-variable> as LHS and <scalar-int-expr> list as RHS
        elif counter_expr[0] is not None and counter_expr[1] is not None:
            loopctrl = "%s = %s" % (
                counter_expr[0],
                ", ".join(map(str, counter_expr[1])),
            )
        # Add optional delimiter to loop control construct if present
        if optional_delim is not None:
            loopctrl = optional_delim + loopctrl
        return loopctrl


class Do_Variable(Base):  # pylint: disable=invalid-name
    """
    R831

    <do-variable> = <scalar-int-variable>
    """

    subclass_names = ["Scalar_Int_Variable"]


class Do_Block(BlockBase):  # pylint: disable=invalid-name
    """
    R832

    <do-block> = [ <execution-part-construct> ]...
    """

    subclass_names = ["Block"]
    subclass_names = []
    use_names = ["Execution_Part_Construct"]

    @staticmethod
    def match(string):
        """
        :param str string: Fortran code to check for a match
        :return: code block matching the execution part construct within
                 the "DO" block
        :rtype: string
        """
        return BlockBase.match(None, [Execution_Part_Construct], None, string)


class End_Do(Base):  # pylint: disable=invalid-name
    """
    R833

    <end-do> = <end-do-stmt>
               | <continue-stmt>
    """

    subclass_names = ["End_Do_Stmt", "Continue_Stmt"]


class End_Do_Stmt(EndStmtBase):  # pylint: disable=invalid-name
    """
    R834

    <end-do-stmt> = END DO [ <do-construct-name> ]
    """

    subclass_names = []
    use_names = ["Do_Construct_Name"]

    @staticmethod
    def match(string):
        """
        :param str string: Fortran code to check for a match
        :return: code line matching the "END DO" statement
        :rtype: string
        """
        return EndStmtBase.match(
            "DO", Do_Construct_Name, string, require_stmt_type=True
        )


class Nonblock_Do_Construct(Base):  # pylint: disable=invalid-name
    """
    R835

    <nonblock-do-stmt> = <action-term-do-construct>
                         | <outer-shared-do-construct>
    """

    subclass_names = ["Action_Term_Do_Construct", "Outer_Shared_Do_Construct"]


class Action_Term_Do_Construct(BlockBase):  # R836
    """
    ::
        <action-term-do-construct> = <label-do-stmt>
                                         <do-body>
                                         <do-term-action-stmt>

    ::
        <action-term-do-construct> = <label-do-stmt>
                                     [ <execution-part-construct> ]...
                                     <do-term-action-stmt>
    """

    subclass_names = []
    use_names = ["Label_Do_Stmt", "Execution_Part_Construct", "Do_Term_Action_Stmt"]

    @staticmethod
    def match(reader):
        return BlockBase.match(
            Label_Do_Stmt,
            [Execution_Part_Construct],
            Do_Term_Action_Stmt,
            reader,
            match_labels=True,
            enable_do_label_construct_hook=True,
        )

    def tofortran(self, tab="", isfix=None):
        """
        Converts this node (and all children) into Fortran.

        :param str tab: white space to prefix to output.
        :param bool isfix: whether or not to generate fixed-format output.

        :returns: Fortran code.
        :rtype: str

        """
        line = []
        start = self.content[0]
        end = self.content[-1]
        extra_tab = "  "
        line.append(start.tofortran(tab=tab, isfix=isfix))
        for item in self.content[1:-1]:
            line.append(item.tofortran(tab=tab + extra_tab, isfix=isfix))
            if isinstance(item, Label_Do_Stmt):
                extra_tab += "  "
        if len(self.content) > 1:
            line.append(end.tofortran(tab=tab, isfix=isfix))
        return "\n".join(line)


class Do_Body(BlockBase):  # R837
    """
    <do-body> = [ <execution-part-construct> ]...
    """

    subclass_names = []
    use_names = ["Execution_Part_Construct"]

    @staticmethod
    def match(string):
        return BlockBase.match(None, [Execution_Part_Construct], None, string)


class Do_Term_Action_Stmt(StmtBase):  # R838
    """
    ::
        <do-term-action-stmt> = <action-stmt>

    Notes
    -----
    C824: <do-term-action-stmt> shall not be <continue-stmt>, <goto-stmt>,
          <return-stmt>, <stop-stmt>, <exit-stmt>, <cycle-stmt>,
          <end-function-stmt>, <end-subroutine-stmt>, <end-program-stmt>,
          <arithmetic-if-stmt>
    """

    subclass_names = ["Action_Stmt_C824"]


class Outer_Shared_Do_Construct(BlockBase):  # R839
    """
    <outer-shared-do-construct> = <label-do-stmt>
                                      <do-body>
                                      <shared-term-do-construct>
    """

    subclass_names = []
    use_names = ["Label_Do_Stmt", "Do_Body", "Shared_Term_Do_Construct"]

    @staticmethod
    def match(reader):
        content = []
        for cls in [Label_Do_Stmt, Do_Body, Shared_Term_Do_Construct]:
            obj = cls(reader)
            if obj is None:  # todo: restore reader
                return
            content.append(obj)
        return (content,)


class Shared_Term_Do_Construct(Base):  # R840
    """
    <shared-term-do-construct> = <outer-shared-do-construct>
                                 | <inner-shared-do-construct>
    """

    subclass_names = ["Outer_Shared_Do_Construct", "Inner_Shared_Do_Construct"]


class Inner_Shared_Do_Construct(BlockBase):  # R841
    """
    <inner-shared-do-construct> = <label-do-stmt>
                                      <do-body>
                                      <do-term-shared-stmt>
    """

    subclass_names = []
    use_names = ["Label_Do_Stmt", "Do_Body", "Do_Term_Shared_Stmt"]

    @staticmethod
    def match(reader):
        content = []
        for cls in [Label_Do_Stmt, Do_Body, Do_Term_Shared_Stmt]:
            obj = cls(reader)
            if obj is None:  # todo: restore reader
                return
            content.append(obj)
        return (content,)


class Do_Term_Shared_Stmt(StmtBase):  # R842
    """
    <do-term-shared-stmt> = <action-stmt>
    C826: see C824 above.
    """

    subclass_names = ["Action_Stmt"]


class Cycle_Stmt(StmtBase, WORDClsBase):  # R843
    """
    <cycle-stmt> = CYCLE [ <do-construct-name> ]
    """

    subclass_names = []
    use_names = ["Do_Construct_Name"]

    @staticmethod
    def match(string):
        return WORDClsBase.match("CYCLE", Do_Construct_Name, string)


class Exit_Stmt(StmtBase, WORDClsBase):  # R844
    """
    <exit-stmt> = EXIT [ <do-construct-name> ]
    """

    subclass_names = []
    use_names = ["Do_Construct_Name"]

    @staticmethod
    def match(string):
        return WORDClsBase.match("EXIT", Do_Construct_Name, string)


class Goto_Stmt(StmtBase):  # R845
    """
    <goto-stmt> = GO TO <label>
    """

    subclass_names = []
    use_names = ["Label"]

    @staticmethod
    def match(string):
        if string[:2].upper() != "GO":
            return
        line = string[2:].lstrip()
        if line[:2].upper() != "TO":
            return
        return (Label(line[2:].lstrip()),)

    def tostr(self):
        return "GO TO %s" % (self.items[0])


class Computed_Goto_Stmt(StmtBase):  # R846
    """
    <computed-goto-stmt> = GO TO ( <label-list> ) [ , ] <scalar-int-expr>
    """

    subclass_names = []
    use_names = ["Label_List", "Scalar_Int_Expr"]

    @staticmethod
    def match(string):
        if string[:2].upper() != "GO":
            return
        line = string[2:].lstrip()
        if line[:2].upper() != "TO":
            return
        line = line[2:].lstrip()
        if not line.startswith("("):
            return
        i = line.find(")")
        if i == -1:
            return
        lst = line[1:i].strip()
        if not lst:
            return
        line = line[i + 1 :].lstrip()
        if line.startswith(","):
            line = line[1:].lstrip()
        if not line:
            return
        return Label_List(lst), Scalar_Int_Expr(line)

    def tostr(self):
        return "GO TO (%s), %s" % self.items


class Arithmetic_If_Stmt(StmtBase):  # R847
    """
    <arithmetic-if-stmt> = IF ( <scalar-numeric-expr> ) <label> ,
        <label> , <label>
    """

    subclass_names = []
    use_names = ["Scalar_Numeric_Expr", "Label"]

    @staticmethod
    def match(string):
        if string[:2].upper() != "IF":
            return
        line = string[2:].lstrip()
        if not line.startswith("("):
            return
        i = line.rfind(")")
        if i == -1:
            return
        labels = line[i + 1 :].lstrip().split(",")
        if len(labels) != 3:
            return
        labels = [Label(l.strip()) for l in labels]
        return (Scalar_Numeric_Expr(line[1:i].strip()),) + tuple(labels)

    def tostr(self):
        return "IF (%s) %s, %s, %s" % self.items


class Continue_Stmt(StmtBase, STRINGBase):  # R848
    """
    <continue-stmt> = CONTINUE
    """

    subclass_names = []

    @staticmethod
    def match(string):
        return STRINGBase.match("CONTINUE", string)

    def get_end_label(self):
        return self.item.label


class Stop_Stmt(StmtBase, WORDClsBase):  # R849
    """
    <stop-stmt> = STOP [ <stop-code> ]
    """

    subclass_names = []
    use_names = ["Stop_Code"]

    @staticmethod
    def match(string):
        return WORDClsBase.match("STOP", Stop_Code, string)


class Stop_Code(StringBase):  # R850
    """
    <stop-code> = <scalar-char-constant>
                  | <digit> [ <digit> [ <digit> [ <digit> [ <digit> ] ] ] ]
    """

    subclass_names = ["Scalar_Char_Constant"]

    @staticmethod
    def match(string):
        return StringBase.match(pattern.abs_label, string)


#
# SECTION  9
#


class Io_Unit(StringBase):  # R901
    """
    <io-unit> = <file-unit-number>
                | *
                | <internal-file-variable>
    """

    subclass_names = ["File_Unit_Number", "Internal_File_Variable"]

    @staticmethod
    def match(string):
        return StringBase.match("*", string)


class File_Unit_Number(Base):  # R902
    """
    <file-unit-number> = <scalar-int-expr>
    """

    subclass_names = ["Scalar_Int_Expr"]


class Internal_File_Variable(Base):  # R903
    """
    <internal-file-variable> = <char-variable>
    C901: <char-variable> shall not be an array section with a
        vector subscript.
    """

    subclass_names = ["Char_Variable"]


class Open_Stmt(StmtBase, CALLBase):  # R904
    """
    <open-stmt> = OPEN ( <connect-spec-list> )
    """

    subclass_names = []
    use_names = ["Connect_Spec_List"]

    @staticmethod
    def match(string):
        # The Connect_Spec_List class is generated automatically
        # by code at the end of this module
        return CALLBase.match("OPEN", Connect_Spec_List, string, require_rhs=True)


class Connect_Spec(KeywordValueBase):
    """
    R905
    <connect-spec> = [ UNIT = ] <file-unit-number>
                     | ACCESS = <scalar-default-char-expr>
                     | ACTION = <scalar-default-char-expr>
                     | ASYNCHRONOUS = <scalar-default-char-expr>
                     | BLANK = <scalar-default-char-expr>
                     | DECIMAL = <scalar-default-char-expr>
                     | DELIM = <scalar-default-char-expr>
                     | ENCODING = <scalar-default-char-expr>
                     | ERR = <label>
                     | FILE = <file-name-expr>
                     | FORM = <scalar-default-char-expr>
                     | IOMSG = <iomsg-variable>
                     | IOSTAT = <scalar-int-variable>
                     | PAD = <scalar-default-char-expr>
                     | POSITION = <scalar-default-char-expr>
                     | RECL = <scalar-int-expr>
                     | ROUND = <scalar-default-char-expr>
                     | SIGN = <scalar-default-char-expr>
                     | STATUS = <scalar-default-char-expr>
    """

    subclass_names = []
    use_names = [
        "File_Unit_Number",
        "Scalar_Default_Char_Expr",
        "Label",
        "File_Name_Expr",
        "Iomsg_Variable",
        "Scalar_Int_Expr",
        "Scalar_Int_Variable",
    ]

    @staticmethod
    def match(string):
        """
        :param str string: Fortran code to check for a match
        :return: 2-tuple containing the keyword and value or None if the
                 supplied string is not a match
        :rtype: 2-tuple containing keyword (e.g. "UNIT") and associated value
        """
        if "=" not in string:
            # The only argument which need not be named is the unit number
            return "UNIT", File_Unit_Number(string)
        # We have a keyword-value pair. Check whether it is valid...
        for (keyword, value) in [
            (
                [
                    "ACCESS",
                    "ACTION",
                    "ASYNCHRONOUS",
                    "BLANK",
                    "DECIMAL",
                    "DELIM",
                    "ENCODING",
                    "FORM",
                    "PAD",
                    "POSITION",
                    "ROUND",
                    "SIGN",
                    "STATUS",
                ],
                Scalar_Default_Char_Expr,
            ),
            ("ERR", Label),
            ("FILE", File_Name_Expr),
            ("IOSTAT", Scalar_Int_Variable),
            ("IOMSG", Iomsg_Variable),
            ("RECL", Scalar_Int_Expr),
            ("UNIT", File_Unit_Number),
        ]:
            try:
                obj = KeywordValueBase.match(keyword, value, string, upper_lhs=True)
            except NoMatchError:
                obj = None
            if obj is not None:
                return obj
        return None


class File_Name_Expr(Base):  # R906
    """
    <file-name-expr> = <scalar-default-char-expr>
    """

    subclass_names = ["Scalar_Default_Char_Expr"]


class Iomsg_Variable(Base):  # R907
    """
    <iomsg-variable> = <scalar-default-char-variable>
    """

    subclass_names = ["Scalar_Default_Char_Variable"]


class Close_Stmt(StmtBase, CALLBase):  # R908
    """
    <close-stmt> = CLOSE ( <close-spec-list> )
    """

    subclass_names = []
    use_names = ["Close_Spec_List"]

    @staticmethod
    def match(string):
        return CALLBase.match("CLOSE", Close_Spec_List, string, require_rhs=True)


class Close_Spec(KeywordValueBase):  # R909
    """
    <close-spec> = [ UNIT = ] <file-unit-number>
                   | IOSTAT = <scalar-int-variable>
                   | IOMSG = <iomsg-variable>
                   | ERR = <label>
                   | STATUS = <scalar-default-char-expr>
    """

    subclass_names = []
    use_names = [
        "File_Unit_Number",
        "Scalar_Default_Char_Expr",
        "Label",
        "Iomsg_Variable",
        "Scalar_Int_Variable",
    ]

    @staticmethod
    def match(string):
        for (k, v) in [
            ("ERR", Label),
            ("IOSTAT", Scalar_Int_Variable),
            ("IOMSG", Iomsg_Variable),
            ("STATUS", Scalar_Default_Char_Expr),
            ("UNIT", File_Unit_Number),
        ]:
            try:
                obj = KeywordValueBase.match(k, v, string, upper_lhs=True)
            except NoMatchError:
                obj = None
            if obj is not None:
                return obj
        return "UNIT", File_Unit_Number(string)


class Read_Stmt(StmtBase):  # R910
    """
    :F03R:`910`::
        <read-stmt> = READ ( <io-control-spec-list> ) [ <input-item-list> ]
                        | READ <format> [ , <input-item-list> ]

    Attributes
    ----------
    items : (Io_Control_Spec_List, Format, Input_Item_List)
    """

    subclass_names = []
    use_names = ["Io_Control_Spec_List", "Input_Item_List", "Format"]

    @staticmethod
    def match(string):
        if string[:4].upper() != "READ":
            return
        line = string[4:].lstrip()
        if line.startswith("("):
            line, repmap = string_replace_map(line)
            idx = line.find(")")
            if idx == -1:
                return
            trimline = line[1:idx].strip()
            if not trimline:
                return
            if idx == len(line) - 1:
                return Io_Control_Spec_List(repmap(trimline)), None, None
            return (
                Io_Control_Spec_List(repmap(trimline)),
                None,
                Input_Item_List(repmap(line[idx + 1 :].lstrip())),
            )
        if not line:
            return
        char = line[0].upper()
        # No parentheses therefore first argument must be a format
        # specifier (either a string or a line/label number
        if "A" <= char <= "Z" or char == "_":
            return
        line, repmap = string_replace_map(line.lstrip())
        # There must be a comma betwee the format specifier and the following
        # list of values/variables
        idx = line.find(",")
        if idx == -1:
            return None
        trimline = repmap(line[idx + 1 :].lstrip())
        if not trimline:
            return
        return (None, Format(repmap(line[:idx].rstrip())), Output_Item_List(trimline))

    def tostr(self):
        if self.items[0] is not None:
            assert self.items[1] is None, repr(self.items)
            if self.items[2] is None:
                return "READ(%s)" % (self.items[0])
            return "READ(%s) %s" % (self.items[0], self.items[2])
        assert self.items[1] is not None, repr(self.items)
        if self.items[2] is None:
            return "READ %s" % (self.items[1])
        return "READ %s, %s" % (self.items[1], self.items[2])


class Write_Stmt(StmtBase):  # pylint: disable=invalid-name
    """
    :F03R:`911`::

    Fortran 2003 rule R911
    that specifies syntax of a "WRITE" statement.

    <write-stmt> = WRITE ( <io-control-spec-list> ) [ <output-item-list> ]
    """

    subclass_names = []
    use_names = ["Io_Control_Spec_List", "Output_Item_List"]

    @staticmethod
    def match(string):
        """
        :param str string: Fortran code to check for a match
        :return: 2-tuple containing strings and instances of the classes
                 describing "WRITE" statement (mandatory IO control
                 specification list and optional output item list.
        :rtype: 2-tuple of objects (1 mandatory and 1 optional)
        """
        if string[:5].upper() != "WRITE":
            return
        line = string[5:].lstrip()
        # Look for mandatory IO control specification list and
        # return without a match if it is not found
        if not line.startswith("("):
            return
        line, repmap = string_replace_map(line)
        i = line.find(")")
        if i == -1:
            return
        tmp = line[1:i].strip()
        if not tmp:
            return
        tmp = repmap(tmp)
        if i == len(line) - 1:
            return Io_Control_Spec_List(tmp), None
        # Return optional output item list as well
        return (
            Io_Control_Spec_List(tmp),
            Output_Item_List(repmap(line[i + 1 :].lstrip())),
        )

    def tostr(self):
        """
        :return: parsed representation of a "WRITE" statement
        :rtype: str
        """
        if self.items[1] is None:
            return "WRITE(%s)" % (self.items[0])
        return "WRITE(%s) %s" % tuple(self.items)


class Print_Stmt(StmtBase):  # R912
    """
    :F03R:`912`::
        <print-stmt> = PRINT <format> [ , <output-item-list> ]

    Parameters
    ----------
    items : (Format, Output_Item_List)
    """

    subclass_names = []
    use_names = ["Format", "Output_Item_List"]

    @staticmethod
    def match(string):
        if string[:5].upper() != "PRINT":
            return
        line = string[5:]
        if not line:
            return
        c = line[0].upper()
        if "A" <= c <= "Z" or c == "_" or "0" <= c <= "9":
            return
        line, repmap = string_replace_map(line.lstrip())
        i = line.find(",")
        if i == -1:
            return Format(repmap(line)), None
        tmp = repmap(line[i + 1 :].lstrip())
        if not tmp:
            return
        return Format(repmap(line[:i].rstrip())), Output_Item_List(tmp)

    def tostr(self):
        if self.items[1] is None:
            return "PRINT %s" % (self.items[0])
        return "PRINT %s, %s" % tuple(self.items)


class Io_Control_Spec_List(SequenceBase):
    """
    Rule 913 - Control information list.

    io-control-spec-list is a list of io-control-spec items.

    Subject to the following constraints:

    C909 No specifier shall appear more than once in a given
         io-control-spec-list.
    C910 An io-unit shall be specified; if the optional characters UNIT= are
         omitted, the io-unit shall be the first item in the
         io-control-spec-list.
    C911 A DELIM= or SIGN= specifier shall not appear in a read-stmt.
    C912 A BLANK=, PAD=, END=, EOR=, or SIZE=specifier shall not appear in a
         write-stmt.
    C913 The label in the ERR=, EOR=, or END= specifier shall be the statement
         label of a branch target statement that appears in the same scoping
         unit as the data transfer statement.
    C914 A namelist-group-name shall be the name of a namelist group.
    C915 A namelist-group-name shall not appear if an input-item-list or an
         output-item-list appears in the data transfer statement.
    C916 An io-control-spec-list shall not contain both a format and a
         namelist-group-name.
    C917 If format appears without a preceding FMT=, it shall be the second
         item in the iocontrol-spec-list and the first item shall be io-unit.
    C918 If namelist-group-name appears without a preceding NML=, it shall be
         the second item in the io-control-spec-list and the first item shall
         be io-unit.
    C919 If io-unit is not a file-unit-number, the io-control-spec-list shall
         not contain a REC= specifier or a POS= specifier.
    C920 If the REC= specifier appears, an END= specifier shall not appear, a
         namelist-groupname shall not appear, and the format, if any, shall not
         be an asterisk.
    C921 An ADVANCE= specifier may appear only in a formatted sequential or
         stream input/output statement with explicit format specification
         (10.1) whose control information list does not contain an
         internal-file-variable as the io-unit.
    C922 If an EOR= specifier appears, an ADVANCE= specifier also shall appear.
    C923 If a SIZE= specifier appears, an ADVANCE= specifier also shall appear.
    C924 The scalar-char-initialization-expr in an ASYNCHRONOUS= specifier
         shall be of type default character and shall have the value YES or NO.
    C925 An ASYNCHRONOUS= specifier with a value YES shall not appear unless
         io-unit is a file-unit-number.
    C926 If an ID= specifier appears, an ASYNCHRONOUS= specifier with the value
         YES shall also appear.
    C927 If a POS= specifier appears, the io-control-spec-list shall not
         contain a REC= specifier.
    C928 If a DECIMAL=, BLANK=, PAD=, SIGN=, or ROUND= specifier appears, a
         format or namelist-group-name shall also appear.
    C929 If a DELIM= specifier appears, either format shall be an asterisk or
         namelist-group-name shall appear.

    TODO #267. Of these constraints, only C910 & C916-918 are currently
    enforced.

    """

    subclass_names = []
    use_names = ["Io_Control_Spec", "Namelist_Group_Name", "Format"]

    @staticmethod
    def match(string):
        """
        Attempts to match the supplied string with a list of Io_Control_Spec
        items. We have to override the base implementation because the first
        two items in the list have specific meanings if they are not explictly
        named: the first must be the unit number and the second may be either
        a format specifier *or* a namelist-group-name.

        :param str string: the string that is checked for a match.

        :returns: a tuple of Io_Control_Spec objects if the match is \
                  successful, None otherwise.
        :rtype: tuple of :py:class:`fparser.two.Fortran2003.Io_Control_Spec` \
                objects or NoneType

        """
        line, repmap = string_replace_map(string)
        splitted = line.split(",")
        lst = []

        # Examine the first entry in the list. If it is not named then it must
        # be a unit number (C910).
        have_unit = False
        have_unnamed_nml_or_fmt = False
        spec = splitted.pop(0).strip()
        spec = repmap(spec)

        try:

            try:
                Io_Unit(spec)
                # We matched an unamed unit number. We now need to construct an
                # Io_Control_Spec for it. In order to do so we have to
                # temporarily name it so that Io_Control_Spec matches it.
                io_spec = Io_Control_Spec("unit=" + spec)
                # Remove the name from the new object
                io_spec.items = (None, io_spec.items[1])
                lst.append(io_spec)
                # Record that we have found a unit number for the purpose of
                # performing validation checks.
                have_unit = True

                if not splitted:
                    # The list only has one entry and it is an IO unit
                    return ",", tuple(lst)

                # Since the unit-number was not named, the following item may
                # also not be named if it is a format specifier or namelist
                # group name.
                spec = splitted.pop(0).strip()
                spec = repmap(spec)
                for cls, name in [(Namelist_Group_Name, "nml"), (Format, "fmt")]:
                    try:
                        if cls(spec):
                            # We have a match on an un-named entry. We
                            # temporarily add the name so that Io_Control_Spec
                            # matches the correct one.
                            io_spec = Io_Control_Spec(name + "=" + spec)
                            # Remove the name from the new object
                            io_spec.items = (None, io_spec.items[1])
                            lst.append(io_spec)
                            have_unnamed_nml_or_fmt = True
                            break
                    except NoMatchError:
                        pass
                else:
                    raise NoMatchError("Not an un-named nml-group-name or fmt")

            except NoMatchError:
                # If we get here we failed to match an un-named spec so from
                # here on, they must all be named.
                lst.append(Io_Control_Spec(spec))

            # Deal with the remainder of the list entries. These must all be
            # named.
            for spec in splitted:
                mapped_spec = repmap(spec.strip())
                lst.append(Io_Control_Spec(mapped_spec))

        except NoMatchError:
            return None

        # At this point we need to check the list and apply constraints.
        # TODO #267 enforce remaining constraints.
        have_nml = False
        have_fmt = False
        for spec in lst:
            if spec.children[0] == "UNIT":
                have_unit = True
            elif spec.children[0] == "NML":
                have_nml = True
            elif spec.children[0] == "FMT":
                have_fmt = True
        # C910: An io-unit shall be specified
        if not have_unit:
            return None
        # C916: an io-control-spec-list shall not contain both a format
        # and a namelist-group-name
        if have_nml and have_fmt:
            return None
        if have_unnamed_nml_or_fmt and (have_nml or have_fmt):
            return None

        return ",", tuple(lst)


class Io_Control_Spec(KeywordValueBase):
    """
    This class implements *partial* support for Rule 913:

    <io-control-spec> is  [UNIT = ] <io-unit>
                        | [ FMT = ] <format>
                        | [ NML = ] <namelist-group-name>
                        | ADVANCE = <scalar-default-char-expr>
                        | ASYNCHRONOUS = <scalar-char-initialization-expr>
                        | BLANK = <scalar-default-char-expr>
                        | DECIMAL = <scalar-default-char-expr>
                        | DELIM = <scalar-default-char-expr>
                        | END = <label>
                        | EOR = <label>
                        | ERR = <label>
                        | ID = <scalar-int-variable>
                        | IOMSG = <iomsg-variable>
                        | IOSTAT = <scalar-int-variable>
                        | PAD = <scalar-default-char-expr>
                        | POS = <scalar-int-expr>
                        | REC = <scalar-int-expr>
                        | ROUND = <scalar-default-char-expr>
                        | SIGN = <scalar-default-char-expr>
                        | SIZE = <scalar-int-variable>

    The support is partial because this class requires that every spec be
    named. The specs that may not be named are explicitly handled in
    Io_Control_Spec_List.match().

    """

    subclass_names = []
    use_names = [
        "Io_Unit",
        "Format",
        "Namelist_Group_Name",
        "Scalar_Default_Char_Expr",
        "Scalar_Char_Initialization_Expr",
        "Label",
        "Scalar_Int_Variable",
        "Iomsg_Variable",
        "Scalar_Int_Expr",
    ]

    @staticmethod
    def match(string):
        for (k, v) in [
            ("UNIT", Io_Unit),
            ("FMT", Format),
            ("NML", Namelist_Group_Name),
            (
                ["ADVANCE", "BLANK", "DECIMAL", "DELIM", "PAD", "ROUND", "SIGN"],
                Scalar_Default_Char_Expr,
            ),
            ("ASYNCHRONOUS", Scalar_Char_Initialization_Expr),
            (["END", "EOR", "ERR"], Label),
            (["ID", "IOSTAT", "SIZE"], Scalar_Int_Variable),
            ("IOMSG", Iomsg_Variable),
            (["POS", "REC"], Scalar_Int_Expr),
        ]:
            obj = KeywordValueBase.match(k, v, string, upper_lhs=True)
            if obj:
                return obj
        return None


class Format(StringBase):  # R914
    """
    <format> = <default-char-expr>
               | <label>
               | *
    """

    subclass_names = ["Label", "Default_Char_Expr"]

    @staticmethod
    def match(string):
        return StringBase.match("*", string)


class Input_Item(Base):  # R915
    """
    <input-item> = <variable>
                   | <io-implied-do>
    """

    subclass_names = ["Variable", "Io_Implied_Do"]


class Output_Item(Base):  # R916
    """
    <output-item> = <expr>
                    | <io-implied-do>
    """

    subclass_names = ["Expr", "Io_Implied_Do"]


class Io_Implied_Do(Base):  # R917
    """
    <io-implied-do> = ( <io-implied-do-object-list> , <io-implied-do-control> )
    """

    subclass_names = []
    use_names = ["Io_Implied_Do_Object_List", "Io_Implied_Do_Control"]

    @staticmethod
    def match(string):
        if len(string) <= 9 or string[0] != "(" or string[-1] != ")":
            return
        line, repmap = string_replace_map(string[1:-1].strip())
        i = line.rfind("=")
        if i == -1:
            return
        j = line[:i].rfind(",")
        if j == -1:
            return
        return (
            Io_Implied_Do_Object_List(repmap(line[:j].rstrip())),
            Io_Implied_Do_Control(repmap(line[j + 1 :].lstrip())),
        )

    def tostr(self):
        return "(%s, %s)" % (self.items)


class Io_Implied_Do_Object(Base):  # R918
    """
    <io-implied-do-object> = <input-item>
                             | <output-item>
    """

    subclass_names = ["Input_Item", "Output_Item"]


class Io_Implied_Do_Control(Base):  # R919
    """
    <io-implied-do-control> = <do-variable> = <scalar-int-expr> ,
        <scalar-int-expr> [ , <scalar-int-expr> ]
    """

    subclass_names = []
    use_names = ["Do_Variable", "Scalar_Int_Expr"]

    @staticmethod
    def match(string):
        line, repmap = string_replace_map(string)
        if "=" not in line:
            return
        v, exprs = line.split("=", 1)
        v = Do_Variable(repmap(v.rstrip()))
        exprs = exprs.lstrip().split(",")
        if len(exprs) not in [2, 3]:
            return
        exprs = tuple([Scalar_Int_Expr(repmap(e.strip())) for e in exprs])
        if len(exprs) == 2:
            return (v,) + exprs + (None,)
        return (v,) + exprs

    def tostr(self):
        if self.items[3] is not None:
            return "%s = %s, %s, %s" % (self.items)
        return "%s = %s, %s" % (self.items[:-1])


class Dtv_Type_Spec(CALLBase):  # R920
    """
    <dtv-type-spec> = TYPE ( <derived-type-spec> )
                      | CLASS ( <derived-type-spec> )
    """

    subclass_names = []
    use_names = ["Derived_Type_Spec"]

    @staticmethod
    def match(string):
        return CALLBase.match(
            ["TYPE", "CLASS"], Derived_Type_Spec, string, require_rhs=True
        )


class Wait_Stmt(StmtBase, CALLBase):  # R921
    """
    <wait-stmt> = WAIT ( <wait-spec-list> )
    """

    subclass_names = []
    use_names = ["Wait_Spec_List"]

    @staticmethod
    def match(string):
        return CALLBase.match("WAIT", Wait_Spec_List, string, require_rhs=True)


class Wait_Spec(KeywordValueBase):  # R922
    """
    <wait-spec> = [ UNIT = ] <file-unit-number>
                  | END = <label>
                  | EOR = <label>
                  | ERR = <label>
                  | ID = <scalar-int-expr>
                  | IOMSG = <iomsg-variable>
                  | IOSTAT = <scalar-int-variable>
    """

    subclass_names = []
    use_names = [
        "File_Unit_Number",
        "Label",
        "Scalar_Int_Expr",
        "Iomsg_Variable",
        "Scalar_Int_Variable",
    ]

    @staticmethod
    def match(string):
        for (k, v) in [
            (["END", "EOR", "ERR"], Label),
            ("IOSTAT", Scalar_Int_Variable),
            ("IOMSG", Iomsg_Variable),
            ("ID", Scalar_Int_Expr),
            ("UNIT", File_Unit_Number),
        ]:
            try:
                obj = KeywordValueBase.match(k, v, string, upper_lhs=True)
            except NoMatchError:
                obj = None
            if obj is not None:
                return obj
        return "UNIT", File_Unit_Number(string)


class Backspace_Stmt(StmtBase):  # R923
    """
    :F03R:`923`::
        <backspace-stmt> = BACKSPACE <file-unit-number>
                           | BACKSPACE ( <position-spec-list> )

    Attributes
    ----------
    items : (File_Unit_Number, Position_Spec_List)
    """

    subclass_names = []
    use_names = ["File_Unit_Number", "Position_Spec_List"]

    @staticmethod
    def match(string):
        if string[:9].upper() != "BACKSPACE":
            return
        line = string[9:].lstrip()
        if line.startswith("("):
            if not line.endswith(")"):
                return
            return None, Position_Spec_List(line[1:-1].strip())
        return File_Unit_Number(line), None

    def tostr(self):
        if self.items[0] is not None:
            assert self.items[1] is None, repr(self.items)
            return "BACKSPACE %s" % (self.items[0])
        return "BACKSPACE(%s)" % (self.items[1])


class Endfile_Stmt(StmtBase):  # R924
    """
    :F03R:`924`::
        <endfile-stmt> = ENDFILE <file-unit-number>
                         | ENDFILE ( <position-spec-list> )

    Attributes
    ----------
    items : (File_Unit_Number, Position_Spec_List)
    """

    subclass_names = []
    use_names = ["File_Unit_Number", "Position_Spec_List"]

    @staticmethod
    def match(string):
        if string[:7].upper() != "ENDFILE":
            return
        line = string[7:].lstrip()
        if line.startswith("("):
            if not line.endswith(")"):
                return
            return None, Position_Spec_List(line[1:-1].strip())
        return File_Unit_Number(line), None

    def tostr(self):
        if self.items[0] is not None:
            assert self.items[1] is None, repr(self.items)
            return "ENDFILE %s" % (self.items[0])
        return "ENDFILE(%s)" % (self.items[1])


class Rewind_Stmt(StmtBase):  # R925
    """
    :F03R:`925`::
        <rewind-stmt> = REWIND <file-unit-number>
                        | REWIND ( <position-spec-list> )

    Attributes
    ----------
    items : (File_Unit_Number, Position_Spec_List)
    """

    subclass_names = []
    use_names = ["File_Unit_Number", "Position_Spec_List"]

    @staticmethod
    def match(string):
        if string[:6].upper() != "REWIND":
            return
        line = string[6:].lstrip()
        if line.startswith("("):
            if not line.endswith(")"):
                return
            return None, Position_Spec_List(line[1:-1].strip())
        return File_Unit_Number(line), None

    def tostr(self):
        if self.items[0] is not None:
            assert self.items[1] is None, repr(self.items)
            return "REWIND %s" % (self.items[0])
        return "REWIND(%s)" % (self.items[1])


class Position_Spec(KeywordValueBase):  # R926
    """
    <position-spec> = [ UNIT = ] <file-unit-number>
                      | IOMSG = <iomsg-variable>
                      | IOSTAT = <scalar-int-variable>
                      | ERR = <label>
    """

    subclass_names = []
    use_names = ["File_Unit_Number", "Iomsg_Variable", "Scalar_Int_Variable", "Label"]

    @staticmethod
    def match(string):
        for (k, v) in [
            ("ERR", Label),
            ("IOSTAT", Scalar_Int_Variable),
            ("IOMSG", Iomsg_Variable),
            ("UNIT", File_Unit_Number),
        ]:
            try:
                obj = KeywordValueBase.match(k, v, string, upper_lhs=True)
            except NoMatchError:
                obj = None
            if obj is not None:
                return obj
        return "UNIT", File_Unit_Number(string)


class Flush_Stmt(StmtBase):  # R927
    """
    :F03R:`927`::
        <flush-stmt> = FLUSH <file-unit-number>
                        | FLUSH ( <position-spec-list> )
    Attributes
    ----------
    items : (File_Unit_Number, Position_Spec_List)
    """

    subclass_names = []
    use_names = ["File_Unit_Number", "Position_Spec_List"]

    @staticmethod
    def match(string):
        if string[:5].upper() != "FLUSH":
            return
        line = string[5:].lstrip()
        if line.startswith("("):
            if not line.endswith(")"):
                return
            return None, Position_Spec_List(line[1:-1].strip())
        return File_Unit_Number(line), None

    def tostr(self):
        if self.items[0] is not None:
            assert self.items[1] is None, repr(self.items)
            return "FLUSH %s" % (self.items[0])
        return "FLUSH(%s)" % (self.items[1])


class Flush_Spec(KeywordValueBase):  # R928
    """
    :F03R:`928`::
        <flush-spec> = [ UNIT = ] <file-unit-number>
                       | IOMSG = <iomsg-variable>
                       | IOSTAT = <scalar-int-variable>
                       | ERR = <label>
    Attributes
    ----------
    items : ({'UNIT', 'IOMSG', 'IOSTAT', 'ERR'}, {File_Unit_Number,
              Iomsg_Variable, Scalar_Int_Variable, Label})
    """

    subclass_names = []
    use_names = ["File_Unit_Number", "Iomsg_Variable", "Scalar_Int_Variable", "Label"]

    @staticmethod
    def match(string):
        for (k, v) in [
            ("ERR", Label),
            ("IOSTAT", Scalar_Int_Variable),
            ("IOMSG", Iomsg_Variable),
            ("UNIT", File_Unit_Number),
        ]:
            try:
                obj = KeywordValueBase.match(k, v, string, upper_lhs=True)
            except NoMatchError:
                obj = None
            if obj is not None:
                return obj
        return "UNIT", File_Unit_Number(string)


class Inquire_Stmt(StmtBase):  # R929
    """
    :F03R:`929`::
        <inquire-stmt> = INQUIRE ( <inquire-spec-list> )
                         | INQUIRE ( IOLENGTH = <scalar-int-variable> )
                           <output-item-list>
    Attributes
    ----------
    items : (Inquire_Spec_List, Scalar_Int_Variable, Output_Item_List)
    """

    subclass_names = []
    use_names = ["Inquire_Spec_List", "Scalar_Int_Variable", "Output_Item_List"]

    @staticmethod
    def match(string):
        if string[:7].upper() != "INQUIRE":
            return
        line = string[7:].lstrip()
        if not line.startswith("("):
            return
        if line.endswith(")"):
            return Inquire_Spec_List(line[1:-1].strip()), None, None
        line, repmap = string_replace_map(line)
        i = line.find(")")
        if i == -1:
            return
        tmp = repmap(line[1:i])
        if tmp[:8].upper() != "IOLENGTH":
            return
        tmp = tmp[8:].lstrip()
        if not tmp.startswith("="):
            return
        tmp = tmp[1:].lstrip()
        return (
            None,
            Scalar_Int_Variable(tmp),
            Output_Item_List(repmap(line[i + 1 :].lstrip())),
        )

    def tostr(self):
        if self.items[0] is None:
            assert None not in self.items[1:], repr(self.items)
            return "INQUIRE(IOLENGTH=%s) %s" % (self.items[1:])
        return "INQUIRE(%s)" % (self.items[0])


class Inquire_Spec(KeywordValueBase):  # R930
    """
    :F03R:`930`::
    <inquire-spec> = [ UNIT = ] <file-unit-number>
                     | FILE = <file-name-expr>
                     | ACCESS = <scalar-default-char-variable>
                     | ACTION = <scalar-default-char-variable>
                     | ASYNCHRONOUS = <scalar-default-char-variable>
                     | BLANK = <scalar-default-char-variable>
                     | DECIMAL = <scalar-default-char-variable>
                     | DELIM = <scalar-default-char-variable>
                     | DIRECT = <scalar-default-char-variable>
                     | ENCODING = <scalar-default-char-variable>
                     | ERR = <label>
                     | EXIST = <scalar-default-logical-variable>
                     | FORM = <scalar-default-char-variable>
                     | FORMATTED = <scalar-default-char-variable>
                     | ID = <scalar-int-expr>
                     | IOMSG = <iomsg-variable>
                     | IOSTAT = <scalar-int-variable>
                     | NAME = <scalar-default-char-variable>
                     | NAMED = <scalar-default-logical-variable>
                     | NEXTREC = <scalar-int-variable>
                     | NUMBER = <scalar-int-variable>
                     | OPENED = <scalar-default-logical-variable>
                     | PAD = <scalar-default-char-variable>
                     | PENDING = <scalar-default-logical-variable>
                     | POS = <scalar-int-variable>
                     | POSITION = <scalar-default-char-variable>
                     | READ = <scalar-default-char-variable>
                     | READWRITE = <scalar-default-char-variable>
                     | RECL = <scalar-int-variable>
                     | ROUND = <scalar-default-char-variable>
                     | SEQUENTIAL = <scalar-default-char-variable>
                     | SIGN = <scalar-default-char-variable>
                     | SIZE = <scalar-int-variable>
                     | STREAM = <scalar-default-char-variable>
                     | UNFORMATTED = <scalar-default-char-variable>
                     | WRITE = <scalar-default-char-variable>

    Attributes
    ----------
    items : (str, instance)
    """

    subclass_names = []
    use_names = [
        "File_Unit_Number",
        "File_Name_Expr",
        "Scalar_Default_Char_Variable",
        "Scalar_Default_Logical_Variable",
        "Scalar_Int_Variable",
        "Scalar_Int_Expr",
        "Label",
        "Iomsg_Variable",
    ]

    @staticmethod
    def match(string):
        """
        :param str string: The string to check for conformance with an
                           Inquire_Spec
        :return: 2-tuple of name (e.g. "UNIT") and value or None if
                 string is not a valid Inquire_Spec
        :rtype: 2-tuple where first object represents the name and the
                second the value.
        """
        if "=" not in string:
            # The only argument which need not be named is the unit number
            return "UNIT", File_Unit_Number(string)
        # We have a keyword-value pair. Check whether it is valid...
        for (keyword, value) in [
            (
                [
                    "ACCESS",
                    "ACTION",
                    "ASYNCHRONOUS",
                    "BLANK",
                    "DECIMAL",
                    "DELIM",
                    "DIRECT",
                    "ENCODING",
                    "FORM",
                    "NAME",
                    "PAD",
                    "POSITION",
                    "READ",
                    "READWRITE",
                    "ROUND",
                    "SEQUENTIAL",
                    "SIGN",
                    "STREAM",
                    "UNFORMATTED",
                    "WRITE",
                ],
                Scalar_Default_Char_Variable,
            ),
            ("ERR", Label),
            (["EXIST", "NAMED", "PENDING", "OPENED"], Scalar_Default_Logical_Variable),
            ("ID", Scalar_Int_Expr),
            (
                ["IOSTAT", "NEXTREC", "NUMBER", "POS", "RECL", "SIZE"],
                Scalar_Int_Variable,
            ),
            ("IOMSG", Iomsg_Variable),
            ("FILE", File_Name_Expr),
            ("UNIT", File_Unit_Number),
        ]:
            try:
                obj = KeywordValueBase.match(keyword, value, string, upper_lhs=True)
            except NoMatchError:
                obj = None
            if obj is not None:
                return obj
        return None


#
# SECTION 10
#


class Format_Stmt(StmtBase, WORDClsBase):  # R1001
    """
    <format-stmt> = FORMAT <format-specification>
    """

    subclass_names = []
    use_names = ["Format_Specification"]

    @staticmethod
    def match(string):
        return WORDClsBase.match(
            "FORMAT", Format_Specification, string, require_cls=True
        )


class Format_Item_List(SequenceBase):  # pylint: disable=invalid-name
    """This class replaces the one generated by fparser. This class is
    required as support for hollerith strings makes matching more
    complicated.

    """

    use_names = []
    subclass_names = ["Format_Item"]

    @staticmethod
    def match(string):
        """Implements the matching for a list of format items.

        Supporting Hollerith strings makes it very difficult to
        correctly split the input string into items a-priori. The
        reason for this can be seen in the following example:

        `2H,x,e2.2` is `2H,x` and `e2.2` but when split with commas
        incorrectly gives `2H`, `x` and `e2.2`.

        Further, hollerith strings could also confuse any code that
        tried to determine whether code was inside quotes or not. For
        example:

        `2H"x,2H"x` does not mean that `x,2H` is part of a string.

        The solution chosen is to match one item at a time, first
        checking for a valid Hollerith string and then checking for
        any other valid input.

        :param str string: the string to match as a Format List.
        :return: None if there is no match or a tuple of size 2 \
        containing a string with a comma followed by a tuple \
        containing a list which itself contains the matched \
        format items.
        :rtype: (`str`, \
        ([:py:class:`fparser.two.Fortran2003.Format_Item`s])) or `NoneType`

        """
        if not string:
            return None
        current_string = string.lstrip()
        if not current_string:
            return None
        item_list = []
        while current_string:
            # Look for a slash edit descriptor with repeat modifier
            found, index = skip_digits(current_string)
            if found and current_string[index] == "/":
                item_list.append(Control_Edit_Desc(current_string[: index + 1]))
                current_string = current_string[index + 1 :].lstrip()
                # Rule C1002 allows omitting a comma after slash edit descriptors,
                # so skip the comma if it exists and carry on
                if current_string and current_string[0] == ",":
                    current_string = current_string[1:].lstrip()
                continue

            # Look for a colon edit descriptor or a slash edit descriptor without
            # a repeat modifier
            if current_string[0] in ":/":
                item_list.append(Control_Edit_Desc(current_string[0]))
                current_string = current_string[index + 1 :].lstrip()
                # Rule C1002 allows omitting a comma after colon or slash edit
                # descriptors, so skip the comma if it exists and carry on
                if current_string and current_string[0] == ",":
                    current_string = current_string[1:].lstrip()
                continue

            # Does the current item match the start of a
            # hollerith string?
            my_pattern = Hollerith_Item.match_pattern
            match = re.search(my_pattern, current_string)
            if match:
                # The current item matches with a hollerith string.
                match_str = match.group(0)
                hol_length_str = match_str[:-1]
                hol_length = int(hol_length_str)
                num_chars = len(match_str) + hol_length
                if len(current_string) < num_chars:
                    # The string is not long enough.
                    return None
                item_list.append(Hollerith_Item(current_string[:num_chars]))
                current_string = current_string[num_chars:].lstrip()
                if current_string:
                    if current_string[0] == ",":
                        # Remove the next comma and any white space.
                        current_string = current_string[1:].lstrip()
                    elif current_string[0] == "/":
                        # Commas aren't required before a slash edit descriptor without
                        # repeat modifier (C1002)
                        pass
                    elif current_string[0] == ":":
                        # Commas aren't required before a colon edit descriptor (C1002)
                        pass
                    else:
                        return None
            else:
                # Current item does not match with a hollerith string
                # so get the next format item by splitting on ',', '/' or ':'
                # after applying string_replace_map.
                line, repmap = string_replace_map(current_string)
                match = re.search("[,/:]", line)
                if match:
                    item_list.append(Format_Item(repmap(line[: match.start()])))
                    current_string = repmap(line[match.start() :])
                    if match.group() == ",":
                        # skip the comma
                        current_string = current_string[1:].lstrip()
                else:
                    item_list.append(Format_Item(repmap(line)))
                    current_string = ""
        return ",", tuple(item_list)


class Format_Specification(BracketBase):  # pylint: disable=invalid-name
    """
    Fortran 2003 rule R1002

    format-specification = ( [ format-item-list ] )

    C1002 is implemented in a separate class Format_Item_C1002

    C1002 (R1002) The comma used to separate format-items in a
    format-item-list may be omitted

    (1) Between a P edit descriptor and an immediately following F, E,
    EN, ES, D, or G edit descriptor, possibly preceded by a repeat
    specifier,

    (2) Before a slash edit descriptor when the optional repeat
    specification is not present,

    (3) After a slash edit descriptor, or

    (4) Before or after a colon edit descriptor.

    """

    subclass_names = []
    use_names = ["Format_Item_List"]

    @staticmethod
    def match(string):
        """Implements the matching for a format specification.

        :param str string: The string to check for conformance with a \
                           format specification.
        :return: `None` if there is no match, otherwise a tuple of \
        size three, the first entry being a string containing a left \
        bracket and the third being a string containing a right \
        bracket. The second entry is either a Format_Item or a \
        Format_Item_List.
        :rtype: `NoneType` or ( `str`, \
        :py:class:`fparser.two.Fortran2003.Format_Item` or \
        :py:class:`fparser.two.Fortran2003.Format_Item_List`, `str` )

        """
        return BracketBase.match("()", Format_Item_List, string, require_cls=False)


def skip_digits(string):
    """Skips over any potential digits (including spaces) to the next
    non-digit character and return its index. If no such character is
    found or if the first character in the string is not a digit then
    specify that the skip has failed.

    :param str string: The string to search
    :returns: a 2-tuple with the first entry indicating if a valid \
    character has been found and the second entry indicating the index \
    of this character in the 'string' argument.
    :rtype: (bool, int)

    """
    found = False
    index = 0
    for index, char in enumerate(string):
        if not (char.isdigit() or char == " "):
            if index > 0:
                found = True
            break
    return found, index


class Format_Item_C1002(Base):  # pylint: disable=invalid-name
    """
    Fortran 2003 constraint C1002

    format-item-c1002 is kP [,] (F|D)w.d | (E|EN|ES|G)w.d[Ee]
                      or [r]/ [,] format-item
                      or : [,] format-item
                      or format-item [,] / [[,] format-item]
                      or format-item [,] : [[,] format-item]

    C1002 (R1002) The comma used to separate format-items in a
    format-item-list may be omitted

    (1) Between a P edit descriptor and an immediately following F, E,
    EN, ES, D, or G edit descriptor, possibly preceded by a repeat
    specifier,

    (2) Before a slash edit descriptor when the optional repeat
    specification is not present (10.7.2),

    (3) After a slash edit descriptor, or

    (4) Before or after a colon edit descriptor.

    """

    subclass_names = []
    use_names = ["K", "W", "D", "E", "Format_Item", "R"]

    @staticmethod
    def match(string):
        """Implements the matching for the C1002 Format Item constraint. The
        constraints specify certain combinations of format items that
        do not need a comma to separate them. Rather than sorting this
        out when parsing the list, it was decided to treat these
        separately and match them in this class. As a result the
        generated class hierarchy is a little more complicated.

        :param str string: The string to check for conformance with a \
                           C1002 format item constraint.
        :return: `None` if there is no match, otherwise a tuple of \
        size 2 containing a mixture of Control_Edit_Descriptor and \
        Format_Item classes depending on what has been matched.

        :rtype: `NoneType` or ( \
        :py:class:`fparser.two.Control_Edit_Desc`, \
        :py:class:`fparser.two.Format_Item` ) or \
        (:py:class:`fparser.two.Format_Item`, \
        :py:class:`fparser.two.Control_Edit_Desc`) or \
        (:py:class:`fparser.two.Format_Item`, \
        :py:class:`fparser.two.Format_Item`)

        """
        if not string:
            return None
        strip_string = string.strip()
        if len(strip_string) <= 1:
            return None
        if strip_string[0] in ":/":
            # No comma is required after slash edit descriptor (3) or
            # after a colon edit descriptor (4)
            return (
                Control_Edit_Desc(strip_string[0]),
                Format_Item(strip_string[1:].lstrip()),
            )
        if strip_string[-1] in ":/":
            # No comma is required before a slash edit descriptor,
            # when the optional repeat specification is not present
            # (2), or before a colon edit descriptor (4). Note, if an
            # optional repeat specification is present it will be
            # treated as if it is part of the previous item.
            return (
                Format_Item(strip_string[:-1].rstrip()),
                Control_Edit_Desc(strip_string[-1]),
            )
        # We may have a P edit descriptor (which requires a number
        # before the 'P') (1) or a slash edit descriptor with a repeat
        # specifier (3) so look for the repeat specifier.
        found, index = skip_digits(strip_string)
        if found:
            # We found a possible repeat specifier (which may contain
            # white space after the first digit)
            result = strip_string[index].upper()
            if result == "/":
                # We found a possible slash edit descriptor with a
                # repeat specifier (3).
                return (
                    Control_Edit_Desc(strip_string[: index + 1]),
                    Format_Item(strip_string[index + 1 :].lstrip()),
                )
            if result == "P":
                # We found a possible P edit descriptor (1).
                # Rule C1002 only allows a comma to be ommited between
                # a P edit descriptor and a following F, E, EN, ES, D,
                # or G edit descriptor with an optional repeat
                # specifier. In fparser2 this translates to a
                # Format_Item instance containing a Data_Edit_Desc, or
                # Data_Edit_Desc_C1002 instance as its second item
                # with the data edit descriptor instance's first item
                # specifying the type of edit descriptor.
                lhs = Control_Edit_Desc(strip_string[: index + 1])
                rhs = Format_Item(strip_string[index + 1 :].lstrip())
                if not isinstance(rhs, Format_Item):
                    # Matched with a subclass of Format_item or no match.
                    return None
                descriptor_object = rhs.items[1]
                if not isinstance(
                    descriptor_object, (Data_Edit_Desc, Data_Edit_Desc_C1002)
                ):
                    return None
                edit_descriptor = descriptor_object.items[0]
                if edit_descriptor.upper() not in ["F", "E", "EN", "ES", "D", "G"]:
                    return None
                return lhs, rhs

        # Replace any content inside strings etc. so we dont split the
        # line in the wrong place.
        line, repmap = string_replace_map(strip_string)

        # Slash and colon edit descriptors may have no comma's both
        # before and after them (2,3,4) e.g. ('a' / 'b'). To match this
        # situation we split the line with the first potential descriptor found
        # in the string and try to match the lhs and rhs separately
        # (adding the edit descriptor to the RHS).
        for option in "/:":
            if option in line:
                left, right = line.split(option, 1)
                return (
                    Format_Item(repmap(left.rstrip())),
                    Format_Item(option + repmap(right.lstrip())),
                )

    def tostr(self):
        """
        :return: Parsed representation of two format items
        :rtype: str

        :raises InternalError: if the length of the internal items \
        list is not 2.
        :raises InternalError: if the first entry of the internal \
        items list has no content.
        :raises InternalError: if the second entry of the internal \
        items list has no content.

        """
        if len(self.items) != 2:
            raise InternalError(
                "Class Format_Item_C1002 method tostr(): internal items list "
                "should be length 2 but found '{0}'".format(len(self.items))
            )
        if not self.items[0]:
            raise InternalError(
                "Class Format_Item_C1002 method tostr() items entry 0 should "
                "contain a format items object but it is empty or None"
            )
        if not self.items[1]:
            raise InternalError(
                "Class Format_Item_C1002 method tostr() items entry 1 should "
                "contain a format items object but it is empty or None"
            )
        return "{0}, {1}".format(self.items[0], self.items[1])


class Hollerith_Item(Base):  # pylint: disable=invalid-name
    """Hollerith strings take the form `nHx`, where `n` is an integer and
    `x` is a sequence of characters of length `n`.

    Note, the Hollerith format was deprecated in Fortran77 and removed in
    Fortran95. However, Fortran compilers still support it. See, for example
    https://gcc.gnu.org/onlinedocs/gcc-4.8.2/gfortran/
    Hollerith-constants-support.html

    """

    subclass_names = []
    use_names = []
    match_pattern = "^[1-9][0-9 ]*[hH]"

    @staticmethod
    def match(string):
        """Implements the matching for a Hollerith string.

        :param str string: The string to check for conformance with a \
                           Hollerith string
        :return: String containing the contents of the Hollerith \
        string.
        :rtype: str

        """
        from fparser.two.utils import EXTENSIONS

        if "hollerith" not in EXTENSIONS:
            return None
        if not string:
            return None
        # Only strip space to the left as space to the right could be
        # part of the hollerith string.
        strip_string = string.lstrip()
        match = re.search(Hollerith_Item.match_pattern, strip_string)
        if not match:
            return None
        # Current item matches with a hollerith string.
        match_str = match.group(0)
        hol_length_str = match_str[:-1].replace(" ", "")
        hol_length = int(hol_length_str)
        num_chars = len(match_str) + hol_length
        if len(strip_string) < num_chars:
            # The string is too short
            return None
        if len(strip_string) > num_chars:
            # The string is too long
            if strip_string[num_chars:].strip():
                # The extra is not just white space
                return None
        return (strip_string[len(match_str) : num_chars],)

    def tostr(self):
        """
        :return: Parsed representation of a Hollerith String.
        :rtype: str

        :raises InternalError: if the length of the internal items \
        list is not 1.
        :raises InternalError: if the first entry of the internal \
        items list has no content.

        """
        if len(self.items) != 1:
            raise InternalError(
                "Class Hollerith_Item method tostr(): internal items list "
                "should be of length 1 but found '{0}'".format(len(self.items))
            )
        if not self.items[0]:
            raise InternalError(
                "Class Hollerith_Item method tostr() items entry 0 should be "
                "a valid Hollerith string but it is empty or None"
            )
        return "{0}H{1}".format(len(self.items[0]), self.items[0])


class Format_Item(Base):  # pylint: disable=invalid-name
    """
    Fortran 2003 rule R1003
    format-item is [ r ] data-edit-desc
                or control-edit-desc
                or char-string-edit-desc
                or [ r ] ( format-item-list )
                or format-item-c1002
                or hollerith-item

    """

    subclass_names = [
        "Hollerith_Item",
        "Control_Edit_Desc",
        "Char_String_Edit_Desc",
        "Format_Item_C1002",
    ]
    use_names = ["R", "Format_Item_List", "Data_Edit_Desc"]

    @staticmethod
    def match(string):
        """Implements the matching of a Format Item. This method matches '[ r
        ] data-edit-desc' and '[ r ] ( format-item-list )'. The
        remaining options are matched via subclasses specified in the
        subclass_names variable.

        :param str string: A string or the Fortran reader containing the \
                    line of code that we are trying to match.
        :return: `None` if there is no match or a `tuple` of size 2 \
        containing an instance of the R class followed by an \
        instance of either the Format_Item_List or the Data_Edit_Desc \
        class.
        :rtype: `None` or ( :py:class:`fparser.two.Fortran2003.R`, \
        :py:class:`fparser.two.Fortran2003.Format_Item_List` or \
        :py:class:`fparser.two.Fortran2003.Data_Edit_Desc`)

        """
        if not string:
            return None
        strip_string = string.strip()
        if not strip_string:
            return None
        index = 0
        # Look for an optional repeat specifier (the 'r' in this rule)
        found, index = skip_digits(strip_string)
        rpart = None
        my_string = strip_string
        if found:
            # We found a repeat specifier (with content after it) so
            # create an R class using the value
            rpart = R(strip_string[:index])
            my_string = strip_string[index:].lstrip()
        # We deal with format-item-list and data-edit-desc in this
        # match method. Other matches are performed by the subclasses.
        if my_string[0] == "(" and my_string[-1] == ")":
            # This could be a format-item-list
            rest = Format_Item_List(my_string[1:-1].strip())
        else:
            # This is not a format-item-list so see if it is a
            # data-edit-descriptor
            rest = Data_Edit_Desc(my_string)
        return rpart, rest

    def tostr(self):
        """
        :return: Parsed representation of a Format Item.
        :rtype: str

        :raises InternalError: if the length of the internal items \
        list is not 2.
        :raises InternalError: if the first entry of the internal \
        items list has no content.

        """
        if len(self.items) != 2:
            raise InternalError(
                "Class Format_Item method tostr(): internal items list "
                "should be of length 2 but found '{0}'".format(len(self.items))
            )
        if not self.items[1]:
            raise InternalError(
                "Class Format_Item method tostr(): items list second entry "
                "should be a valid descriptor but it is empty or None"
            )
        rpart = self.items[0]
        rest = self.items[1]

        rpart_str = rpart if rpart else ""
        if isinstance(rest, (Data_Edit_Desc, Data_Edit_Desc_C1002)):
            return "{0}{1}".format(rpart_str, rest)
        return "{0}({1})".format(rpart_str, rest)


class R(Base):  # R1004
    """
    ::
        <r> = <int-literal-constant>

    Notes
    -----
    C1003, C1004: <r> shall be positive and without kind parameter specified.
    """

    subclass_names = ["Digit_String"]


class Data_Edit_Desc_C1002(Base):
    """This class helps implement the matching for the first part of the
    Fortran 2003 Constraint C1002 which constrains rule R1002. In
    particular it matches with the subset of edit descriptors that can
    follow a P edit descriptor without needing a comma, see below:

    C1002 (applied to R1002) The comma used to separate format-items
    in a format-item-list may be omitted

    (1) Between a P edit descriptor and an immediately following F, E,
    EN, ES, D, or G edit descriptor, possibly preceded by a
    repeat specifier.

    [Remaining constraint clauses ommitted as they are not relevant
    here.]

    data-edit-desc is F w . d
                   or E w . d [ E e ]
                   or EN w . d [ E e ]
                   or ES w . d [ E e]
                   or G w . d [ E e ]
                   or D w . d

    """

    subclass_names = []
    use_names = ["W", "D", "E"]

    @staticmethod
    def match(string):
        """Check whether the input matches the rule.

        param str string: contains the Fortran that we are trying to \
        match.
        :return: `None` if there is no match, otherwise a `tuple` of \
        size 4, the first entry containing a string with one of ['F', \
        'E', 'EN', 'ES', 'G', 'D'], the second entry containing a W \
        class instance, the third entry containing D class instance \
        and the fourth entry containing either None or an E class \
        instance.
        :rtype: `NoneType`, (`str`, :py:class:`fparser.two.W`, \
        :py:class:`fparser.two.D`, `NoneType`) or, (`str`, \
        :py:class:`fparser.two.W`, :py:class:`fparser.two.D`, \
        :py:class:`fparser.two.E`)

        """
        if not string:
            return None
        strip_string = string.strip()
        if not strip_string:
            return None
        char = strip_string[0].upper()
        if char in ["F", "D"]:
            # match w . d
            my_str = strip_string[1:].lstrip().upper()
            if "." in my_str:
                left, right = my_str.split(".", 1)
                left = left.rstrip()
                right = right.lstrip()
                return char, W(left), D(right), None
            return None
        if char in ["E", "G"]:
            # match w . d [ E e ]
            # Format descriptor could also be 'ES' or 'EN'
            my_str = strip_string[1:].lstrip().upper()
            char2 = my_str[0]
            if char == "E" and char2 in ["S", "N"]:
                my_str = my_str[1:].lstrip()
            else:
                char2 = ""
            if "." not in my_str:
                return None
            left, right = my_str.split(".", 1)
            left = left.rstrip()
            right = right.lstrip()
            # Can optionally specify the number of digits for the
            # exponent
            if right.count("E") >= 1:
                middle, right = right.split("E", 1)
                middle = middle.rstrip()
                right = right.lstrip()
                return char + char2, W(left), D(middle), E(right)
            return char + char2, W(left), D(right), None
        # Invalid char
        return None

    def tostr(self):
        """
        :return: parsed representation of a Data Edit Descriptor \
        conforming to constraint C1002.
        :rtype: str

        :raises InternalError: if the length of the internal items \
        list is not 4.
        :raises InternalError: if the first, second or third entry of \
        the internal items list has no content.
        :raises InternalError: if the value of the first entry is \
        unsupported.
        :raises InternalError: if the value of the first entry is 'F' \
        or 'D' and the fourth entry has content.
        :raises InternalError: if the value of the first entry is 'E', \
        'EN', 'ES' or 'G' and the fourth entry is empty or None.

        """
        if not len(self.items) == 4:
            raise InternalError(
                "Class Data_Edit_Desc_C1002 method tostr() has '{0}' items, "
                "but expecting 4.".format(len(self.items))
            )
        if not self.items[0]:
            raise InternalError(
                "items[0] in Class Data_Edit_Desc_C1002 method tostr() "
                "should be a descriptor name but is empty or None"
            )
        if not self.items[1]:
            raise InternalError(
                "items[1] in Class Data_Edit_Desc_C1002 method tostr() "
                "should be the w value but is empty or None"
            )
        if not self.items[2]:
            raise InternalError(
                "items[2] in Class Data_Edit_Desc_C1002 method tostr() "
                "should be the m value but is empty or None"
            )
        descriptor_name = self.items[0]
        if descriptor_name in ["F", "D"]:
            if self.items[3]:
                raise InternalError(
                    "items[3] in Class Data_Edit_Desc_C1002 method tostr() "
                    "has an exponent value '{0}' but this is not allowed for "
                    "'F' and 'D' descriptors and should therefore be "
                    "None".format(self.items[3])
                )
            return "{0}{1}.{2}".format(descriptor_name, self.items[1], self.items[2])
        elif descriptor_name in ["E", "EN", "ES", "G"]:
            if self.items[3] is None:
                return "{0}{1}.{2}".format(
                    descriptor_name, self.items[1], self.items[2]
                )
            return "{0}{1}.{2}E{3}".format(
                descriptor_name, self.items[1], self.items[2], self.items[3]
            )
        raise InternalError(
            "Unexpected descriptor name '{0}' in Class Data_Edit_Desc_C1002 "
            "method tostr()".format(descriptor_name)
        )


class Data_Edit_Desc(Base):  # R1005
    """
    ::
        <data-edit-desc> =   I <w> [ . <m> ]
                           | B <w> [ . <m> ]
                           | O <w> [ . <m> ]
                           | Z <w> [ . <m> ]
                           | L <w>
                           | A [ <w> ]
                           | DT [ <char-literal-constant> ] [ ( <v-list> ) ]
                           | <data-edit-desc-c1002>
    """

    subclass_names = ["Data_Edit_Desc_C1002"]
    use_names = ["W", "M", "Char_Literal_Constant", "V_List"]

    @staticmethod
    def match(string):
        c = string[0].upper()
        if c in ["I", "B", "O", "Z"]:
            line = string[1:].lstrip()
            if "." in line:
                i1, i2 = line.split(".", 1)
                i1 = i1.rstrip()
                i2 = i2.lstrip()
                return c, W(i1), M(i2), None, Int_Literal_Constant
            return c, W(line), None, None
        if c == "L":
            line = string[1:].lstrip()
            if not line:
                return
            return c, W(line), None, None
        if c == "A":
            line = string[1:].lstrip()
            if not line:
                return c, None, None, None
            return c, W(line), None, None
        c = string[:2].upper()
        if len(c) != 2:
            return
        if c == "DT":
            line = string[2:].lstrip()
            if not line:
                return c, None, None, None
            lst = None
            if line.endswith(")"):
                i = line.rfind("(")
                if i == -1:
                    return
                tmp = line[i + 1 : -1].strip()
                if not tmp:
                    return
                lst = V_List(tmp)
                line = line[:i].rstrip()
            if not line:
                return c, None, lst, None
            return c, Char_Literal_Constant(line), lst, None
        return None

    def tostr(self):
        c = self.items[0]
        if c in ["I", "B", "O", "Z", "A", "L"]:
            if self.items[2] is None:
                if self.items[1] is None:
                    return c
                return "%s%s" % (c, self.items[1])
            return "%s%s.%s" % (c, self.items[1], self.items[2])
        if c == "DT":
            if self.items[1] is None:
                if self.items[2] is None:
                    return c
                else:
                    return "%s(%s)" % (c, self.items[2])
            else:
                if self.items[2] is None:
                    return "%s%s" % (c, self.items[1])
                else:
                    return "%s%s(%s)" % (c, self.items[1], self.items[2])
        raise NotImplementedError(repr(c))


class W(Base):  # R1006
    """
    ::
        <w> = <int-literal-constant> == <digit-string>

    Notes
    -----
    C1006, C1007: <w> is zero or postive and without kind parameters.
    """

    subclass_names = ["Digit_String"]


class M(Base):  # R1007
    """
    ::
        <m> = <int-literal-constant>

    Notes
    -----
    C1007: <w> is without kind parameters.
    """

    subclass_names = ["Int_Literal_Constant"]


class D(Base):  # R1008
    """
    ::
        <d> = <int-literal-constant>

    Notes
    -----
    C1007: <d> is without kind parameters.
    """

    subclass_names = ["Int_Literal_Constant"]


class E(Base):  # R1009
    """
    ::
        <e> = <int-literal-constant>

    Notes
    -----
    C1005, C1007: <e> is postive and without kind parameters.
    """

    subclass_names = ["Digit_String"]


class V(Base):  # R1010
    """
    ::
        <v> = <signed-int-literal-constant>

    Notes
    -----
    C1007: <w> is without kind parameters.
    """

    subclass_names = ["Signed_Int_Literal_Constant"]


class Control_Edit_Desc(Base):  # pylint: disable=invalid-name
    """
    Fortran 2003 rule R1011

    control-edit-desc is position-edit-desc
                      or [ r ] /
                      or :
                      or sign-edit-desc
                      or k P
                      or blank-interp-edit-desc
                      or round-edit-desc
                      or decimal-edit-desc
                      or $

    '$' is used to suppress the carriage return on output.  Note that
    this is an extension to the Fortran standard.

    """

    subclass_names = [
        "Position_Edit_Desc",
        "Sign_Edit_Desc",
        "Blank_Interp_Edit_Desc",
        "Round_Edit_Desc",
        "Decimal_Edit_Desc",
    ]
    use_names = ["R", "K"]

    @staticmethod
    def match(string):
        """Check whether the input matches the rule.

        param str string: contains the Fortran that we are trying to \
        match.
        :return: `None` if there is no match, otherwise a `tuple` of \
        size 2 containing, None and a string with one of '/', ':', or \
        '$', an R class and a string containing '/' or a K class and a \
        string containing 'P'.
        :rtype: `NoneType`, (`NoneType`, `str`), \
        (:py:class:`fparser.two.Fortran2003.R`, `str`), or \
        (:py:class:`fparser.two.Fortran2003.K`, `str`)

        """
        if not string:
            return None
        strip_string = string.strip()
        if not strip_string:
            return None
        if len(strip_string) == 1 and strip_string in "/:$":
            from fparser.two.utils import EXTENSIONS

            if strip_string == "$" and "dollar-descriptor" not in EXTENSIONS:
                return None
            return None, strip_string
        if strip_string[-1] == "/":
            return R(strip_string[:-1].rstrip()), "/"
        if strip_string[-1].upper() == "P":
            return K(strip_string[:-1].rstrip()), "P"
        return None

    def tostr(self):
        """
        :return: parsed representation of a Control Edit Descriptor
        :rtype: str
        :raises InternalError: if the length of the internal items \
        list is not 2.
        :raises InternalError: if the second entry of the internal \
        items list has no content.

        """
        if len(self.items) != 2:
            raise InternalError(
                "Class Control_Edit_Desc method tostr() has '{0}' items, "
                "but expecting 2.".format(len(self.items))
            )
        if not self.items[1]:
            raise InternalError(
                "items[1] in Class Control_Edit_Desc method tostr() should "
                "be an edit descriptor name but is empty or None"
            )
        if self.items[0] is not None:
            return "{0}{1}".format(self.items[0], self.items[1])
        return "{0}".format(self.items[1])


class K(Base):  # R1012
    """
    ::
        <k> = <signed-int-literal-constant>

    Notes
    -----
    C1009: <k> is without kind parameters.
    """

    subclass_names = ["Signed_Int_Literal_Constant"]


class Position_Edit_Desc(Base):  # R1013
    """
    Fortran 2003 rule R1013

    position-edit-desc is T n
                       or TL n
                       or TR n
                       or n X

    where n is a positive integer.

    If the extensions list includes the string 'x-format' then 'X'
    without a preceeding integer is also matched. This is a common
    extension in Fortran compilers.

    """

    subclass_names = []
    use_names = ["N"]

    @staticmethod
    def match(string):
        """Check whether the input matches the rule.

        param str string: contains the Fortran that we are trying to \
        match.
        :return: `None` if there is no match, otherwise a `tuple` of \
        size 2 either containing a `string` which is one of "T", "TL" \
        or "TR", followed by an `N` class, or containing an `N` class, \
        or `None`, followed by an "X".
        :rtype: `NoneType`, (`str`, \
        :py:class:`fparser.two.Fortran2003.N`), \
        (:py:class:`fparser.two.Fortran2003.N`, `str`) or (`NoneType`, \
        `str`)

        """
        if not string:
            return None
        strip_string_upper = string.strip().upper()
        if not strip_string_upper:
            # empty input string
            return None
        if strip_string_upper[0] == "T":
            if not len(strip_string_upper) > 1:
                # string is not long enough to be valid
                return None
            if strip_string_upper[1] in "LR":
                # We match TL* or TR* where * is stored in variable
                # rest
                start = strip_string_upper[:2]
                rest = strip_string_upper[2:].lstrip()
            else:
                # We match T* where * is stored in variable rest
                start = strip_string_upper[0]
                rest = strip_string_upper[1:].lstrip()
            # Note, if class N does not match it raises an exception
            number_obj = N(rest)
            return start, number_obj
        if strip_string_upper[-1] == "X":
            # We match *X
            from fparser.two.utils import EXTENSIONS

            if "x-format" in EXTENSIONS and len(strip_string_upper) == 1:
                # The match just contains 'X' which is not valid
                # fortran 2003 but is an accepted extension
                return None, "X"
            # Note, if class N does not match it raises an
            # exception
            number_obj = N(strip_string_upper[:-1].rstrip())
            return number_obj, "X"
        else:
            return None

    def tostr(self):
        """
        :return: parsed representation of a Position Edit Descriptor
        :rtype: str
        :raises InternalError: if the length of the internal items \
        list is not 2.
        :raises InternalError: if the second entry of the internal \
        items list has no content.

        """
        if not len(self.items) == 2:
            raise InternalError(
                "Class Position_Edit_Desc method tostr() has '{0}' items, "
                "but expecting 2.".format(len(self.items))
            )
        if not self.items[1]:
            raise InternalError(
                "items[1] in Class Position_Edit_Desc method tostr() is "
                "empty or None"
            )
        if self.items[0]:
            return "{0}{1}".format(self.items[0], self.items[1])
        # This output is only required for the "x-format" extension.
        return "{0}".format(self.items[1])


class N(Base):  # R1014
    """
    ::
        <n> = <int-literal-constant> == <digit-string>

    C1010, C1011: <n> is positive and without kind parameter.
    """

    subclass_names = ["Digit_String"]


class Sign_Edit_Desc(STRINGBase):  # R1015
    """
    <sign-edit-desc> = SS
                       | SP
                       | S
    """

    subclass_names = []

    @staticmethod
    def match(string):
        return STRINGBase.match(["SS", "SP", "S"], string)


class Blank_Interp_Edit_Desc(STRINGBase):  # R1016
    """
    <blank-interp-edit-desc> = BN
                               | BZ
    """

    subclass_names = []

    @staticmethod
    def match(string):
        return STRINGBase.match(["BN", "BZ"], string)


class Round_Edit_Desc(STRINGBase):  # R1017
    """
    <round-edit-desc> = RU
                        | RD
                        | RZ
                        | RN
                        | RC
                        | RP

    """

    subclass_names = []

    @staticmethod
    def match(string):
        return STRINGBase.match(["RU", "RD", "RZ", "RN", "RC", "RP"], string)


class Decimal_Edit_Desc(STRINGBase):  # R1018
    """
    <decimal-edit-desc> = DC
                          | DP
    """

    subclass_names = []

    @staticmethod
    def match(string):
        return STRINGBase.match(["DC", "DP"], string)


class Char_String_Edit_Desc(Base):  # R1019
    """
    <char-string-edit-desc> = <char-literal-constant>
    """

    subclass_names = ["Char_Literal_Constant"]


#
# SECTION 11
#


class Main_Program(BlockBase):  # R1101 [C1101, C1102, C1103]
    """Fortran 2003 rule R1101

    This class does not cater for the case where there is no
    program-stmt. The separate Main_Program0() class matches this
    situation. See Class Program() method match() for how this is
    implemented.

    main-program is program-stmt
                    [ specification-part ]
                    [ execution-part ]
                    [ internal-subprogram-part ]
                    end-program-stmt

    C1101 In a main-program, the execution-part shall not contain a
    RETURN statement or an ENTRY statement. This is currently not
    checked, see issue #140.

    C1102 The program-name may be included in the end-program-stmt
    only if the optional program-stmt is used and, if included, shall
    be identical to the program-name specified in the program-stmt.

    C1103 An automatic object shall not appear in the
    specification-part (R204) of a main program. This is currently not
    checked, see issue #140.

    """

    subclass_names = []
    use_names = [
        "Program_Stmt",
        "Specification_Part",
        "Execution_Part",
        "Internal_Subprogram_Part",
        "End_Program_Stmt",
    ]

    @staticmethod
    def match(reader):
        """Implements the matching of a main program which has a Program
        statement. See class Main_Program0 for matching without a
        Program Statement. Matching uses `BlockBase` as it conforms to
        the start/end with optional content pattern. `match_names` is
        set to `True` so that different names e.g. `program x` and
        `end program y` will not match.

        :param reader: the Fortran reader containing the line(s) of \
                       code that we are trying to match
        :type reader: :py:class:`fparser.common.readfortran.FortranReaderBase`

        :returns: `None` if there is not match or, if there is a match, \
                  a `tuple` containing a single `list`, with minimum \
                  size 2 and maximum size 5, which contains instances \
                  of the classes that have matched. The first entry in \
                  the list will be a `Program_Stmt` and the last entry \
                  in the list will be an `End_Program_Stmt`. In-between \
                  these two instances will be an optional \
                  `Specification_Part` followed by an optional \
                  `Execution_Part` followed by an optional \
                  `Internal_Subprogram_Part`.
        :rtype: `NoneType` or \
                ([:py:class:`fparser.two.Fortran2003.Program_Stmt`, \
                optional \
                :py:class:`fparser.two.Fortran2003.Specification_Part`, \
                optional \
                :py:class:`fparser.two.Fortran2003.Execution_Part`, \
                optional \
                :py:class:`fparser.two.Fortran2003.Internal_Subprogram_Part`, \
                :py:class:`fparser.two.Fortran2003.End_Program_Stmt`])

        """
        return BlockBase.match(
            Program_Stmt,
            [Specification_Part, Execution_Part, Internal_Subprogram_Part],
            End_Program_Stmt,
            reader,
            match_names=True,
            strict_order=True,
        )


class Main_Program0(BlockBase):
    """
    Rule 1101 specifies that the opening 'program-stmt' is optional. This
    class handles the special case when it is not supplied and thus
    matches on:

        <main-program> =
                         [ <specification-part> ]
                         [ <execution-part> ]
                         [ <internal-subprogram-part> ]
                         <end-program-stmt>

    C1102 The program-name may be included in the end-program-stmt
    only if the optional program-stmt is used and, if included, shall
    be identical to the program-name specified in the
    program-stmt.

    In this class an end program name is not allowed due to C1102.

    """

    subclass_names = []
    use_names = [
        "Program_Stmt",
        "Specification_Part",
        "Execution_Part",
        "Internal_Subprogram_Part",
        "End_Program_Stmt",
    ]

    @staticmethod
    def match(reader):
        """
        Attempts to match the content in the reader with a program that is
        missing the optional opening program-stmt (R1101). If the match
        is successful, a symbol table named "fparser2:main_program" is
        also created.

        :param reader: Content to check for match
        :type reader: str or instance of :py:class:`FortranReaderBase`

        :return: 2-tuple of (list of matched classes,  None) or None \
                 if no match is found.
        :rtype: (list of matched classes, None) or NoneType

        """
        # For this special case we have to supply a name for the top-level
        # symbol table. We include a ':' so that it is not a valid Fortran
        # name and therefore cannot clash with any routine names.
        table_name = "fparser2:main_program"
        SYMBOL_TABLES.enter_scope(table_name)

        result = BlockBase.match(
            None,
            [Specification_Part, Execution_Part, Internal_Subprogram_Part],
            End_Program_Stmt,
            reader,
        )

        SYMBOL_TABLES.exit_scope()
        if not result:
            # The match failed so remove the associated symbol table
            SYMBOL_TABLES.remove(table_name)

        return result


class Program_Stmt(StmtBase, WORDClsBase):  # R1102
    """
    Fortran 2003 rule R1102
    program-stmt is PROGRAM program-name

    """

    subclass_names = []
    use_names = ["Program_Name"]

    @staticmethod
    def match(string):
        """Implements the matching for a Program Statement. Makes use of
        `WORDClsBase`, as the required match is a string followed by a
        class. The class is made compulsory for the match as the
        PROGRAM keyword is not valid without a program name.

        :param str string: Fortran code to check for a match
        :returns: `None` if there is no match or, if there is a match, \
                  a tuple of size 2 with the first entry being the \
                  string 'PROGRAM' and the second entry being a `Name` \
                  class containing the name of the program.
        :rtype: `NoneType` or ( `str`, \
                :py:class:`fparser.two.Fortran2003.Name` )

        """
        return WORDClsBase.match("PROGRAM", Program_Name, string, require_cls=True)

    def get_name(self):
        """Provides the program name as an instance of the `Name` class.

        :returns: the program name as a :py:class:`Name` class
        :rtype: :py:class:`Name`

        """
        return self.items[1]

    def get_start_name(self):
        """Provides the program name as a string. This is used for matching
        with the equivalent `end program` name if there is one.

        :returns: the program name as a string
        :rtype: str

        """
        return self.get_name().string


class End_Program_Stmt(EndStmtBase):  # R1103
    """
    <end-program-stmt> = END [ PROGRAM [ <program-name> ] ]
    """

    subclass_names = []
    use_names = ["Program_Name"]

    @staticmethod
    def match(string):
        return EndStmtBase.match("PROGRAM", Program_Name, string)


class Module(BlockBase):  # R1104
    """
    <module> = <module-stmt>
                   [ <specification-part> ]
                   [ <module-subprogram-part> ]
                   <end-module-stmt>
    """

    subclass_names = []
    use_names = [
        "Module_Stmt",
        "Specification_Part",
        "Module_Subprogram_Part",
        "End_Module_Stmt",
    ]

    @staticmethod
    def match(reader):
        return BlockBase.match(
            Module_Stmt,
            [Specification_Part, Module_Subprogram_Part],
            End_Module_Stmt,
            reader,
        )


class Module_Stmt(StmtBase, WORDClsBase):  # R1105
    """
    <module-stmt> = MODULE <module-name>
    """

    subclass_names = []
    use_names = ["Module_Name"]

    @staticmethod
    def match(string):
        return WORDClsBase.match("MODULE", Module_Name, string, require_cls=True)

    def get_name(self):
        return self.items[1]


class End_Module_Stmt(EndStmtBase):  # R1106
    """
    <end-module-stmt> = END [ MODULE [ <module-name> ] ]
    """

    subclass_names = []
    use_names = ["Module_Name"]

    @staticmethod
    def match(string):
        return EndStmtBase.match("MODULE", Module_Name, string)


class Module_Subprogram_Part(BlockBase):  # R1107
    """
    <module-subprogram-part> = <contains-stmt>
                                   <module-subprogram>
                                   [ <module-subprogram> ]...
    """

    subclass_names = []
    use_names = ["Contains_Stmt", "Module_Subprogram"]

    @staticmethod
    def match(reader):
        return BlockBase.match(Contains_Stmt, [Module_Subprogram], None, reader)


class Module_Subprogram(Base):  # R1108
    """
    <module-subprogram> = <function-subprogram>
                          | <subroutine-subprogram>
    """

    subclass_names = ["Function_Subprogram", "Subroutine_Subprogram"]


class Use_Stmt(StmtBase):  # pylint: disable=invalid-name
    """
    Fortran 2003 rule R1109

    use-stmt is USE [ [ , module-nature ] :: ] module-name [ , rename-list ]
             or USE [ [ , module-nature ] :: ] module-name ,
                 ONLY : [ only-list ]

    """

    subclass_names = []
    use_names = ["Module_Nature", "Module_Name", "Rename_List", "Only_List"]

    @staticmethod
    def match(string):
        """
        Wrapper for the match method that captures any successfully-matched
        use statements in the symbol table associated with the current scope
        (if there is one).

        :param str string: Fortran code to check for a match.

        :return: 5-tuple containing strings and instances of the classes
                 describing a module (optional module nature, optional
                 double colon delimiter, mandatory module name, optional
                 "ONLY" specification and optional "Rename" or "Only" list)
                 or None if the match fails.
        :rtype: 5-tuple of objects (module name and 4 optional) or NoneType

        """
        result = Use_Stmt._match(string)
        if result:
            table = SYMBOL_TABLES.current_scope
            if table:
                only_list = None
                # TODO #201 we currently ignore any symbol renaming here
                if isinstance(result[4], Only_List):
                    names = walk(result[4], Name)
                    only_list = [name.string for name in names]
                table.add_use_symbols(str(result[2]), only_list)

        return result

    @staticmethod
    def _match(string):
        """
        :param str string: Fortran code to check for a match.

        :return: 5-tuple containing strings and instances of the classes
                 describing a module (optional module nature, optional
                 double colon delimiter, mandatory module name, optional
                 "ONLY" specification and optional "Rename" or "Only" list).
        :rtype: 5-tuple of objects (module name and 4 optional)

        """
        line = string.strip()
        # Incorrect 'USE' statement or line too short
        if line[:3].upper() != "USE":
            return
        line = line[3:]
        # Empty string after 'USE'
        if not line:
            return
        # No separation between 'USE' statement and its specifiers
        if line[0].isalnum():
            return
        line = line.lstrip()
        i = line.find("::")
        nature = None
        dcolon = None
        if i != -1:
            # The nature of the module ("intrinsic" or
            # "non-intrinsic") is specified
            dcolon = "::"
            if line.startswith(","):
                line_nat = line[1:i].strip()
                # Missing Module_Nature between ',' and '::'
                if not line_nat:
                    return
                nature = Module_Nature(line_nat)
            line = line[i + 2 :].lstrip()
            # No Module_Name after 'USE, Module_Nature ::'
            if not line:
                return
        else:
            # Check for missing '::' after Module_Nature
            items = re.findall(r"[\w']+", line)
            for item in items:
                try:
                    nature = Module_Nature(item)
                except NoMatchError:
                    pass
            # Missing '::' after Module_Nature
            if nature is not None:
                return

        position = line.find(",")
        if position == -1:
            return nature, dcolon, Module_Name(line), "", None
        name = line[:position].rstrip()
        # Missing Module_Name before Only_List
        if not name:
            return
        name = Module_Name(name)
        line = line[position + 1 :].lstrip()
        # Missing 'ONLY' specification after 'USE Module_Name,'
        if not line:
            return
        if line[:4].upper() == "ONLY":
            line = line[4:].lstrip()
            if not line:
                # Expected ':' but there is nothing after the 'ONLY'
                # specification
                return
            if line[0] != ":":
                # Expected ':' but there is a different character
                # after the 'ONLY' specification
                return
            line = line[1:].lstrip()
            if not line:
                # Missing Only_List after 'USE Module_Name, ONLY:'
                return nature, dcolon, name, ", ONLY:", None
            return nature, dcolon, name, ", ONLY:", Only_List(line)
        return nature, dcolon, name, ",", Rename_List(line)

    def tostr(self):
        """
        :return: parsed representation of "USE" statement
        :rtype: string
        :raises InternalError: if items array is not the expected size
        :raises InternalError: if items array[2] is not a string or is an \
                               empty string
        :raises InternalError: if items array[3] is 'None' as it should be \
                               a string
        """
        if len(self.items) != 5:
            raise InternalError(
                "Use_Stmt.tostr(). 'Items' should be of size 5 but found "
                "'{0}'.".format(len(self.items))
            )
        if not self.items[2]:
            raise InternalError(
                "Use_Stmt.tostr(). 'Items' entry 2 should "
                "be a module name but it is empty"
            )
        if self.items[3] is None:
            raise InternalError(
                "Use_Stmt.tostr(). 'Items' entry 3 should "
                "be a string but found 'None'"
            )
        usestmt = "USE"
        # Add optional Module_Nature ("INTRINSIC" or "NON_INTRINSIC")
        # followed by a double colon to "USE" statement
        if self.items[0] and self.items[1]:
            usestmt += ", {0} {1}".format(self.items[0], self.items[1])
        # Add optional double colon after "USE" statement without
        # Module_Nature (valid Fortran)
        elif not self.items[0] and self.items[1]:
            usestmt += " {0}".format(self.items[1])
        # Add Module_Name and optional "ONLY" specifier if present
        usestmt += " {0}{1}".format(self.items[2], self.items[3])
        # Add optional Only_List or Rename_List if present
        if self.items[4] is not None:
            usestmt += " {0}".format(self.items[4])
        return usestmt


class Module_Nature(STRINGBase):  # pylint: disable=invalid-name
    """
    R1110

    <module-nature> = INTRINSIC
                      | NON_INTRINSIC
    """

    subclass_names = []

    @staticmethod
    def match(string):
        """
        :param str string: Fortran code to check for a match
        :return: keyword describing module nature ("INTRINSIC" or
                 "NON_INTRINSIC") or nothing if no match is found
        :rtype: string
        """
        return STRINGBase.match(["INTRINSIC", "NON_INTRINSIC"], string)


class Rename(Base):  # R1111
    """
    <rename> = <local-name> => <use-name>
               | OPERATOR(<local-defined-operator>) =>
                 OPERATOR(<use-defined-operator>)
    """

    subclass_names = []
    use_names = [
        "Local_Name",
        "Use_Name",
        "Local_Defined_Operator",
        "Use_Defined_Operator",
    ]

    @staticmethod
    def match(string):
        s = string.split("=>", 1)
        if len(s) != 2:
            return
        lhs, rhs = s[0].rstrip(), s[1].lstrip()
        if not lhs or not rhs:
            return
        if lhs[:8].upper() == "OPERATOR" and rhs[:8].upper() == "OPERATOR":
            tmp = lhs[8:].lstrip()
            r = rhs[8:].lstrip()
            if tmp and r and tmp[0] + tmp[-1] == "()":
                if r[0] + r[-1] != "()":
                    return
                tmp = tmp[1:-1].strip()
                r = r[1:-1].strip()
                if not tmp or not r:
                    return
                return "OPERATOR", Local_Defined_Operator(tmp), Use_Defined_Operator(r)
        return None, Local_Name(lhs), Use_Name(rhs)

    def tostr(self):
        if not self.items[0]:
            return "%s => %s" % self.items[1:]
        return "%s(%s) => %s(%s)" % (
            self.items[0],
            self.items[1],
            self.items[0],
            self.items[2],
        )


class Only(Base):  # R1112
    """
    <only> = <generic-spec>
             | <only-use-name>
             | <rename>
    """

    subclass_names = ["Generic_Spec", "Only_Use_Name", "Rename"]


class Only_Use_Name(Base):  # R1113
    """
    <only-use-name> = <name>
    """

    subclass_names = ["Name"]


class Local_Defined_Operator(Base):  # R1114
    """
    <local-defined-operator> = <defined-unary-op>
                               | <defined-binary-op>
    """

    subclass_names = ["Defined_Unary_Op", "Defined_Binary_Op"]


class Use_Defined_Operator(Base):  # R1115
    """
    <use-defined-operator> = <defined-unary-op>
                             | <defined-binary-op>
    """

    subclass_names = ["Defined_Unary_Op", "Defined_Binary_Op"]


class Block_Data(BlockBase):  # R1116
    """
    ::
        <block-data> = <block-data-stmt>
                           [ <specification-part> ]
                           <end-block-data-stmt>
    """

    subclass_names = []
    use_names = ["Block_Data_Stmt", "Specification_Part", "End_Block_Data_Stmt"]

    @staticmethod
    def match(reader):
        return BlockBase.match(
            Block_Data_Stmt, [Specification_Part], End_Block_Data_Stmt, reader
        )


class Block_Data_Stmt(StmtBase):  # R1117
    """
    ::
        <block-data-stmt> = BLOCK DATA [ <block-data-name> ]
    """

    subclass_names = []
    use_names = ["Block_Data_Name"]

    @staticmethod
    def match(string):
        if string[:5].upper() != "BLOCK":
            return
        line = string[5:].lstrip()
        if line[:4].upper() != "DATA":
            return
        line = line[4:].lstrip()
        if not line:
            return (None,)
        return (Block_Data_Name(line),)

    def tostr(self):
        if self.items[0] is None:
            return "BLOCK DATA"
        return "BLOCK DATA %s" % self.items

    def get_name(self):
        return self.items[0]


class End_Block_Data_Stmt(EndStmtBase):  # R1118
    """
    ::
        <end-block-data-stmt> = END [ BLOCK DATA [ <block-data-name> ] ]
    """

    subclass_names = []
    use_names = ["Block_Data_Name"]

    @staticmethod
    def match(string):
        return EndStmtBase.match("BLOCK DATA", Block_Data_Name, string)


#
# SECTION 12
#


class Interface_Block(BlockBase):  # R1201
    """
    ::
        <interface-block> = <interface-stmt>
                                [ <interface-specification> ]...
                                <end-interface-stmt>
    """

    subclass_names = []
    use_names = ["Interface_Stmt", "Interface_Specification", "End_Interface_Stmt"]

    @staticmethod
    def match(reader):
        return BlockBase.match(
            Interface_Stmt, [Interface_Specification], End_Interface_Stmt, reader
        )


class Interface_Specification(Base):  # R1202
    """
    <interface-specification> = <interface-body>
                                | <procedure-stmt>
    """

    subclass_names = ["Interface_Body", "Procedure_Stmt"]


class Interface_Stmt(StmtBase):  # R1203
    """
    ::
        <interface-stmt> = INTERFACE [ <generic-spec> ]
                           | ABSTRACT INTERFACE

    Attributes
    ----------
    items : ({Generic_Spec, 'ABSTRACT'},)
    """

    subclass_names = []
    use_names = ["Generic_Spec"]

    @staticmethod
    def match(string):
        if string[:9].upper() == "INTERFACE":
            line = string[9:].strip()
            if not line:
                return (None,)
            return (Generic_Spec(line),)
        if string[:8].upper() == "ABSTRACT":
            line = string[8:].strip()
            if line.upper() == "INTERFACE":
                return ("ABSTRACT",)

    def tostr(self):
        if self.items[0] == "ABSTRACT":
            return "ABSTRACT INTERFACE"
        if self.items[0] is None:
            return "INTERFACE"
        return "INTERFACE %s" % (self.items[0])


class End_Interface_Stmt(EndStmtBase):  # R1204
    """
    ::
        <end-interface-stmt> = END INTERFACE [ <generic-spec> ]

    Attributes
    ----------
    items : (Generic_Spec, )
    """

    subclass_names = []
    use_names = ["Generic_Spec"]

    @staticmethod
    def match(string):
        return EndStmtBase.match(
            "INTERFACE", Generic_Spec, string, require_stmt_type=True
        )


class Function_Body(BlockBase):
    """
    ::
        <function-body> = <function-stmt>
                            [ <specification-part> ]
                          <end-function-stmt>
    """

    subclass_names = []
    use_names = ["Function_Stmt", "Specification_Part", "End_Function_Stmt"]

    @staticmethod
    def match(reader):
        return BlockBase.match(
            Function_Stmt, [Specification_Part], End_Function_Stmt, reader
        )


class Subroutine_Body(BlockBase):
    """
    ::
        <subroutine-body> = <subroutine-stmt>
                            [ <specification-part> ]
                          <end-subroutine-stmt>
    """

    subclass_names = []
    use_names = ["Subroutine_Stmt", "Specification_Part", "End_Subroutine_Stmt"]

    @staticmethod
    def match(reader):
        return BlockBase.match(
            Subroutine_Stmt, [Specification_Part], End_Subroutine_Stmt, reader
        )


class Interface_Body(Base):  # R1205
    """
    ::
        <interface-body> = <function-body> | <subroutine-body>

    See also
    --------
    Function_Body, Subroutine_Body
    """

    subclass_names = ["Function_Body", "Subroutine_Body"]
    use_names = []


class Procedure_Stmt(StmtBase):  # R1206
    """
    ::
        <procedure-stmt> = [ MODULE ] PROCEDURE <procedure-name-list>

    Attributes
    ----------
    items : (Procedure_Name_List, )
    """

    subclass_names = []
    use_names = ["Procedure_Name_List"]

    @staticmethod
    def match(string):
        if string[:6].upper() == "MODULE":
            line = string[6:].lstrip()
        else:
            line = string
        if line[:9].upper() != "PROCEDURE":
            return
        line = line[9:].lstrip()
        return (Procedure_Name_List(line),)

    def tostr(self):
        return "MODULE PROCEDURE %s" % (self.items[0])


class Generic_Spec(Base):  # R1207
    """
    ::
        <generic-spec> = <generic-name>
                         | OPERATOR ( <defined-operator> )
                         | ASSIGNMENT ( = )
                         | <dtio-generic-spec>
    Attributes
    ----------
    items : ({'OPERATOR', 'ASSIGNMENT'}, {Defined_Operator, '='})
    """

    subclass_names = ["Generic_Name", "Dtio_Generic_Spec"]
    use_names = ["Defined_Operator"]

    @staticmethod
    def match(string):
        if string[:8].upper() == "OPERATOR":
            line = string[8:].lstrip()
            if not line or line[0] != "(" or line[-1] != ")":
                return
            return "OPERATOR", Defined_Operator(line[1:-1].strip())
        if string[:10].upper() == "ASSIGNMENT":
            line = string[10:].lstrip()
            if not line or line[0] != "(" or line[-1] != ")":
                return
            if line[1:-1].strip() == "=":
                return "ASSIGNMENT", "="

    def tostr(self):
        return "%s(%s)" % (self.items)


class Dtio_Generic_Spec(Base):  # R1208
    """
    ::
        <dtio-generic-spec> = READ ( FORMATTED )
                              | READ ( UNFORMATTED )
                              | WRITE ( FORMATTED )
                              | WRITE ( UNFORMATTED )
    Attributes
    ----------
    items : (str, )
    """

    subclass_names = []

    @staticmethod
    def match(string):
        for rw in ["READ", "WRITE"]:
            if string[: len(rw)].upper() == rw:
                line = string[len(rw) :].lstrip()
                if not line:
                    return
                if line[0] != "(" or line[-1] != ")":
                    return
                line = line[1:-1].strip().upper()
                if line in ["FORMATTED", "UNFORMATTED"]:
                    return ("%s(%s)" % (rw, line),)

    def tostr(self):
        return "%s" % (self.items[0])


class Import_Stmt(StmtBase, WORDClsBase):  # pylint: disable=invalid-name
    """
    Fortran 2003 rule R1209
    import-stmt is IMPORT [[ :: ] import-name-list ]

    C1210 (R1209) The IMPORT statement is allowed only in an
    interface-body. Note, this constraint is not currently enforced.

    C1211 (R1209) Each import-name shall be the name of an entity in
    the host scoping unit. This constraint is not currently enforced
    and can not be generally enforced as the name may come from a use
    statement without an only clause.

    """

    subclass_names = []
    use_names = ["Import_Name_List"]
    tostr = WORDClsBase.tostr_a

    @staticmethod
    def match(string):
        """
        Implements the matching for the import-stmt rule.

        Makes use of the WORDClsBase base class.

        :param str string: the string to match.

        :returns: None if there is no match, otherwise a tuple of size \
            2 containing the string `IMPORT` as the first entry and \
            an object of type `Import_Name_List` if names are \
            specified in the string or `None` if not.

        :rtype: None, or (str, \
            :py:class:`fparser.two.Fortran2003.Import_Name_List`) or \
            (str, None)

        """
        return WORDClsBase.match(
            "IMPORT", Import_Name_List, string, colons=True, require_cls=False
        )


class External_Stmt(StmtBase, WORDClsBase):  # R1210
    """
    <external-stmt> = EXTERNAL [ :: ] <external-name-list>
    """

    subclass_names = []
    use_names = ["External_Name_List"]

    @staticmethod
    def match(string):
        return WORDClsBase.match(
            "EXTERNAL", External_Name_List, string, colons=True, require_cls=True
        )

    tostr = WORDClsBase.tostr_a


class Procedure_Declaration_Stmt(StmtBase):  # R1211
    """
    ::
        <procedure-declaration-stmt> = PROCEDURE ( [ <proc-interface> ] )
            [ [ , <proc-attr-spec> ]... :: ] <proc-decl-list>

    Attributes
    ----------
    items : (Proc_Interface, Proc_Attr_Spec_List, Proc_Decl_List)
    """

    subclass_names = []
    use_names = ["Proc_Interface", "Proc_Attr_Spec_List", "Proc_Decl_List"]

    @staticmethod
    def match(string):
        if string[:9].upper() != "PROCEDURE":
            return
        line = string[9:].lstrip()
        if not line.startswith("("):
            return
        line, repmap = string_replace_map(line)
        i = line.find(")")
        if i == -1:
            return
        tmp = line[1:i].strip()
        proc_interface = Proc_Interface(repmap(tmp)) if tmp else None
        line = line[i + 1 :].lstrip()
        i = line.find("::")
        proc_attr_spec_list = None
        if i != -1:
            tmp = line[:i].rstrip()
            if tmp and tmp[0] == ",":
                proc_attr_spec_list = Proc_Attr_Spec_List(repmap(tmp[1:].lstrip()))
            line = line[i + 2 :].lstrip()
        return proc_interface, proc_attr_spec_list, Proc_Decl_List(repmap(line))

    def tostr(self):
        r = "PROCEDURE"
        if self.items[0] is not None:
            r += "(%s)" % (self.items[0])
        else:
            r += "()"
        if self.items[1] is not None:
            r += ", %s ::" % (self.items[1])
        return "%s %s" % (r, self.items[2])


class Proc_Interface(Base):  # R1212
    """
    <proc-interface> = <interface-name>
                       | <declaration-type-spec>
    """

    subclass_names = ["Interface_Name", "Declaration_Type_Spec"]


class Proc_Attr_Spec(Base):  # R1213
    """
        <proc-attr-spec> = <access-spec>
                           | <proc-language-binding-spec>
                           | INTENT ( <intent-spec> )
                           | OPTIONAL
                           | POINTER
                           | PROTECTED
                           | SAVE

    Attributes
    ----------
    items : ({'INTENT', 'OPTIONAL', 'POINTER', 'PROTECTED', 'SAVE'}, Intent_Spec)
    """

    subclass_names = ["Access_Spec", "Proc_Language_Binding_Spec"]
    use_names = ["Intent_Spec"]

    @staticmethod
    def match(string):
        """
        Matches procedure arguments.

        :param str string: Candidate string.
        :return: Discovered arguments.
        :rtype: tuple, str or None
        """
        if string[:6].upper() == "INTENT":
            line = string[6:].lstrip()
            if not line:
                return
            if line[0] != "(" or line[-1] != ")":
                return
            return "INTENT", Intent_Spec(line[1:-1].strip())
        if len(string) == 8 and string.upper() == "OPTIONAL":
            return "OPTIONAL", None
        if len(string) == 7 and string.upper() == "POINTER":
            return "POINTER", None
        if len(string) == 9 and string.upper() == "PROTECTED":
            return "PROTECTED", None
        if len(string) == 4 and string.upper() == "SAVE":
            return "SAVE", None

    def tostr(self):
        if self.items[1] is None:
            return "%s" % (self.items[0])
        return "%s(%s)" % (self.items)


class Proc_Decl(BinaryOpBase):  # R1214
    """
    ::
        <proc-decl> = <procedure-entity-name> [ => <null-init> ]

    Attributes
    ----------
    items : (Procedure_Entity_Name, Null_Init)
    """

    subclass_names = ["Procedure_Entity_Name"]
    use_names = ["Null_Init"]

    @staticmethod
    def match(string):
        return BinaryOpBase.match(Procedure_Entity_Name, "=>", Null_Init, string)


class Interface_Name(Base):  # R1215
    """
    <interface-name> = <name>
    """

    subclass_names = ["Name"]


class Intrinsic_Stmt(StmtBase, WORDClsBase):  # R1216
    """
    <intrinsic-stmt> = INTRINSIC [ :: ] <intrinsic-procedure-name-list>
    """

    subclass_names = []
    use_names = ["Intrinsic_Procedure_Name_List"]

    @staticmethod
    def match(string):
        return WORDClsBase.match(
            "INTRINSIC",
            Intrinsic_Procedure_Name_List,
            string,
            colons=True,
            require_cls=True,
        )

    tostr = WORDClsBase.tostr_a


class Function_Reference(CallBase):  # R1217
    """
    <function-reference> = <procedure-designator>
        ( [ <actual-arg-spec-list> ] )
    """

    subclass_names = []
    use_names = ["Procedure_Designator", "Actual_Arg_Spec_List"]

    @staticmethod
    def match(string):
        return CallBase.match(Procedure_Designator, Actual_Arg_Spec_List, string)


class Intrinsic_Name(STRINGBase):  # No explicit rule
    """Represents the name of a Fortran intrinsic function.

    All generic intrinsic names are specified as keys in the
    `generic_function_names` dictionary, with their values indicating
    the minimum and maximum number of arguments allowed for this
    intrinsic function. A `-1` indicates an unlimited number of
    arguments. The names are split into the categories specified in
    the Fortran2003 specification document.

    All specific intrinsic names (which have a different name to their
    generic counterpart) are specified as keys in the
    `specific_function_names` dictionary, with their values indicating
    which generic function they are associated with.

    """

    numeric_names = {
        "ABS": {"min": 1, "max": 1},
        "AIMAG": {"min": 1, "max": 1},
        "AINT": {"min": 1, "max": 2},
        "ANINT": {"min": 1, "max": 2},
        "CEILING": {"min": 1, "max": 2},
        "CMPLX": {"min": 1, "max": 3},
        "CONJG": {"min": 1, "max": 1},
        "DBLE": {"min": 1, "max": 1},
        "DIM": {"min": 2, "max": 2},
        "DPROD": {"min": 2, "max": 2},
        "FLOOR": {"min": 1, "max": 2},
        "INT": {"min": 1, "max": 2},
        "MAX": {"min": 2, "max": None},
        "MIN": {"min": 2, "max": None},
        "MOD": {"min": 2, "max": 2},
        "MODULO": {"min": 2, "max": 2},
        "NINT": {"min": 1, "max": 2},
        "REAL": {"min": 1, "max": 2},
        "SIGN": {"min": 2, "max": 2},
    }

    mathematical_names = {
        "ACOS": {"min": 1, "max": 1},
        "ASIN": {"min": 1, "max": 1},
        "ATAN": {"min": 1, "max": 1},
        "ATAN2": {"min": 2, "max": 2},
        "COS": {"min": 1, "max": 1},
        "COSH": {"min": 1, "max": 1},
        "EXP": {"min": 1, "max": 1},
        "LOG": {"min": 1, "max": 1},
        "LOG10": {"min": 1, "max": 1},
        "SIN": {"min": 1, "max": 1},
        "SINH": {"min": 1, "max": 1},
        "SQRT": {"min": 1, "max": 1},
        "TAN": {"min": 1, "max": 1},
        "TANH": {"min": 1, "max": 1},
    }

    # Removed max and min from this dictionary as they already appear
    # in numeric_function_names.
    character_names = {
        "ACHAR": {"min": 1, "max": 2},
        "ADJUSTL": {"min": 1, "max": 1},
        "ADJUSTR": {"min": 1, "max": 1},
        "CHAR": {"min": 1, "max": 2},
        "IACHAR": {"min": 1, "max": 2},
        "ICHAR": {"min": 1, "max": 2},
        "INDEX": {"min": 2, "max": 4},
        "LEN_TRIM": {"min": 1, "max": 2},
        "LGE": {"min": 2, "max": 2},
        "LGT": {"min": 2, "max": 2},
        "LLE": {"min": 2, "max": 2},
        "LLT": {"min": 2, "max": 2},
        "REPEAT": {"min": 2, "max": 2},
        "SCAN": {"min": 2, "max": 4},
        "TRIM": {"min": 1, "max": 1},
        "VERIFY": {"min": 2, "max": 4},
    }

    kind_names = {
        "KIND": {"min": 1, "max": 1},
        "SELECTED_CHAR_KIND": {"min": 1, "max": 1},
        "SELECTED_INT_KIND": {"min": 1, "max": 1},
        "SELECTED_REAL_KIND": {"min": 1, "max": 2},
    }

    miscellaneous_type_conversion_names = {
        "LOGICAL": {"min": 1, "max": 2},
        "TRANSFER": {"min": 2, "max": 3},
    }

    numeric_inquiry_names = {
        "DIGITS": {"min": 1, "max": 1},
        "EPSILON": {"min": 1, "max": 1},
        "HUGE": {"min": 1, "max": 1},
        "MAXEXPONENT": {"min": 1, "max": 1},
        "MINEXPONENT": {"min": 1, "max": 1},
        "PRECISION": {"min": 1, "max": 1},
        "RADIX": {"min": 1, "max": 1},
        "RANGE": {"min": 1, "max": 1},
        "TINY": {"min": 1, "max": 1},
    }

    array_inquiry_names = {
        "LBOUND": {"min": 1, "max": 3},
        "SHAPE": {"min": 1, "max": 2},
        "SIZE": {"min": 1, "max": 3},
        "UBOUND": {"min": 1, "max": 3},
    }

    other_inquiry_names = {
        "ALLOCATED": {"min": 1, "max": 1},
        "ASSOCIATED": {"min": 1, "max": 2},
        "BIT_SIZE": {"min": 1, "max": 1},
        "EXTENDS_TYPE_OF": {"min": 2, "max": 2},
        "LEN": {"min": 1, "max": 2},
        "NEW_LINE": {"min": 1, "max": 1},
        "PRESENT": {"min": 1, "max": 1},
        "SAME_TYPE_AS": {"min": 2, "max": 2},
    }

    bit_manipulation_names = {
        "BTEST": {"min": 2, "max": 2},
        "IAND": {"min": 2, "max": 2},
        "IBCLR": {"min": 2, "max": 2},
        "IBITS": {"min": 3, "max": 3},
        "IBSET": {"min": 2, "max": 2},
        "IEOR": {"min": 2, "max": 2},
        "IOR": {"min": 2, "max": 2},
        "ISHFT": {"min": 2, "max": 2},
        "ISHFTC": {"min": 2, "max": 3},
        "MVBITS": {"min": 5, "max": 5},
        "NOT": {"min": 1, "max": 1},
    }

    floating_point_manipulation_names = {
        "EXPONENT": {"min": 1, "max": 1},
        "FRACTION": {"min": 1, "max": 1},
        "NEAREST": {"min": 2, "max": 2},
        "RRSPACING": {"min": 1, "max": 1},
        "SCALE": {"min": 2, "max": 2},
        "SET_EXPONENT": {"min": 2, "max": 2},
        "SPACING": {"min": 1, "max": 1},
    }

    vector_and_matrix_multiply_names = {
        "DOT_PRODUCT": {"min": 2, "max": 2},
        "MATMUL": {"min": 2, "max": 2},
    }

    array_reduction_names = {
        "ALL": {"min": 1, "max": 2},
        "ANY": {"min": 1, "max": 2},
        "COUNT": {"min": 1, "max": 3},
        "MAXVAL": {"min": 1, "max": 3},
        "MINVAL": {"min": 1, "max": 3},
        "PRODUCT": {"min": 1, "max": 3},
        "SUM": {"min": 1, "max": 3},
    }

    array_construction_names = {
        "CSHIFT": {"min": 2, "max": 3},
        "EOSHIFT": {"min": 2, "max": 4},
        "MERGE": {"min": 3, "max": 3},
        "PACK": {"min": 2, "max": 3},
        "RESHAPE": {"min": 2, "max": 4},
        "SPREAD": {"min": 3, "max": 3},
        "TRANSPOSE": {"min": 1, "max": 1},
        "UNPACK": {"min": 3, "max": 3},
    }

    array_location_names = {
        "MAXLOC": {"min": 1, "max": 4},
        "MINLOC": {"min": 1, "max": 4},
    }

    null_names = {"NULL": {"min": 0, "max": 1}}

    allocation_transfer_names = {"MOVE_ALLOC": {"min": 2, "max": 2}}

    random_number_names = {
        "RANDOM_NUMBER": {"min": 1, "max": 1},
        "RANDOM_SEED": {"min": 0, "max": 3},
    }

    system_environment_names = {
        "COMMAND_ARGUMENT_COUNT": {"min": 0, "max": 0},
        "CPU_TIME": {"min": 1, "max": 1},
        "DATE_AND_TIME": {"min": 0, "max": 4},
        "GET_COMMAND": {"min": 0, "max": 3},
        "GET_COMMAND_ARGUMENT": {"min": 1, "max": 4},
        "GET_ENVIRONMENT_VARIABLE": {"min": 1, "max": 5},
        "IS_IOSTAT_END": {"min": 1, "max": 1},
        "IS_IOSTAT_EOR": {"min": 1, "max": 1},
        "SYSTEM_CLOCK": {"min": 0, "max": 3},
    }

    # A map from specific function names to their generic equivalent.
    specific_function_names = {
        "ALOG": "LOG",
        "ALOG10": "LOG10",
        "AMAX0": "MAX",
        "AMAX1": "MAX",
        "AMIN0": "MIN",
        "AMIN1": "MIN",
        "AMOD": "MOD",
        "CABS": "ABS",
        "CCOS": "COS",
        "CEXP": "EXP",
        "CLOG": "LOG",
        "CSIN": "SIN",
        "CSQRT": "SQRT",
        "DABS": "ABS",
        "DACOS": "ACOS",
        "DASIN": "ASIN",
        "DATAN": "ATAN",
        "DATAN2": "ATAN2",
        "DCOS": "COS",
        "DCOSH": "COSH",
        "DDIM": "DIM",
        "DEXP": "EXP",
        "DINT": "AINT",
        "DLOG": "LOG",
        "DLOG10": "LOG10",
        "DMAX1": "MAX",
        "DMIN1": "MIN",
        "DMOD": "MOD",
        "DNINT": "ANINT",
        "DSIGN": "SIGN",
        "DSIN": "SIN",
        "DSINH": "SINH",
        "DSQRT": "SQRT",
        "DTAN": "TAN",
        "DTANH": "TANH",
        "FLOAT": "REAL",
        "IABS": "ABS",
        "IDIM": "DIM",
        "IDINT": "INT",
        "IDNINT": "NINT",
        "IFIX": "INT",
        "ISIGN": "SIGN",
        "MAX0": "MAX",
        "MAX1": "MAX",
        "MIN0": "MIN",
        "MIN1": "MIN",
        "SNGL": "REAL",
    }

    generic_function_names = {}
    generic_function_names.update(numeric_names)
    generic_function_names.update(mathematical_names)
    generic_function_names.update(character_names)
    generic_function_names.update(kind_names)
    generic_function_names.update(miscellaneous_type_conversion_names)
    generic_function_names.update(numeric_inquiry_names)
    generic_function_names.update(array_inquiry_names)
    generic_function_names.update(other_inquiry_names)
    generic_function_names.update(bit_manipulation_names)
    generic_function_names.update(floating_point_manipulation_names)
    generic_function_names.update(vector_and_matrix_multiply_names)
    generic_function_names.update(array_reduction_names)
    generic_function_names.update(array_construction_names)
    generic_function_names.update(array_location_names)
    generic_function_names.update(null_names)
    generic_function_names.update(allocation_transfer_names)
    generic_function_names.update(random_number_names)
    generic_function_names.update(system_environment_names)

    # A list of all function names
    function_names = list(generic_function_names.keys()) + list(
        specific_function_names.keys()
    )

    subclass_names = []

    @staticmethod
    def match(string):
        """Attempt to match the input `string` with the intrinsic function
        names defined in `generic_function_names` or
        `specific_function_names`. If there is a match the resultant
        string will be converted to upper case.

        :param str string: The pattern to be matched.

        :returns: A tuple containing the matched string (converted to \
        upper case) if there is a match or None if there is not.
        :rtype: (str,) or NoneType

        """
        return STRINGBase.match(Intrinsic_Name.function_names, string)


class Intrinsic_Function_Reference(CallBase):  # No explicit rule
    """Represents Fortran intrinsics.

    function-reference is intrinsic-name ( [ actual-arg-spec-list ] )

    """

    subclass_names = []
    use_names = ["Intrinsic_Name", "Actual_Arg_Spec_List"]

    @staticmethod
    def match(string):
        """Match the string as an intrinsic function. Also check that the
        number of arguments provided matches the number expected by
        the intrinsic.

        :param str string: the string to match with the pattern rule.

        :return: a tuple of size 2 containing the name of the \
        intrinsic and its arguments if there is a match, or None if \
        there is not.
        :rtype: (:py:class:`fparser.two.Fortran2003.Intrinsic_Name`, \
        :py:class:`fparser.two.Fortran2003.Actual_Arg_Spec_List`) or \
        NoneType

        :raises InternalSyntaxError: If the number of arguments \
        provided does not match the number of arguments expected by \
        the intrinsic.

        """
        result = CallBase.match(Intrinsic_Name, Actual_Arg_Spec_List, string)
        if result:
            # There is a match so check the number of args provided
            # matches the number of args expected by the intrinsic.
            function_name = str(result[0])
            function_args = result[1]

            # Check that that this name is not being shadowed (i.e. overridden)
            # by a symbol in scope at this point.
            table = SYMBOL_TABLES.current_scope
            try:
                table.lookup(function_name)
                # We found a matching name so refuse to match this intrinsic.
                return None
            except (KeyError, AttributeError):
                # There is either no matching name in the table or we have
                # no current scoping region.
                pass

            # This if/else will not be needed once issue #170 has been
            # addressed.
            if isinstance(function_args, Actual_Arg_Spec_List):
                nargs = len(function_args.items)
            elif function_args is None:
                nargs = 0
            else:
                nargs = 1

            if function_name in Intrinsic_Name.specific_function_names.keys():
                # If this is a specific function then use its generic
                # name to test min and max number of arguments.
                test_name = Intrinsic_Name.specific_function_names[function_name]
            else:
                test_name = function_name

            min_nargs = Intrinsic_Name.generic_function_names[test_name]["min"]
            max_nargs = Intrinsic_Name.generic_function_names[test_name]["max"]

            if max_nargs is None:
                if nargs < min_nargs:
                    # None indicates an unlimited number of arguments
                    raise InternalSyntaxError(
                        "Intrinsic '{0}' expects at least {1} args but found "
                        "{2}.".format(function_name, min_nargs, nargs)
                    )
                # The number of arguments is valid. Return here as
                # further tests will fail due to max_args being
                # None.
                return result
            if min_nargs == max_nargs and nargs != min_nargs:
                raise InternalSyntaxError(
                    "Intrinsic '{0}' expects {1} arg(s) but found {2}."
                    "".format(function_name, min_nargs, nargs)
                )
            if min_nargs < max_nargs and (nargs < min_nargs or nargs > max_nargs):
                raise InternalSyntaxError(
                    "Intrinsic '{0}' expects between {1} and {2} args but "
                    "found {3}.".format(function_name, min_nargs, max_nargs, nargs)
                )
        return result


class Call_Stmt(StmtBase):  # R1218
    """
        <call-stmt> = CALL <procedure-designator>
                      [ ( [ <actual-arg-spec-list> ] ) ]

    Attributes
    ----------
    items : (Procedure_Designator, Actual_Arg_Spec_List)
    """

    subclass_names = []
    use_names = ["Procedure_Designator", "Actual_Arg_Spec_List"]

    @staticmethod
    def match(string):
        if string[:4].upper() != "CALL":
            return
        line, repmap = string_replace_map(string[4:].lstrip())
        if line.endswith(")"):
            i = line.rfind("(")
            if i == -1:
                return
            args = repmap(line[i + 1 : -1].strip())
            if args:
                return (
                    Procedure_Designator(repmap(line[:i].rstrip())),
                    Actual_Arg_Spec_List(args),
                )
            return Procedure_Designator(repmap(line[:i].rstrip())), None
        return Procedure_Designator(string[4:].lstrip()), None

    def tostr(self):
        if self.items[1] is None:
            return "CALL %s" % (self.items[0])
        return "CALL %s(%s)" % self.items


class Procedure_Designator(BinaryOpBase):  # R1219
    """
    <procedure-designator> = <procedure-name>
                             | <proc-component-ref>
                             | <data-ref> % <binding-name>
    """

    subclass_names = ["Procedure_Name", "Proc_Component_Ref"]
    use_names = ["Data_Ref", "Binding_Name"]

    @staticmethod
    def match(string):
        return BinaryOpBase.match(
            Data_Ref, pattern.percent_op.named(), Binding_Name, string
        )


class Actual_Arg_Spec(KeywordValueBase):  # R1220
    """
    <actual-arg-spec> = [ <keyword> = ] <actual-arg>
    """

    subclass_names = ["Actual_Arg"]
    use_names = ["Keyword"]

    @staticmethod
    def match(string):
        return KeywordValueBase.match(Keyword, Actual_Arg, string)


class Actual_Arg(Base):  # R1221
    """
    <actual-arg> = <expr>
                 | <variable>
                 | <procedure-name>
                 | <proc-component-ref>
                 | <alt-return-spec>
    """

    subclass_names = [
        "Expr",
        "Procedure_Name",
        "Proc_Component_Ref",
        "Alt_Return_Spec",
        "Variable",
    ]


class Alt_Return_Spec(Base):  # R1222
    """
    <alt-return-spec> = * <label>
    """

    subclass_names = []
    use_names = ["Label"]

    @staticmethod
    def match(string):
        if not string.startswith("*"):
            return
        line = string[1:].lstrip()
        if not line:
            return
        return (Label(line),)

    def tostr(self):
        return "*%s" % (self.items[0])


class Function_Subprogram(BlockBase):  # R1223
    """
    <function-subprogram> = <function-stmt>
                               [ <specification-part> ]
                               [ <execution-part> ]
                               [ <internal-subprogram-part> ]
                            <end-function-stmt>
    """

    subclass_names = []
    use_names = [
        "Function_Stmt",
        "Specification_Part",
        "Execution_Part",
        "Internal_Subprogram_Part",
        "End_Function_Stmt",
    ]

    @staticmethod
    def match(reader):
        return BlockBase.match(
            Function_Stmt,
            [Specification_Part, Execution_Part, Internal_Subprogram_Part],
            End_Function_Stmt,
            reader,
        )


class Function_Stmt(StmtBase):  # R1224
    """
    <function-stmt> = [ <prefix> ] FUNCTION <function-name>
                      ( [ <dummy-arg-name-list> ] ) [ <suffix> ]

    C1242 (R1227) A prefix shall not specify ELEMENTAL if
    proc-language-binding-spec appears in the function-stmt or
    subroutine-stmt. The spec associates this constraint with R1227
    but it needs to be checked here.

    """

    subclass_names = []
    use_names = ["Prefix", "Function_Name", "Dummy_Arg_Name_List", "Suffix"]

    @staticmethod
    def match(string):
        line, repmap = string_replace_map(string)
        m = pattern.function.search(line)
        if m is None:
            return
        prefix = line[: m.start()].rstrip() or None
        if prefix is not None:
            prefix = Prefix(repmap(prefix))
        line = line[m.end() :].lstrip()
        m = pattern.name.match(line)
        if m is None:
            return
        name = Function_Name(m.group())
        line = line[m.end() :].lstrip()
        if not line.startswith("("):
            return
        i = line.find(")")
        if i == -1:
            return
        dummy_args = line[1:i].strip() or None
        if dummy_args is not None:
            dummy_args = Dummy_Arg_List(repmap(dummy_args))
        line = line[i + 1 :].lstrip()
        suffix = None
        if line:
            suffix = Suffix(repmap(line))
        if suffix:
            # A suffix may or may not contain a binding spec.
            binding_spec = walk(suffix, Language_Binding_Spec)
            # Check that we conform to C1242.
            if not c1242_valid(prefix, binding_spec):
                return None
        return prefix, name, dummy_args, suffix

    def tostr(self):
        prefix, name, dummy_args, suffix = self.items
        if prefix is not None:
            s = "%s FUNCTION %s" % (prefix, name)
        else:
            s = "FUNCTION %s" % (name)
        if dummy_args is not None:
            s += "(%s)" % (dummy_args)
        else:
            s += "()"
        if suffix is not None:
            s += " %s" % (suffix)
        return s

    def get_name(self):
        """Provides the function name as an instance of the :py:class:`Name` class.

        :rtype: :py:class:`Name`
        """
        return self.items[1]


class Proc_Language_Binding_Spec(Base):  # 1225
    """
    <proc-language-binding-spec> = <language-binding-spec>
    """

    subclass_names = ["Language_Binding_Spec"]


class Dummy_Arg_Name(Base):  # R1226
    """
    <dummy-arg-name> = <name>
    """

    subclass_names = ["Name"]


class Prefix(SequenceBase):
    """Fortran2003 rule R1227

    prefix is prefix-spec [ prefix-spec ] ...

    C1240 (R1227) A prefix shall contain at most one of each
    prefix-spec. Checked below.

    C1241 (R1227) A prefix shall not specify both ELEMENTAL and
    RECURSIVE. Checked below.

    C1242 (R1227) A prefix shall not specify ELEMENTAL if
    proc-language-binding-spec appears in the function-stmt or
    subroutine-stmt. This constraint can not be checked here, it is
    checked in R1224 and R1232.

    """

    subclass_names = []

    @staticmethod
    def match(string):
        """Match a space separated list of Prefix_Spec objects. Objects may be
        separated by 1 or more spaces.

        :returns: A tuple of size 2 containing the separator and a \
        tuple containing one or more Prefix_Spec objects if there is a \
        match and None if not.

        :rtype: (str, (:class:py:`fparser.two.Fortran2003.Prefix_Spec`,)) \
        or NoneType

        """
        start_match_list = []
        end_match_list = []
        decl_spec_list = []
        keyword_list = []
        split = string.split()
        # Match prefix-spec (apart from declaration-type-spec) from
        # the left end of the string. These can be tokenised with a
        # simple split as they are guaranteed to not contain any
        # whitespace (as they are keywords).
        while split and split[0].upper() in Prefix_Spec.keywords:
            start_match_list.append(Prefix_Spec(split[0]))
            keyword_list.append(split[0].upper())
            split = split[1:]
        # Match prefix-spec (apart from declaration-type-spec) from
        # the right end of the string.
        while split and split[-1].upper() in Prefix_Spec.keywords:
            end_match_list.insert(0, Prefix_Spec(split[-1]))
            keyword_list.append(split[-1].upper())
            split = split[:-1]
        # What is remaining must be a declaration-type-spec (or is
        # empty) as only one of each prefix-spec is allowed in a
        # prefix (C1240). This may contain internal white space so
        # join the remaining parts together.
        remaining = " ".join(split)
        if remaining:
            decl_spec_list = [Declaration_Type_Spec(remaining)]
        if len(set(keyword_list)) != len(keyword_list):
            # C1240 A prefix shall contain at most one of each
            # prefix-spec. No need to check declaration-type-spec as
            # that is limited to at most one by design.
            return None
        if "ELEMENTAL" in keyword_list and "RECURSIVE" in keyword_list:
            # C1241 A prefix shall not specify both ELEMENTAL and RECURSIVE.
            return None
        result_list = start_match_list + decl_spec_list + end_match_list
        if result_list:
            return " ", tuple(result_list)
        # A prefix must contain at least one prefix-spec.
        return None


class Prefix_Spec(STRINGBase):  # R1228
    """
    <prefix-spec> = <declaration-type-spec>
                    | ELEMENTAL
                    | IMPURE
                    | MODULE
                    | PURE
                    | RECURSIVE
    """

    subclass_names = ["Declaration_Type_Spec"]
    # issue #221. IMPURE and MODULE are Fortran2008.
    keywords = ["ELEMENTAL", "IMPURE", "MODULE", "PURE", "RECURSIVE"]

    @staticmethod
    def match(string):
        """
        Matches procedure prefixes.

        :param str string: Candidate string.
        :return: Discovered prefix.
        :rtype: str
        """
        return STRINGBase.match(Prefix_Spec.keywords, string)


class Suffix(Base):  # R1229
    """
    <suffix> = <proc-language-binding-spec> [ RESULT ( <result-name> ) ]
               | RESULT ( <result-name> ) [ <proc-language-binding-spec> ]
    """

    subclass_names = ["Proc_Language_Binding_Spec"]
    use_names = ["Result_Name"]

    @staticmethod
    def match(string):
        if string[:6].upper() == "RESULT":
            line = string[6:].lstrip()
            if not line.startswith("("):
                return
            i = line.find(")")
            if i == -1:
                return
            name = line[1:i].strip()
            if not name:
                return
            line = line[i + 1 :].lstrip()
            if line:
                return Result_Name(name), Proc_Language_Binding_Spec(line)
            return Result_Name(name), None
        if not string.endswith(")"):
            return
        i = string.rfind("(")
        if i == -1:
            return
        name = string[i + 1 : -1].strip()
        if not name:
            return
        line = string[:i].rstrip()
        if line[-6:].upper() != "RESULT":
            return
        line = line[:-6].rstrip()
        if not line:
            return
        return Result_Name(name), Proc_Language_Binding_Spec(line)

    def tostr(self):
        if self.items[1] is None:
            return "RESULT(%s)" % (self.items[0])
        return "RESULT(%s) %s" % self.items


class End_Function_Stmt(EndStmtBase):  # R1230
    """
    <end-function-stmt> = END [ FUNCTION [ <function-name> ] ]
    """

    subclass_names = []
    use_names = ["Function_Name"]

    @staticmethod
    def match(string):
        return EndStmtBase.match("FUNCTION", Function_Name, string)


class Subroutine_Subprogram(BlockBase):  # R1231
    """
    <subroutine-subprogram> = <subroutine-stmt>
                                 [ <specification-part> ]
                                 [ <execution-part> ]
                                 [ <internal-subprogram-part> ]
                              <end-subroutine-stmt>
    """

    subclass_names = []
    use_names = [
        "Subroutine_Stmt",
        "Specification_Part",
        "Execution_Part",
        "Internal_Subprogram_Part",
        "End_Subroutine_Stmt",
    ]

    @staticmethod
    def match(reader):
        return BlockBase.match(
            Subroutine_Stmt,
            [Specification_Part, Execution_Part, Internal_Subprogram_Part],
            End_Subroutine_Stmt,
            reader,
        )


def c1242_valid(prefix, binding_spec):
    """If prefix and binding-spec exist then check whether they conform to
    constraint C1242 : "A prefix shall not specify ELEMENTAL if
    proc-language-binding-spec appears in the function-stmt or
    subroutine-stmt."

    :param prefix: matching prefix instance if one exists.
    :type: :py:class:`fparser.two.Fortran2003.Prefix` or `NoneType`
    :param binding_spec: matching binding specification instance if \
        one exists.
    :type binding_spec: \
        :py:class:`fparser.two.Fortran2003.Language_Binding_Spec` or
        `NoneType`
    :returns: False if prefix and binding-spec break constraint C1242, \
        otherwise True.
    :rtype: bool

    """
    if binding_spec and prefix:
        # Prefix(es) may or may not be of type ELEMENTAL
        elemental = any(
            "ELEMENTAL" in str(child) for child in walk(prefix.items, Prefix_Spec)
        )
        if elemental:
            # Constraint C1242. A prefix shall not specify ELEMENTAL if
            # proc-language-binding-spec appears in the function-stmt or
            # subroutine-stmt.
            return False
    return True


class Subroutine_Stmt(StmtBase):  # R1232
    """<subroutine-stmt>
    = [ <prefix> ] SUBROUTINE <subroutine-name>
      [ ( [ <dummy-arg-list> ] ) [ <proc-language-binding-spec> ] ]

    C1242 (R1227) A prefix shall not specify ELEMENTAL if
    proc-language-binding-spec appears in the function-stmt or
    subroutine-stmt. The spec associates this constraint with R1227
    but it needs to be checked here.

    """

    subclass_names = []
    use_names = [
        "Prefix",
        "Subroutine_Name",
        "Dummy_Arg_List",
        "Proc_Language_Binding_Spec",
    ]

    @staticmethod
    def match(string):
        line, repmap = string_replace_map(string)
        m = pattern.subroutine.search(line)
        if m is None:
            return
        prefix = line[: m.start()].rstrip() or None
        if prefix is not None:
            prefix = Prefix(repmap(prefix))
        line = line[m.end() :].lstrip()
        m = pattern.name.match(line)
        if m is None:
            return
        name = Subroutine_Name(m.group())
        line = line[m.end() :].lstrip()
        dummy_args = None
        if line.startswith("("):
            i = line.find(")")
            if i == -1:
                return
            dummy_args = line[1:i].strip() or None
            if dummy_args is not None:
                dummy_args = Dummy_Arg_List(repmap(dummy_args))
            line = line[i + 1 :].lstrip()
        binding_spec = None
        if line:
            binding_spec = Proc_Language_Binding_Spec(repmap(line))
        if not c1242_valid(prefix, binding_spec):
            return None
        return prefix, name, dummy_args, binding_spec

    def get_name(self):
        return self.items[1]

    def tostr(self):
        if self.items[0] is not None:
            s = "%s SUBROUTINE %s" % (self.items[0], self.items[1])
        else:
            s = "SUBROUTINE %s" % (self.items[1])
        if self.items[2] is not None:
            s += "(%s)" % (self.items[2])
        if self.items[3] is not None:
            s += " %s" % (self.items[3])
        return s


class Dummy_Arg(StringBase):  # R1233
    """
    <dummy-arg> = <dummy-arg-name>
                  | *
    """

    subclass_names = ["Dummy_Arg_Name"]

    @staticmethod
    def match(string):
        return StringBase.match("*", string)


class End_Subroutine_Stmt(EndStmtBase):  # R1234
    """
    <end-subroutine-stmt> = END [ SUBROUTINE [ <subroutine-name> ] ]
    """

    subclass_names = []
    use_names = ["Subroutine_Name"]

    @staticmethod
    def match(string):
        return EndStmtBase.match("SUBROUTINE", Subroutine_Name, string)


class Entry_Stmt(StmtBase):  # R1235
    """
    ::
        <entry-stmt> = ENTRY <entry-name> [ ( [ <dummy-arg-list> ] ) [ <suffix> ] ]

    Attributes
    ----------
    items : (Entry_Name, Dummy_Arg_List, Suffix)
    """

    subclass_names = []
    use_names = ["Entry_Name", "Dummy_Arg_List", "Suffix"]

    @staticmethod
    def match(string):
        if string[:5].upper() != "ENTRY":
            return
        line = string[5:].lstrip()
        i = line.find("(")
        if i == -1:
            return Entry_Name(line), None, None
        name = Entry_Name(line[:i].rstrip())
        line, repmap = string_replace_map(line[i:])
        i = line.find(")")
        if i == -1:
            return
        args = line[1:i].strip()
        args = Dummy_Arg_List(repmap(args)) if args else None
        line = line[i + 1 :].lstrip()
        if line:
            return name, args, Suffix(repmap(line))
        return name, args, None

    def tostr(self):
        name, args, suffix = self.items
        if suffix is None:
            if args is None:
                return "ENTRY %s()" % (name)
            return "ENTRY %s(%s)" % (name, args)
        elif args is None:
            return "ENTRY %s() %s" % (name, suffix)
        return "ENTRY %s(%s) %s" % (name, args, suffix)


class Return_Stmt(StmtBase):  # R1236
    """
    <return-stmt> = RETURN [ <scalar-int-expr> ]
    """

    subclass_names = []
    use_names = ["Scalar_Int_Expr"]

    @staticmethod
    def match(string):
        start = string[:6].upper()
        if start != "RETURN":
            return
        if len(string) == 6:
            return (None,)
        return (Scalar_Int_Expr(string[6:].lstrip()),)

    def tostr(self):
        if self.items[0] is None:
            return "RETURN"
        return "RETURN %s" % self.items


class Contains_Stmt(StmtBase, STRINGBase):  # R1237
    """
    <contains-stmt> = CONTAINS
    """

    subclass_names = []

    @staticmethod
    def match(string):
        return STRINGBase.match("CONTAINS", string)


class Stmt_Function_Stmt(StmtBase):  # R1238
    """
    <stmt-function-stmt>
    = <function-name> ( [ <dummy-arg-name-list> ] ) = Scalar_Expr
    """

    subclass_names = []
    use_names = ["Function_Name", "Dummy_Arg_Name_List", "Scalar_Expr"]

    @staticmethod
    def match(string):
        i = string.find("=")
        if i == -1:
            return
        expr = string[i + 1 :].lstrip()
        if not expr:
            return
        line = string[:i].rstrip()
        if not line or not line.endswith(")"):
            return
        i = line.find("(")
        if i == -1:
            return
        name = line[:i].rstrip()
        if not name:
            return
        args = line[i + 1 : -1].strip()
        if args:
            return Function_Name(name), Dummy_Arg_Name_List(args), Scalar_Expr(expr)
        return Function_Name(name), None, Scalar_Expr(expr)

    @staticmethod
    def tostr(self):
        if self.items[1] is None:
            return "%s () = %s" % (self.items[0], self.items[2])
        return "%s (%s) = %s" % self.items


#
# GENERATE Scalar_, _List, _Name CLASSES
#


ClassType = type(Base)
_names = dir()
for clsname in _names:
    my_cls = eval(clsname)
    if not (
        isinstance(my_cls, ClassType)
        and issubclass(my_cls, Base)
        and not my_cls.__name__.endswith("Base")
    ):
        continue

    names = getattr(my_cls, "subclass_names", []) + getattr(my_cls, "use_names", [])
    for n in names:
        if n in _names:
            continue
        if n.endswith("_List"):
            _names.append(n)
            n = n[:-5]
            # Generate 'list' class
            exec(
                """\
class %s_List(SequenceBase):
    subclass_names = [\'%s\']
    use_names = []
    def match(string): return SequenceBase.match(r\',\', %s, string)

"""
                % (n, n, n)
            )
        elif n.endswith("_Name"):
            _names.append(n)
            n = n[:-5]
            exec(
                """\
class %s_Name(Base):
    subclass_names = [\'Name\']
"""
                % (n)
            )
        elif n.startswith("Scalar_"):
            _names.append(n)
            n = n[7:]
            exec(
                """\
class Scalar_%s(Base):
    subclass_names = [\'%s\']
"""
                % (n, n)
            )


DynamicImport().import_now()<|MERGE_RESOLUTION|>--- conflicted
+++ resolved
@@ -4882,35 +4882,6 @@
             return "ALLOCATE(%s)" % (lst)
 
 
-<<<<<<< HEAD
-=======
-class Alloc_Opt(KeywordValueBase):  # R624
-    """
-    <alloc-opt> = STAT = <stat-variable>
-                  | ERRMSG = <errmsg-variable>
-                  | SOURCE = <source-expr>
-    """
-
-    subclass_names = []
-    use_names = ["Stat_Variable", "Errmsg_Variable", "Source_Expr"]
-
-    @staticmethod
-    def match(string):
-        for (k, v) in [
-            ("STAT", Stat_Variable),
-            ("ERRMSG", Errmsg_Variable),
-            ("SOURCE", Source_Expr),
-        ]:
-            try:
-                obj = KeywordValueBase.match(k, v, string, upper_lhs=True)
-            except NoMatchError:
-                obj = None
-            if obj is not None:
-                return obj
-        return None
-
-
->>>>>>> 5d695769
 class Stat_Variable(Base):  # R625
     """
     <stat-variable> = <scalar-int-variable>
