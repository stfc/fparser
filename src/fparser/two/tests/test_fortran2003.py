# Modified work Copyright (c) 2017-2019 Science and Technology
<<<<<<< HEAD
# Facilities Council.
=======
# Facilities Council
>>>>>>> 8fca799c
# Original work Copyright (c) 1999-2008 Pearu Peterson
#
# All rights reserved.
#
# Modifications made as part of the fparser project are distributed
# under the following license:
#
# Redistribution and use in source and binary forms, with or without
# modification, are permitted provided that the following conditions are
# met:
#
# 1. Redistributions of source code must retain the above copyright
# notice, this list of conditions and the following disclaimer.
#
# 2. Redistributions in binary form must reproduce the above copyright
# notice, this list of conditions and the following disclaimer in the
# documentation and/or other materials provided with the distribution.
#
# 3. Neither the name of the copyright holder nor the names of its
# contributors may be used to endorse or promote products derived from
# this software without specific prior written permission.
#
# THIS SOFTWARE IS PROVIDED BY THE COPYRIGHT HOLDERS AND CONTRIBUTORS
# "AS IS" AND ANY EXPRESS OR IMPLIED WARRANTIES, INCLUDING, BUT NOT
# LIMITED TO, THE IMPLIED WARRANTIES OF MERCHANTABILITY AND FITNESS FOR
# A PARTICULAR PURPOSE ARE DISCLAIMED. IN NO EVENT SHALL THE COPYRIGHT
# HOLDER OR CONTRIBUTORS BE LIABLE FOR ANY DIRECT, INDIRECT, INCIDENTAL,
# SPECIAL, EXEMPLARY, OR CONSEQUENTIAL DAMAGES (INCLUDING, BUT NOT
# LIMITED TO, PROCUREMENT OF SUBSTITUTE GOODS OR SERVICES; LOSS OF USE,
# DATA, OR PROFITS; OR BUSINESS INTERRUPTION) HOWEVER CAUSED AND ON ANY
# THEORY OF LIABILITY, WHETHER IN CONTRACT, STRICT LIABILITY, OR TORT
# (INCLUDING NEGLIGENCE OR OTHERWISE) ARISING IN ANY WAY OUT OF THE USE
# OF THIS SOFTWARE, EVEN IF ADVISED OF THE POSSIBILITY OF SUCH DAMAGE.

# --------------------------------------------------------------------

# The original software (in the f2py project) was distributed under
# the following license:

# Redistribution and use in source and binary forms, with or without
# modification, are permitted provided that the following conditions are met:

#   a. Redistributions of source code must retain the above copyright notice,
#      this list of conditions and the following disclaimer.
#   b. Redistributions in binary form must reproduce the above copyright
#      notice, this list of conditions and the following disclaimer in the
#      documentation and/or other materials provided with the distribution.
#   c. Neither the name of the F2PY project nor the names of its
#      contributors may be used to endorse or promote products derived from
#      this software without specific prior written permission.

# THIS SOFTWARE IS PROVIDED BY THE COPYRIGHT HOLDERS AND CONTRIBUTORS "AS IS"
# AND ANY EXPRESS OR IMPLIED WARRANTIES, INCLUDING, BUT NOT LIMITED TO, THE
# IMPLIED WARRANTIES OF MERCHANTABILITY AND FITNESS FOR A PARTICULAR PURPOSE
# ARE DISCLAIMED. IN NO EVENT SHALL THE REGENTS OR CONTRIBUTORS BE LIABLE FOR
# ANY DIRECT, INDIRECT, INCIDENTAL, SPECIAL, EXEMPLARY, OR CONSEQUENTIAL
# DAMAGES (INCLUDING, BUT NOT LIMITED TO, PROCUREMENT OF SUBSTITUTE GOODS OR
# SERVICES; LOSS OF USE, DATA, OR PROFITS; OR BUSINESS INTERRUPTION) HOWEVER
# CAUSED AND ON ANY THEORY OF LIABILITY, WHETHER IN CONTRACT, STRICT
# LIABILITY, OR TORT (INCLUDING NEGLIGENCE OR OTHERWISE) ARISING IN ANY WAY
# OUT OF THE USE OF THIS SOFTWARE, EVEN IF ADVISED OF THE POSSIBILITY OF SUCH
# DAMAGE.

'''
Module containing py.test tests for Fortran 2003 language constructs
'''

from __future__ import print_function
import pytest
from fparser.two.Fortran2003 import *
from fparser.api import get_reader
from fparser.two.parser import ParserFactory
# this is required to setup the fortran2003 classes
_ = ParserFactory().create(std="f2003")


def assert_raises(exc, fcls, string):
    '''
    Asserts that the appropriate error is raised when a Fortran
    string is not parsed correctly.

    :param exc: the error to be raised
    :type exc: :py:class:'fparser.two.Fortran2003.NoMatchError'
    :param fcls: the class of Fortran object to create
    :type fcls: names of classes deriving from `:py:class:Base` or str
    :param string: (source of) Fortran string to parse
    :type string: str or :py:class:`FortranReaderBase`
    '''
    try:
        fcls(string)
        raise AssertionError("Expected {0} but got nothing".format(exc))
    except exc:
        pass


def _repr_utf(anobj):
    '''
    Utility that wraps the built-in repr method simply to remove the "u"s
    prefixed to strings in the normal output when using Python 2. This
    allows the same test to work with both Python 2 and 3.

    :param object anobj: the object for which the repr() is required.

    :returns: the repr of the supplied object with any "u'" replaced
              with "'".
    :rtype: str

    '''
    import six
    if six.PY2:
        return repr(anobj).replace("u'", "'")
    return repr(anobj)

#
# SECTION 2
#


def test_specification_part():
    ''' Tests for parsing specification-part (R204). '''
    reader = get_reader('''\
    integer a''')
    tcls = Specification_Part
    obj = tcls(reader)
    assert isinstance(obj, tcls), repr(obj)
    assert str(obj) == 'INTEGER :: a'
    assert (_repr_utf(obj) == "Specification_Part(Type_Declaration_Stmt("
            "Intrinsic_Type_Spec('INTEGER', None), None, "
            "Entity_Decl_List(',', (Entity_Decl(Name('a'), None, None, "
            "None),))))")

    obj = tcls(get_reader('''\
type a
end type a
type b
end type b
'''))
    assert isinstance(obj, tcls), repr(obj)
    assert 'TYPE :: a\nEND TYPE a\nTYPE :: b\nEND TYPE b' in str(obj)

#
# SECTION  3
#


def test_constant():
    ''' Tests that various types of constant expressions are parsed
    correctly (R305). The example here is for Literal_Constant
    subclass. Other literal constant types are tested separately.
    '''
    tcls = Constant
    obj = tcls('.false.')
    assert isinstance(obj, Logical_Literal_Constant), repr(obj)
    assert str(obj) == '.FALSE.'


def test_literal_constant():
    ''' Tests that various types of literal constant expressions are
    parsed correctly (R306).
    '''
    tcls = Literal_Constant
    obj = tcls('35')
    assert isinstance(obj, Int_Literal_Constant), repr(obj)
    assert str(obj) == '35'

    obj = tcls('2.85e-13')
    assert isinstance(obj, Real_Literal_Constant), repr(obj)
    assert str(obj) == '2.85E-13'

    obj = tcls('(PI,-2.0E-3)')
    assert isinstance(obj, Complex_Literal_Constant), repr(obj)
    assert str(obj) == '(PI, -2.0E-3)'

    obj = tcls('.true.')
    assert isinstance(obj, Logical_Literal_Constant), repr(obj)
    assert str(obj) == '.TRUE.'

    obj = tcls("'(3(A5,1X))'")
    assert isinstance(obj, Char_Literal_Constant), repr(obj)
    assert str(obj) == "'(3(A5,1X))'"

    obj = tcls('B"01011101"')
    assert isinstance(obj, Binary_Constant), repr(obj)
    assert str(obj) == 'B"01011101"'


#
# SECTION 4
#


def test_type_param_value():  # R402

    tcls = Type_Param_Value
    obj = tcls('*')
    assert isinstance(obj, tcls), repr(obj)
    assert str(obj) == '*'
    assert _repr_utf(obj) == "Type_Param_Value('*')"

    obj = tcls(':')
    assert isinstance(obj, tcls), repr(obj)
    assert str(obj) == ':'

    obj = tcls('1+2')
    assert isinstance(obj, Level_2_Expr), repr(obj)
    assert str(obj) == '1 + 2'


def test_intrinsic_type_spec():  # R403

    tcls = Intrinsic_Type_Spec
    obj = tcls('INTEGER')
    assert isinstance(obj, tcls), repr(obj)
    assert str(obj) == 'INTEGER'
    assert _repr_utf(obj) == "Intrinsic_Type_Spec('INTEGER', None)"

    obj = tcls('Integer*2')
    assert isinstance(obj, tcls), repr(obj)
    assert str(obj) == 'INTEGER*2'

    obj = tcls('real*2')
    assert isinstance(obj, tcls), repr(obj)
    assert str(obj) == 'REAL*2'

    obj = tcls('logical*2')
    assert isinstance(obj, tcls), repr(obj)
    assert str(obj) == 'LOGICAL*2'

    obj = tcls('complex*2')
    assert isinstance(obj, tcls), repr(obj)
    assert str(obj) == 'COMPLEX*2'

    obj = tcls('character*2')
    assert isinstance(obj, tcls), repr(obj)
    assert str(obj) == 'CHARACTER*2'

    obj = tcls('double complex')
    assert isinstance(obj, tcls), repr(obj)
    assert str(obj) == 'DOUBLE COMPLEX'

    obj = tcls('double  precision')
    assert isinstance(obj, tcls), repr(obj)
    assert str(obj) == 'DOUBLE PRECISION'


def test_signed_int_literal_constant():  # R405
    # pylint: disable=invalid-name

    tcls = Signed_Int_Literal_Constant
    obj = tcls('1')
    assert isinstance(obj, tcls), repr(obj)
    assert str(obj) == '1'
    assert _repr_utf(obj) == "%s('1', None)" % (tcls.__name__)

    obj = tcls('+ 21_2')
    assert isinstance(obj, tcls), repr(obj)
    assert str(obj) == '+21_2'
    assert _repr_utf(obj) == "%s('+21', '2')" % (tcls.__name__)

    obj = tcls('-21_SHORT')
    assert isinstance(obj, tcls), repr(obj)
    assert str(obj) == '-21_SHORT'

    obj = tcls('21_short')
    assert isinstance(obj, tcls), repr(obj)
    assert str(obj) == '21_short'

    obj = tcls('+1976354279568241_8')
    assert isinstance(obj, tcls), repr(obj)
    assert str(obj) == '+1976354279568241_8'


def test_int_literal_constant():  # R406

    tcls = Int_Literal_Constant
    obj = tcls('1')
    assert isinstance(obj, tcls), repr(obj)
    assert str(obj) == '1'
    assert _repr_utf(obj) == "%s('1', None)" % (tcls.__name__)

    obj = tcls('21_2')
    assert isinstance(obj, tcls), repr(obj)
    assert str(obj) == '21_2'
    assert _repr_utf(obj) == "%s('21', '2')" % (tcls.__name__)

    obj = tcls('21_SHORT')
    assert isinstance(obj, tcls), repr(obj)
    assert str(obj) == '21_SHORT'

    obj = tcls('21_short')
    assert isinstance(obj, tcls), repr(obj)
    assert str(obj) == '21_short'

    obj = tcls('1976354279568241_8')
    assert isinstance(obj, tcls), repr(obj)
    assert str(obj) == '1976354279568241_8'


def test_binary_constant():  # R412

    tcls = Boz_Literal_Constant
    bcls = Binary_Constant
    obj = tcls('B"01"')
    assert isinstance(obj, bcls), repr(obj)
    assert str(obj) == 'B"01"'
    assert _repr_utf(obj) == "%s('B\"01\"')" % (bcls.__name__)


def test_octal_constant():  # R413

    tcls = Boz_Literal_Constant
    ocls = Octal_Constant
    obj = tcls('O"017"')
    assert isinstance(obj, ocls), repr(obj)
    assert str(obj) == 'O"017"'
    assert _repr_utf(obj) == "%s('O\"017\"')" % (ocls.__name__)


def test_hex_constant():  # R414

    tcls = Boz_Literal_Constant
    zcls = Hex_Constant
    obj = tcls('Z"01A"')
    assert isinstance(obj, zcls), repr(obj)
    assert str(obj) == 'Z"01A"'
    assert _repr_utf(obj) == "%s('Z\"01A\"')" % (zcls.__name__)


def test_signed_real_literal_constant():
    ''' Tests that various formats of a signed ("+", "-") real
    literal constant are parsed correctly (R416). '''
    # pylint: disable=invalid-name

    tcls = Signed_Real_Literal_Constant
    obj = tcls('12.78')
    assert isinstance(obj, tcls), repr(obj)
    assert str(obj) == '12.78'
    assert _repr_utf(obj) == "%s('12.78', None)" % (tcls.__name__)

    obj = tcls('+12.78_8')
    assert isinstance(obj, tcls), repr(obj)
    assert str(obj) == '+12.78_8'
    assert _repr_utf(obj) == "%s('+12.78', '8')" % (tcls.__name__)

    obj = tcls('- 12.')
    assert isinstance(obj, tcls), repr(obj)
    assert str(obj) == '-12.'

    obj = tcls('.123')
    assert isinstance(obj, tcls), repr(obj)
    assert str(obj) == '.123'

    obj = tcls('3E4')
    assert isinstance(obj, tcls), repr(obj)
    assert str(obj) == '3E4'

    # Tests for double precision format identifier ("D"),
    # exponential format identifier ("E")
    # and numerically defined precision ("8")
    real_str = ['1.6D3', '-1.6d-3',
                '1.6E3', '1.6e+3', '+1.6e-3', '-1.6E-3',
                '+1.6E3_8', '-1.6e-3_8']
    for rstr in real_str:
        obj = tcls(rstr)
        assert isinstance(obj, tcls), repr(obj)
        assert str(obj) == rstr.upper()

    obj = tcls('10.9E7_QUAD')
    assert isinstance(obj, tcls), repr(obj)
    assert str(obj) == '10.9E7_QUAD'

    obj = tcls('-10.9e-17_quad')
    assert isinstance(obj, tcls), repr(obj)
    assert str(obj) == '-10.9E-17_quad'


def test_real_literal_constant():
    ''' Tests that various formats of a real literal constant
    are parsed correctly (R417). '''

    tcls = Real_Literal_Constant
    obj = tcls('12.78')
    assert isinstance(obj, tcls), repr(obj)
    assert str(obj) == '12.78'
    assert _repr_utf(obj) == "%s('12.78', None)" % (tcls.__name__)

    obj = tcls('12.78_8')
    assert isinstance(obj, tcls), repr(obj)
    assert str(obj) == '12.78_8'
    assert _repr_utf(obj) == "%s('12.78', '8')" % (tcls.__name__)

    obj = tcls('12.')
    assert isinstance(obj, tcls), repr(obj)
    assert str(obj) == '12.'

    obj = tcls('.123')
    assert isinstance(obj, tcls), repr(obj)
    assert str(obj) == '.123'

    obj = tcls('3E4')
    assert isinstance(obj, tcls), repr(obj)
    assert str(obj) == '3E4'

    # Tests for double precision format identifier ("D"),
    # exponential format identifier ("E")
    # and numerically defined precision ("8")
    real_str = ['0.0D+0', '1.6d3', '1.6D-3',
                '1.6E3', '1.6E+3', '1.6E-3',
                '1.6e3_8', '1.6E-3_8']
    for rstr in real_str:
        obj = tcls(rstr)
        assert isinstance(obj, tcls), repr(obj)
        assert str(obj) == rstr.upper()

    obj = tcls('10.9E7_QUAD')
    assert isinstance(obj, tcls), repr(obj)
    assert str(obj) == '10.9E7_QUAD'

    obj = tcls('10.9e-17_quad')
    assert isinstance(obj, tcls), repr(obj)
    assert str(obj) == '10.9E-17_quad'


def test_char_selector():  # R424

    tcls = Char_Selector
    obj = tcls('(len=2, kind=8)')
    assert isinstance(obj, tcls), repr(obj)
    assert str(obj) == '(LEN = 2, KIND = 8)'
    assert (_repr_utf(obj) ==
            "Char_Selector(Int_Literal_Constant('2', None), "
            "Int_Literal_Constant('8', None))")

    obj = tcls('(2, kind=8)')
    assert isinstance(obj, tcls), repr(obj)
    assert str(obj) == '(LEN = 2, KIND = 8)'

    obj = tcls('(2, 8)')
    assert isinstance(obj, tcls), repr(obj)
    assert str(obj) == '(LEN = 2, KIND = 8)'

    obj = tcls('(kind=8)')
    assert isinstance(obj, tcls), repr(obj)
    assert str(obj) == '(KIND = 8)'

    obj = tcls('(kind=8,len=2)')
    assert isinstance(obj, tcls), repr(obj)
    assert str(obj) == '(LEN = 2, KIND = 8)'


def test_complex_literal_constant():  # R421

    tcls = Complex_Literal_Constant
    obj = tcls('(1.0, -1.0)')
    assert isinstance(obj, tcls), repr(obj)
    assert str(obj) == '(1.0, -1.0)'
    assert (_repr_utf(obj) ==
            "Complex_Literal_Constant(Signed_Real_Literal_Constant("
            "'1.0', None), Signed_Real_Literal_Constant('-1.0', None))")

    obj = tcls('(3,3.1E6)')
    assert isinstance(obj, tcls), repr(obj)
    assert str(obj) == '(3, 3.1E6)'

    obj = tcls('(4.0_4, 3.6E7_8)')
    assert isinstance(obj, tcls), repr(obj)
    assert str(obj) == '(4.0_4, 3.6E7_8)'

    obj = tcls('( 0., PI)')
    assert isinstance(obj, tcls), repr(obj)
    assert str(obj) == '(0., PI)'


def test_type_name():  # C424

    tcls = Type_Name
    obj = tcls('a')
    assert isinstance(obj, tcls), repr(obj)
    assert str(obj) == 'a'
    assert _repr_utf(obj) == "Type_Name('a')"

    assert_raises(NoMatchError, tcls, 'integer')
    assert_raises(NoMatchError, tcls, 'doubleprecision')


def test_length_selector():  # R425

    tcls = Length_Selector
    obj = tcls('( len = *)')
    assert isinstance(obj, tcls), repr(obj)
    assert str(obj) == '(LEN = *)'
    assert (_repr_utf(obj) ==
            "Length_Selector('(', Type_Param_Value('*'), ')')")

    obj = tcls('*2,')
    assert isinstance(obj, tcls), repr(obj)
    assert str(obj) == '*2'


def test_char_length():  # R426

    tcls = Char_Length
    obj = tcls('(1)')
    assert isinstance(obj, tcls), repr(obj)
    assert str(obj) == '(1)'
    assert (_repr_utf(obj) ==
            "Char_Length('(', Int_Literal_Constant('1', None), ')')")

    obj = tcls('1')
    assert isinstance(obj, Int_Literal_Constant), repr(obj)
    assert str(obj) == '1'

    obj = tcls('(*)')
    assert isinstance(obj, tcls), repr(obj)
    assert str(obj) == '(*)'

    obj = tcls('(:)')
    assert isinstance(obj, tcls), repr(obj)
    assert str(obj) == '(:)'


def test_logical_literal_constant():  # R428

    tcls = Logical_Literal_Constant
    obj = tcls('.TRUE.')
    assert isinstance(obj, tcls), repr(obj)
    assert str(obj) == '.TRUE.'
    assert _repr_utf(obj) == "%s('.TRUE.', None)" % (tcls.__name__)

    obj = tcls('.True.')
    assert isinstance(obj, tcls), repr(obj)
    assert str(obj) == '.TRUE.'

    obj = tcls('.FALSE.')
    assert isinstance(obj, tcls), repr(obj)
    assert str(obj) == '.FALSE.'

    obj = tcls('.false.')
    assert isinstance(obj, tcls), repr(obj)
    assert str(obj) == '.FALSE.'

    obj = tcls('.TRUE._HA')
    assert isinstance(obj, tcls), repr(obj)
    assert str(obj) == '.TRUE._HA'


def test_type_attr_spec():  # R431

    tcls = Type_Attr_Spec
    obj = tcls('abstract')
    assert isinstance(obj, tcls), repr(obj)
    assert str(obj) == 'ABSTRACT'
    assert _repr_utf(obj) == "Type_Attr_Spec('ABSTRACT', None)"

    obj = tcls('bind (c )')
    assert isinstance(obj, tcls), repr(obj)
    assert str(obj) == 'BIND(C)'

    obj = tcls('extends(a)')
    assert isinstance(obj, tcls), repr(obj)
    assert str(obj) == 'EXTENDS(a)'

    obj = tcls('private')
    assert isinstance(obj, Access_Spec), repr(obj)
    assert str(obj) == 'PRIVATE'


def test_end_type_stmt():  # R433

    tcls = End_Type_Stmt
    obj = tcls('end type')
    assert isinstance(obj, tcls), repr(obj)
    assert str(obj) == 'END TYPE'
    assert _repr_utf(obj) == "End_Type_Stmt('TYPE', None)"

    obj = tcls('end type  a')
    assert isinstance(obj, tcls), repr(obj)
    assert str(obj) == 'END TYPE a'


def test_sequence_stmt():  # R434

    tcls = Sequence_Stmt
    obj = tcls('sequence')
    assert isinstance(obj, tcls), repr(obj)
    assert str(obj) == 'SEQUENCE'
    assert _repr_utf(obj) == "Sequence_Stmt('SEQUENCE')"


def test_type_param_def_stmt():  # R435

    tcls = Type_Param_Def_Stmt
    obj = tcls('integer ,kind :: a')
    assert isinstance(obj, tcls), repr(obj)
    assert str(obj) == 'INTEGER, KIND :: a'
    assert (_repr_utf(obj) ==
            "Type_Param_Def_Stmt(None, Type_Param_Attr_Spec('KIND'), "
            "Type_Param_Decl_List(',', (Name('a'),)))")

    obj = tcls('integer*2 ,len :: a=3, b=2+c')
    assert isinstance(obj, tcls), repr(obj)
    assert str(obj) == 'INTEGER*2, LEN :: a = 3, b = 2 + c'


def test_type_param_decl():  # R436

    tcls = Type_Param_Decl
    obj = tcls('a=2')
    assert isinstance(obj, tcls), repr(obj)
    assert str(obj) == 'a = 2'
    assert (_repr_utf(obj) ==
            "Type_Param_Decl(Name('a'), '=', Int_Literal_Constant('2', None))")

    obj = tcls('a')
    assert isinstance(obj, Name), repr(obj)
    assert str(obj) == 'a'


def test_type_param_attr_spec():  # R437

    tcls = Type_Param_Attr_Spec
    obj = tcls('kind')
    assert isinstance(obj, tcls), repr(obj)
    assert str(obj) == 'KIND'
    assert _repr_utf(obj) == "Type_Param_Attr_Spec('KIND')"

    obj = tcls('len')
    assert isinstance(obj, tcls), repr(obj)
    assert str(obj) == 'LEN'


def test_component_attr_spec():  # R441

    tcls = Component_Attr_Spec
    obj = tcls('pointer')
    assert isinstance(obj, tcls), repr(obj)
    assert str(obj) == 'POINTER'
    assert _repr_utf(obj) == "Component_Attr_Spec('POINTER')"

    obj = tcls('allocatable')
    assert isinstance(obj, tcls), repr(obj)
    assert str(obj) == 'ALLOCATABLE'

    obj = tcls('dimension(a)')
    assert isinstance(obj, Dimension_Component_Attr_Spec), repr(obj)
    assert str(obj) == 'DIMENSION(a)'

    obj = tcls('private')
    assert isinstance(obj, Access_Spec), repr(obj)
    assert str(obj) == 'PRIVATE'


def test_component_decl():  # R442

    tcls = Component_Decl
    obj = tcls('a(1)')
    assert isinstance(obj, tcls), repr(obj)
    assert str(obj) == 'a(1)'
<<<<<<< HEAD
    assert (_repr_utf(obj) ==
            "Component_Decl(Name('a'), Explicit_Shape_Spec(None, "
            "Int_Literal_Constant('1', None)), None, None)")
=======
    assert (repr(obj) ==
            "Component_Decl(Name('a'), Explicit_Shape_Spec_List(',', "
            "(Explicit_Shape_Spec(None, Int_Literal_Constant('1', None)),)), "
            "None, None)")
>>>>>>> 8fca799c

    obj = tcls('a(1)*(3)')
    assert isinstance(obj, tcls), repr(obj)
    assert str(obj) == 'a(1)*(3)'

    obj = tcls('a(1)*(3) = 2')
    assert isinstance(obj, tcls), repr(obj)
    assert str(obj) == 'a(1)*(3) = 2'

    obj = tcls('a(1) => NULL')
    assert isinstance(obj, tcls), repr(obj)
    assert str(obj) == 'a(1) => NULL'


def test_proc_component_def_stmt():  # R445

    tcls = Proc_Component_Def_Stmt
    obj = tcls('procedure(), pointer :: a')
    assert isinstance(obj, tcls), repr(obj)
    assert str(obj) == 'PROCEDURE(), POINTER :: a'

    obj = tcls('procedure(real*8), pointer, pass(n) :: a, b')
    assert isinstance(obj, tcls), repr(obj)
    assert str(obj) == 'PROCEDURE(REAL*8), POINTER, PASS(n) :: a, b'


def test_private_components_stmt():
    ''' Tests that declaration of PRIVATE components in a type definition
    is parsed correctly (R447). '''
    tcls = Private_Components_Stmt
    obj = tcls('private')
    assert isinstance(obj, tcls), repr(obj)
    assert str(obj) == 'PRIVATE'
    assert _repr_utf(obj) == "Private_Components_Stmt('PRIVATE')"

    # Statement not 'private'
    with pytest.raises(NoMatchError) as excinfo:
        _ = tcls('public')
    assert "Private_Components_Stmt: 'public'" in str(excinfo.value)


def test_type_bound_procedure_part():
    ''' Tests for type-bound procedure (R448). '''
    tcls = Type_Bound_Procedure_Part
    obj = tcls(get_reader('''\
contains
procedure, pass :: length => point_length'''))
    assert isinstance(obj, tcls), repr(obj)
    assert 'CONTAINS\nPROCEDURE, PASS :: length => point_length' in str(obj)


def test_proc_binding_stmt():  # R450

    tcls = Proc_Binding_Stmt
    obj = tcls('procedure, pass :: length => point_length')
    assert isinstance(obj, Specific_Binding), repr(obj)
    assert str(obj) == 'PROCEDURE, PASS :: length => point_length'


def test_generic_binding():  # R452

    tcls = Generic_Binding
    obj = tcls('generic :: a => b')
    assert isinstance(obj, tcls), repr(obj)
    assert str(obj) == 'GENERIC :: a => b'

    obj = tcls('generic, private :: read(formatted) => b,c')
    assert isinstance(obj, tcls), repr(obj)
    assert str(obj) == 'GENERIC, PRIVATE :: READ(FORMATTED) => b, c'


def test_final_binding():  # R454

    tcls = Final_Binding
    obj = tcls('final a, b')
    assert isinstance(obj, tcls), repr(obj)
    assert str(obj) == 'FINAL :: a, b'
    assert (_repr_utf(obj) ==
            "Final_Binding('FINAL', Final_Subroutine_Name_List(',', "
            "(Name('a'), Name('b'))))")

    obj = tcls('final::a')
    assert isinstance(obj, tcls), repr(obj)
    assert str(obj) == 'FINAL :: a'


def test_derived_type_spec():  # R455

    tcls = Derived_Type_Spec
    obj = tcls('a(b)')
    assert isinstance(obj, tcls), repr(obj)
    assert str(obj) == 'a(b)'
<<<<<<< HEAD
    assert _repr_utf(obj) == "Derived_Type_Spec(Type_Name('a'), Name('b'))"
=======
    assert repr(obj) == ("Derived_Type_Spec(Type_Name('a'), "
                         "Type_Param_Spec_List(',', (Name('b'),)))")
>>>>>>> 8fca799c

    obj = tcls('a(b,c,g=1)')
    assert isinstance(obj, tcls), repr(obj)
    assert str(obj) == 'a(b, c, g = 1)'

    obj = tcls('a')
    assert isinstance(obj, Name), repr(obj)
    assert str(obj) == 'a'

    obj = tcls('a()')
    assert isinstance(obj, tcls), repr(obj)
    assert str(obj) == 'a()'


def test_type_param_spec():  # R456

    tcls = Type_Param_Spec
    obj = tcls('a=1')
    assert isinstance(obj, tcls), repr(obj)
    assert str(obj) == 'a = 1'
    assert (_repr_utf(obj) ==
            "Type_Param_Spec(Name('a'), Int_Literal_Constant('1', None))")

    obj = tcls('k=a')
    assert isinstance(obj, tcls), repr(obj)
    assert str(obj) == 'k = a'

    obj = tcls('k=:')
    assert isinstance(obj, tcls), repr(obj)
    assert str(obj) == 'k = :'


def test_type_param_spec_list():  # R456-list

    tcls = Type_Param_Spec_List
    obj = tcls('a,b')
    assert isinstance(obj, tcls), repr(obj)
    assert str(obj) == 'a, b'
    assert (_repr_utf(obj) ==
            "Type_Param_Spec_List(',', (Name('a'), Name('b')))")

    obj = tcls('a')
    assert isinstance(obj, tcls), repr(obj)

    obj = tcls('k=a,c,g=1')
    assert isinstance(obj, tcls), repr(obj)
    assert str(obj) == 'k = a, c, g = 1'


def test_structure_constructor_2():  # R457.b

    tcls = Structure_Constructor_2
    obj = tcls('k=a')
    assert isinstance(obj, tcls), repr(obj)
    assert str(obj) == 'k = a'
    assert _repr_utf(obj) == "Structure_Constructor_2(Name('k'), Name('a'))"

    obj = tcls('a')
    assert isinstance(obj, Name), repr(obj)
    assert str(obj) == 'a'


def test_structure_constructor():  # R457

    tcls = Structure_Constructor
    obj = tcls('t()')
    assert isinstance(obj, tcls), repr(obj)
    assert str(obj) == 't()'
    assert _repr_utf(obj) == "Structure_Constructor(Type_Name('t'), None)"

    obj = tcls('t(s=1, a)')
    assert isinstance(obj, tcls), repr(obj)
    assert str(obj) == 't(s = 1, a)'

    obj = tcls('a=k')
    assert isinstance(obj, Structure_Constructor_2), repr(obj)
    assert str(obj) == 'a = k'
    assert _repr_utf(obj) == "Structure_Constructor_2(Name('a'), Name('k'))"

    obj = tcls('a')
    assert isinstance(obj, Name), repr(obj)
    assert str(obj) == 'a'


def test_component_spec():  # R458

    tcls = Component_Spec
    obj = tcls('k=a')
    assert isinstance(obj, tcls), repr(obj)
    assert str(obj) == 'k = a'
    assert _repr_utf(obj) == "Component_Spec(Name('k'), Name('a'))"

    obj = tcls('a')
    assert isinstance(obj, Name), repr(obj)
    assert str(obj) == 'a'

    obj = tcls('a % b')
    assert isinstance(obj, Proc_Component_Ref), repr(obj)
    assert str(obj) == 'a % b'

    obj = tcls('s =a % b')
    assert isinstance(obj, Component_Spec), repr(obj)
    assert str(obj) == 's = a % b'


def test_component_spec_list():  # R458-list

    tcls = Component_Spec_List
    obj = tcls('k=a, b')
    assert isinstance(obj, tcls), repr(obj)
    assert str(obj) == 'k = a, b'
    assert (_repr_utf(obj) ==
            "Component_Spec_List(',', (Component_Spec(Name('k'), "
            "Name('a')), Name('b')))")

    obj = tcls('k=a, c')
    assert isinstance(obj, tcls), repr(obj)
    assert str(obj) == 'k = a, c'


def test_enum_def():  # R460

    tcls = Enum_Def
    obj = tcls(get_reader('''\
enum, bind(c)
enumerator :: red = 4, blue = 9
enumerator yellow
end enum
    '''))
    assert isinstance(obj, tcls), repr(obj)
    assert (str(obj) ==
            "ENUM, BIND(C)\n  ENUMERATOR :: red = 4, blue = 9\n"
            "  ENUMERATOR :: yellow\nEND ENUM")


def test_enum_def_stmt():  # R461

    tcls = Enum_Def_Stmt
    obj = tcls('enum, bind(c)')
    assert isinstance(obj, tcls), repr(obj)
    assert str(obj) == 'ENUM, BIND(C)'


def test_array_constructor():  # R465

    tcls = Array_Constructor
    obj = tcls('(/a/)')
    assert isinstance(obj, tcls), repr(obj)
    assert str(obj) == '(/a/)'
<<<<<<< HEAD
    assert _repr_utf(obj) == "Array_Constructor('(/', Name('a'), '/)')"
=======
    assert repr(obj) == ("Array_Constructor('(/', Ac_Value_List(',', "
                         "(Name('a'),)), '/)')")
>>>>>>> 8fca799c

    obj = tcls('[a]')
    assert isinstance(obj, tcls), repr(obj)
    assert str(obj) == '[a]'
<<<<<<< HEAD
    assert _repr_utf(obj) == "Array_Constructor('[', Name('a'), ']')"
=======
    assert repr(obj) == ("Array_Constructor('[', Ac_Value_List(',', "
                         "(Name('a'),)), ']')")
>>>>>>> 8fca799c

    obj = tcls('[integer::a]')
    assert isinstance(obj, tcls), repr(obj)
    assert str(obj) == '[INTEGER :: a]'

    obj = tcls('[integer::a,b]')
    assert isinstance(obj, tcls), repr(obj)
    assert str(obj) == '[INTEGER :: a, b]'


def test_ac_spec():  # R466

    tcls = Ac_Spec
    obj = tcls('integer ::')
    assert isinstance(obj, tcls), repr(obj)
    assert str(obj) == 'INTEGER ::'
    assert (_repr_utf(obj) ==
            "Ac_Spec(Intrinsic_Type_Spec('INTEGER', None), None)")

    obj = tcls('integer :: a,b')
    assert isinstance(obj, tcls), repr(obj)
    assert str(obj) == 'INTEGER :: a, b'

    obj = tcls('a,b')
    assert isinstance(obj, Ac_Value_List), repr(obj)
    assert str(obj) == 'a, b'

    obj = tcls('integer :: a, (a, b, n = 1, 5)')
    assert isinstance(obj, tcls), repr(obj)
    assert str(obj) == 'INTEGER :: a, (a, b, n = 1, 5)'


def test_ac_value_list():  # R469-list

    tcls = Ac_Value_List
    obj = tcls('a, b')
    assert isinstance(obj, tcls), repr(obj)
    assert str(obj) == 'a, b'
    assert _repr_utf(obj) == "Ac_Value_List(',', (Name('a'), Name('b')))"

    obj = tcls('a')
    assert isinstance(obj, tcls), repr(obj)
    assert str(obj) == 'a'


def test_ac_implied_do():  # R470

    tcls = Ac_Implied_Do
    obj = tcls('( a, b, n = 1, 5 )')
    assert isinstance(obj, tcls), repr(obj)
    assert str(obj) == '(a, b, n = 1, 5)'
    assert (_repr_utf(obj) ==
            "Ac_Implied_Do(Ac_Value_List(',', (Name('a'), Name('b'))), "
            "Ac_Implied_Do_Control(Name('n'), [Int_Literal_Constant('1', "
            "None), Int_Literal_Constant('5', None)]))")


def test_ac_implied_do_control():  # R471

    tcls = Ac_Implied_Do_Control
    obj = tcls('n = 3, 5')
    assert isinstance(obj, tcls), repr(obj)
    assert str(obj) == 'n = 3, 5'
    assert (_repr_utf(obj) ==
            "Ac_Implied_Do_Control(Name('n'), [Int_Literal_Constant('3', "
            "None), Int_Literal_Constant('5', None)])")

    obj = tcls('n = 3+1, 5, 1')
    assert isinstance(obj, tcls), repr(obj)
    assert str(obj) == 'n = 3 + 1, 5, 1'

#
# SECTION 5
#


def test_type_declaration_stmt():  # R501

    tcls = Type_Declaration_Stmt
    obj = tcls('integer a')
    assert isinstance(obj, tcls), repr(obj)
    assert str(obj) == 'INTEGER :: a'
<<<<<<< HEAD
    assert (_repr_utf(obj) ==
            "Type_Declaration_Stmt(Intrinsic_Type_Spec('INTEGER', None), "
            "None, Entity_Decl(Name('a'), None, None, None))")
=======
    assert (repr(obj) ==
            "Type_Declaration_Stmt(Intrinsic_Type_Spec('INTEGER', "
            "None), None, Entity_Decl_List(',', (Entity_Decl(Name('a'), None, "
            "None, None),)))")
>>>>>>> 8fca799c

    obj = tcls('integer ,dimension(2):: a*3')
    assert isinstance(obj, tcls), repr(obj)
    assert str(obj) == 'INTEGER, DIMENSION(2) :: a*3'

    obj = tcls('real a')
    assert isinstance(obj, tcls), repr(obj)
    assert str(obj) == 'REAL :: a'
<<<<<<< HEAD
    assert (_repr_utf(obj) ==
            "Type_Declaration_Stmt(Intrinsic_Type_Spec('REAL', None), "
            "None, Entity_Decl(Name('a'), None, None, None))")
=======
    assert (repr(obj) ==
            "Type_Declaration_Stmt(Intrinsic_Type_Spec('REAL', None), None, "
            "Entity_Decl_List(',', (Entity_Decl(Name('a'), None, None, "
            "None),)))")
>>>>>>> 8fca799c

    obj = tcls('REAL A( LDA, * ), B( LDB, * )')
    assert isinstance(obj, tcls), repr(obj)
    assert str(obj) == 'REAL :: A(LDA, *), B(LDB, *)'

    obj = tcls('DOUBLE PRECISION   ALPHA, BETA')
    assert isinstance(obj, tcls), repr(obj)
    assert str(obj) == 'DOUBLE PRECISION :: ALPHA, BETA'

    obj = tcls('logical,parameter:: T=.true.')
    assert isinstance(obj, tcls), repr(obj)
    assert str(obj) == 'LOGICAL, PARAMETER :: T = .TRUE.'

    obj = tcls('character(n),private:: x(n)')
    assert isinstance(obj, tcls), repr(obj)
    assert str(obj) == 'CHARACTER(LEN = n), PRIVATE :: x(n)'

    obj = tcls('character(lenmax),private:: x(n)')
    assert isinstance(obj, tcls), repr(obj)
    assert str(obj) == 'CHARACTER(LEN = lenmax), PRIVATE :: x(n)'


def test_declaration_type_spec():  # R502

    tcls = Declaration_Type_Spec
    obj = tcls('Integer*2')
    assert isinstance(obj, Intrinsic_Type_Spec), repr(obj)
    assert str(obj) == 'INTEGER*2'

    obj = tcls('type(foo)')
    assert isinstance(obj, tcls), repr(obj)
    assert str(obj) == 'TYPE(foo)'
    assert _repr_utf(obj) == "Declaration_Type_Spec('TYPE', Type_Name('foo'))"

    # No content should not match.
    with pytest.raises(NoMatchError):
        obj = tcls('')


def test_attr_spec():  # R503

    tcls = Attr_Spec
    obj = tcls('allocatable')
    assert isinstance(obj, tcls), repr(obj)
    assert str(obj) == 'ALLOCATABLE'

    obj = tcls('dimension(a)')
    assert isinstance(obj, Dimension_Attr_Spec), repr(obj)
    assert str(obj) == 'DIMENSION(a)'


def test_dimension_attr_spec():  # R503.d

    tcls = Dimension_Attr_Spec
    obj = tcls('dimension(a)')
    assert isinstance(obj, tcls), repr(obj)
    assert str(obj) == 'DIMENSION(a)'
<<<<<<< HEAD
    assert (_repr_utf(obj) ==
            "Dimension_Attr_Spec('DIMENSION', Explicit_Shape_Spec(None, "
            "Name('a')))")
=======
    assert (repr(obj) ==
            "Dimension_Attr_Spec('DIMENSION', Explicit_Shape_Spec_List(',', "
            "(Explicit_Shape_Spec(None, Name('a')),)))")
>>>>>>> 8fca799c


def test_intent_attr_spec():  # R503.f

    tcls = Intent_Attr_Spec
    obj = tcls('intent(in)')
    assert isinstance(obj, tcls), repr(obj)
    assert str(obj) == 'INTENT(IN)'
    assert _repr_utf(obj) == "Intent_Attr_Spec('INTENT', Intent_Spec('IN'))"


def test_entity_decl():  # 504

    tcls = Entity_Decl
    obj = tcls('a(1)')
    assert isinstance(obj, tcls), repr(obj)
    assert str(obj) == 'a(1)'
<<<<<<< HEAD
    assert (_repr_utf(obj) ==
            "Entity_Decl(Name('a'), Explicit_Shape_Spec(None, "
            "Int_Literal_Constant('1', None)), None, None)")
=======
    assert (repr(obj) ==
            "Entity_Decl(Name('a'), Explicit_Shape_Spec_List(',', "
            "(Explicit_Shape_Spec(None, Int_Literal_Constant('1', None)),)), "
            "None, None)")
>>>>>>> 8fca799c

    obj = tcls('a(1)*(3)')
    assert isinstance(obj, tcls), repr(obj)
    assert str(obj) == 'a(1)*(3)'

    obj = tcls('a(1)*(3) = 2')
    assert isinstance(obj, tcls), repr(obj)
    assert str(obj) == 'a(1)*(3) = 2'

    obj = tcls('a = 2')
    assert isinstance(obj, tcls), repr(obj)
    assert str(obj) == 'a = 2'

    obj = tcls('a=2')
    assert isinstance(obj, tcls), repr(obj)
    assert str(obj) == 'a = 2'

    obj = tcls('a = "abc "')
    assert isinstance(obj, tcls), repr(obj)
    assert str(obj) == 'a = "abc "'

    obj = tcls('a = .true.')
    assert isinstance(obj, tcls), repr(obj)
    assert str(obj) == 'a = .TRUE.'


def test_target_entity_decl():

    tcls = Target_Entity_Decl
    obj = tcls('a(1)')
    assert isinstance(obj, tcls), repr(obj)
    assert str(obj) == 'a(1)'
<<<<<<< HEAD
    assert (_repr_utf(obj) ==
            "Target_Entity_Decl(Name('a'), Explicit_Shape_Spec(None, "
            "Int_Literal_Constant('1', None)), None, None)")
=======
    assert (repr(obj) ==
            "Target_Entity_Decl(Name('a'), Explicit_Shape_Spec_List(',', "
            "(Explicit_Shape_Spec(None, Int_Literal_Constant('1', None)),)), "
            "None, None)")
>>>>>>> 8fca799c


def test_access_spec():  # R508

    tcls = Access_Spec
    obj = tcls('private')
    assert isinstance(obj, tcls), repr(obj)
    assert str(obj) == 'PRIVATE'
    assert _repr_utf(obj) == "Access_Spec('PRIVATE')"

    obj = tcls('public')
    assert isinstance(obj, tcls), repr(obj)
    assert str(obj) == 'PUBLIC'


def test_language_binding_spec():  # R509

    tcls = Language_Binding_Spec
    obj = tcls('bind(c)')
    assert isinstance(obj, tcls), repr(obj)
    assert str(obj) == 'BIND(C)'
    assert _repr_utf(obj) == 'Language_Binding_Spec(None)'

    obj = tcls('bind(c, name="hey")')
    assert isinstance(obj, tcls), repr(obj)
    assert str(obj) == 'BIND(C, NAME = "hey")'


def test_explicit_shape_spec():  # R511

    tcls = Explicit_Shape_Spec
    obj = tcls('a:b')
    assert isinstance(obj, tcls), repr(obj)
    assert str(obj) == 'a : b'
    assert _repr_utf(obj) == "Explicit_Shape_Spec(Name('a'), Name('b'))"

    obj = tcls('a')
    assert isinstance(obj, tcls), repr(obj)
    assert str(obj) == 'a'


def test_upper_bound():  # R513

    tcls = Upper_Bound
    obj = tcls('a')
    assert isinstance(obj, Name), repr(obj)
    assert str(obj) == 'a'

    assert_raises(NoMatchError, tcls, '*')


def test_assumed_shape_spec():  # R514

    tcls = Assumed_Shape_Spec
    obj = tcls(':')
    assert isinstance(obj, tcls), repr(obj)
    assert str(obj) == ':'
    assert _repr_utf(obj) == 'Assumed_Shape_Spec(None, None)'

    obj = tcls('a :')
    assert isinstance(obj, tcls), repr(obj)
    assert str(obj) == 'a :'


def test_deferred_shape_spec():  # R515

    tcls = Deferred_Shape_Spec
    obj = tcls(':')
    assert isinstance(obj, tcls), repr(obj)
    assert str(obj) == ':'
    assert _repr_utf(obj) == 'Deferred_Shape_Spec(None, None)'


def test_assumed_size_spec():  # R516

    tcls = Assumed_Size_Spec
    obj = tcls('*')
    assert isinstance(obj, tcls), repr(obj)
    assert str(obj) == '*'
    assert _repr_utf(obj) == 'Assumed_Size_Spec(None, None)'

    obj = tcls('1:*')
    assert isinstance(obj, tcls), repr(obj)
    assert str(obj) == '1 : *'

    obj = tcls('a,1:*')
    assert isinstance(obj, tcls), repr(obj)
    assert str(obj) == 'a, 1 : *'

    obj = tcls('a:b,1:*')
    assert isinstance(obj, tcls), repr(obj)
    assert str(obj) == 'a : b, 1 : *'


def test_access_stmt():  # R518

    tcls = Access_Stmt
    obj = tcls('private')
    assert isinstance(obj, tcls), repr(obj)
    assert str(obj) == 'PRIVATE'
    assert _repr_utf(obj) == "Access_Stmt('PRIVATE', None)"

    obj = tcls('public a,b')
    assert isinstance(obj, tcls), repr(obj)
    assert str(obj) == 'PUBLIC :: a, b'

    obj = tcls('public ::a')
    assert isinstance(obj, tcls), repr(obj)
    assert str(obj) == 'PUBLIC :: a'


def test_data_stmt():  # R524

    tcls = Data_Stmt
    obj = tcls('DATA YOURNAME % AGE, YOURNAME % NAME / 35, "FRED BROWN" /')
    assert isinstance(obj, tcls), repr(obj)
    assert (str(obj) ==
            'DATA YOURNAME % AGE, YOURNAME % NAME / 35, "FRED BROWN" /')

    obj = tcls('DATA NAME / "JOHN DOE" / MILES / 10 * 0 /')
    assert isinstance(obj, tcls), repr(obj)
    assert str(obj) == 'DATA NAME / "JOHN DOE" /, MILES / 10 * 0 /'

    obj = tcls('DATA MYNAME / PERSON (21, \'JOHN SMITH\') /')
    assert isinstance(obj, tcls), repr(obj)
    assert str(obj) == 'DATA MYNAME / PERSON(21, \'JOHN SMITH\') /'


def test_data_stmt_set():  # R525

    tcls = Data_Stmt_Set
    obj = tcls('MILES / 10 * "2/3" /')
    assert isinstance(obj, tcls), repr(obj)
    assert str(obj) == 'MILES / 10 * "2/3" /'


def test_data_implied_do():  # R527

    tcls = Data_Implied_Do
    obj = tcls('((SKEW (K, J), J = 1, K), K = 1, 100)')
    assert isinstance(obj, tcls), repr(obj)
    assert str(obj) == '((SKEW(K, J), J = 1, K), K = 1, 100)'

# R531-R534 are trivial


def test_dimension_stmt():  # R535

    tcls = Dimension_Stmt
    obj = tcls('dimension :: a(5)')
    assert isinstance(obj, tcls), repr(obj)
    assert str(obj) == 'DIMENSION :: a(5)'
<<<<<<< HEAD
    assert (_repr_utf(obj) ==
            "Dimension_Stmt([(Name('a'), Explicit_Shape_Spec(None, "
            "Int_Literal_Constant('5', None)))])")
=======
    assert (repr(obj) ==
            "Dimension_Stmt([(Name('a'), Explicit_Shape_Spec_List(',', "
            "(Explicit_Shape_Spec(None, Int_Literal_Constant('5', "
            "None)),)))])")
>>>>>>> 8fca799c

    obj = tcls('dimension a(n,m), b(:), c(2:n), d(*), e(n, 2:*)')
    assert isinstance(obj, tcls), repr(obj)
    assert (str(obj) ==
            'DIMENSION :: a(n, m), b(:), c(2 : n), d(*), e(n, 2 : *)')


def test_intent_stmt():  # R536

    tcls = Intent_Stmt
    obj = tcls('intent(in) :: a')
    assert isinstance(obj, tcls), repr(obj)
    assert str(obj) == 'INTENT(IN) :: a'
<<<<<<< HEAD
    assert _repr_utf(obj) == "Intent_Stmt(Intent_Spec('IN'), Name('a'))"
=======
    assert repr(obj) == ("Intent_Stmt(Intent_Spec('IN'), "
                         "Dummy_Arg_Name_List(',', (Name('a'),)))")
>>>>>>> 8fca799c

    obj = tcls('intent(out) a, b')
    assert isinstance(obj, tcls), repr(obj)
    assert str(obj) == 'INTENT(OUT) :: a, b'
    assert (_repr_utf(obj) ==
            "Intent_Stmt(Intent_Spec('OUT'), Dummy_Arg_Name_List(',', "
            "(Name('a'), Name('b'))))")


def test_optional_stmt():  # R537

    tcls = Optional_Stmt
    obj = tcls('optional :: a')
    assert isinstance(obj, tcls), repr(obj)
    assert str(obj) == 'OPTIONAL :: a'
<<<<<<< HEAD
    assert _repr_utf(obj) == "Optional_Stmt('OPTIONAL', Name('a'))"
=======
    assert repr(obj) == ("Optional_Stmt('OPTIONAL', Dummy_Arg_Name_List(',', "
                         "(Name('a'),)))")
>>>>>>> 8fca799c

    obj = tcls('optional :: a, b, c')
    assert isinstance(obj, tcls), repr(obj)
    assert str(obj) == 'OPTIONAL :: a, b, c'
    assert (_repr_utf(obj) ==
            "Optional_Stmt('OPTIONAL', Dummy_Arg_Name_List(',', (Name('a'), "
            "Name('b'), Name('c'))))")


def test_parameter_stmt():  # R538

    tcls = Parameter_Stmt
    obj = tcls('parameter(a=1)')
    assert isinstance(obj, tcls), repr(obj)
    assert str(obj) == 'PARAMETER(a = 1)'
<<<<<<< HEAD
    assert (_repr_utf(obj) ==
            "Parameter_Stmt('PARAMETER', Named_Constant_Def(Name('a'), "
            "Int_Literal_Constant('1', None)))")
=======
    assert (repr(obj) ==
            "Parameter_Stmt('PARAMETER', Named_Constant_Def_List(',', "
            "(Named_Constant_Def(Name('a'), Int_Literal_Constant('1', "
            "None)),)))")
>>>>>>> 8fca799c

    obj = tcls('parameter(a=1, b=a+2)')
    assert isinstance(obj, tcls), repr(obj)
    assert str(obj) == 'PARAMETER(a = 1, b = a + 2)'

    obj = tcls('PARAMETER        ( ONE = 1.0D+0, ZERO = 0.0D+0 )')
    assert isinstance(obj, tcls), repr(obj)
    assert str(obj) == 'PARAMETER(ONE = 1.0D+0, ZERO = 0.0D+0)'


def test_named_constant_def():  # R539

    tcls = Named_Constant_Def
    obj = tcls('a=1')
    assert isinstance(obj, tcls), repr(obj)
    assert str(obj) == 'a = 1'
    assert (_repr_utf(obj) ==
            "Named_Constant_Def(Name('a'), Int_Literal_Constant('1', None))")


def test_pointer_stmt():  # R540

    tcls = Pointer_Stmt
    obj = tcls('pointer a(:), b')
    assert isinstance(obj, tcls), repr(obj)
    assert str(obj) == 'POINTER :: a(:), b'
<<<<<<< HEAD
    assert (_repr_utf(obj) ==
            "Pointer_Stmt('POINTER', Pointer_Decl_List(',', (Pointer_Decl("
            "Name('a'), Deferred_Shape_Spec(None, None)), Name('b'))))")
=======
    assert (repr(obj) ==
            "Pointer_Stmt('POINTER', Pointer_Decl_List(',', "
            "(Pointer_Decl(Name('a'), Deferred_Shape_Spec_List(',', "
            "(Deferred_Shape_Spec(None, None),))), Name('b'))))")
>>>>>>> 8fca799c


def test_pointer_decl():  # R541

    tcls = Pointer_Decl
    obj = tcls('a(:)')
    assert isinstance(obj, tcls), repr(obj)
    assert str(obj) == 'a(:)'
<<<<<<< HEAD
    assert (_repr_utf(obj) ==
            "Pointer_Decl(Name('a'), Deferred_Shape_Spec(None, None))")
=======
    assert (repr(obj) ==
            "Pointer_Decl(Name('a'), Deferred_Shape_Spec_List(',', "
            "(Deferred_Shape_Spec(None, None),)))")
>>>>>>> 8fca799c

    obj = tcls('a(:,:)')
    assert isinstance(obj, tcls), repr(obj)
    assert str(obj) == 'a(:, :)'


def test_protected_stmt():  # R542

    tcls = Protected_Stmt
    obj = tcls('protected a,b')
    assert isinstance(obj, tcls), repr(obj)
    assert str(obj) == 'PROTECTED :: a, b'
    assert (_repr_utf(obj) ==
            "Protected_Stmt('PROTECTED', Entity_Name_List(',', (Name('a'), "
            "Name('b'))))")

    obj = tcls('protected ::a')
    assert isinstance(obj, tcls), repr(obj)
    assert str(obj) == 'PROTECTED :: a'
<<<<<<< HEAD
    assert _repr_utf(obj) == "Protected_Stmt('PROTECTED', Name('a'))"
=======
    assert repr(obj) == ("Protected_Stmt('PROTECTED', Entity_Name_List(',', "
                         "(Name('a'),)))")
>>>>>>> 8fca799c


def test_save_stmt():  # R543

    tcls = Save_Stmt
    obj = tcls('save')
    assert isinstance(obj, tcls), repr(obj)
    assert str(obj) == 'SAVE'
    assert _repr_utf(obj) == "Save_Stmt('SAVE', None)"

    obj = tcls('save a, b')
    assert isinstance(obj, tcls), repr(obj)
    assert str(obj) == 'SAVE :: a, b'
    assert (_repr_utf(obj) == "Save_Stmt('SAVE', "
            "Saved_Entity_List(',', (Name('a'), Name('b'))))")

    obj = tcls('save :: /a/ , b')
    assert isinstance(obj, tcls), repr(obj)
    assert str(obj) == 'SAVE :: /a/, b'
    assert (_repr_utf(obj) ==
            "Save_Stmt('SAVE', Saved_Entity_List(',', (Saved_Entity('/', "
            "Name('a'), '/'), Name('b'))))")


def test_saved_entity():  # R544

    tcls = Saved_Entity
    obj = tcls('a')
    assert isinstance(obj, Name), repr(obj)
    assert str(obj) == 'a'
    assert _repr_utf(obj) == "Name('a')"

    obj = tcls('/a/')
    assert isinstance(obj, tcls), repr(obj)
    assert str(obj) == '/a/'
    assert _repr_utf(obj) == "Saved_Entity('/', Name('a'), '/')"

# R545 is trivial


def test_target_stmt():  # R546

    tcls = Target_Stmt
    obj = tcls('target a, b(1000, 1000)')
    assert isinstance(obj, tcls), repr(obj)
    assert str(obj) == 'TARGET :: a, b(1000, 1000)'

    obj = tcls('target :: a, c')
    assert isinstance(obj, tcls), repr(obj)
    assert str(obj) == 'TARGET :: a, c'


def test_value_stmt():  # R547

    tcls = Value_Stmt
    obj = tcls('value a')
    assert isinstance(obj, tcls), repr(obj)
    assert str(obj) == 'VALUE :: a'

    obj = tcls('value:: a, c')
    assert isinstance(obj, tcls), repr(obj)
    assert str(obj) == 'VALUE :: a, c'


def test_volatile_stmt():  # R548

    tcls = Volatile_Stmt
    obj = tcls('volatile a')
    assert isinstance(obj, tcls), repr(obj)
    assert str(obj) == 'VOLATILE :: a'

    obj = tcls('volatile :: a, c')
    assert isinstance(obj, tcls), repr(obj)
    assert str(obj) == 'VOLATILE :: a, c'


def test_implicit_stmt():  # R549

    tcls = Implicit_Stmt
    obj = tcls('implicitnone')
    assert isinstance(obj, tcls), repr(obj)
    assert str(obj) == 'IMPLICIT NONE'
    assert _repr_utf(obj) == "Implicit_Stmt('NONE')"

    obj = tcls('implicit real(a-d), double precision(r-t,x), type(a) (y-z)')
    assert isinstance(obj, tcls), repr(obj)
    assert (str(obj) ==
            'IMPLICIT REAL(A - D), DOUBLE PRECISION(R - T, X), '
            'TYPE(a)(Y - Z)')


def test_implicit_spec():  # R550

    tcls = Implicit_Spec
    obj = tcls('integer (a-z)')
    assert isinstance(obj, tcls), repr(obj)
    assert str(obj) == 'INTEGER(A - Z)'
    assert (_repr_utf(obj) ==
            "Implicit_Spec(Intrinsic_Type_Spec('INTEGER', None), "
            "Letter_Spec_List(',', (Letter_Spec('A', 'Z'),)))")

    obj = tcls('double  complex (r,d-g)')
    assert isinstance(obj, tcls), repr(obj)
    assert str(obj) == 'DOUBLE COMPLEX(R, D - G)'


def test_letter_spec():  # R551

    tcls = Letter_Spec
    obj = tcls('a-z')
    assert isinstance(obj, tcls), repr(obj)
    assert str(obj) == 'A - Z'
    assert _repr_utf(obj) == "Letter_Spec('A', 'Z')"

    obj = tcls('d')
    assert isinstance(obj, tcls), repr(obj)
    assert str(obj) == 'D'


def test_namelist_stmt():  # R552

    tcls = Namelist_Stmt
    obj = tcls('namelist / nlist / a')
    assert isinstance(obj, tcls), repr(obj)
    assert str(obj) == 'NAMELIST /nlist/ a'

    obj = tcls('namelist / nlist / a, /mlist/ b,c /klist/ d,e')
    assert str(obj) == 'NAMELIST /nlist/ a, /mlist/ b, c, /klist/ d, e'


def test_equivalence_stmt():  # R554

    tcls = Equivalence_Stmt
    obj = tcls('equivalence (a, b ,z)')
    assert isinstance(obj, tcls), repr(obj)
    assert str(obj) == 'EQUIVALENCE(a, b, z)'
<<<<<<< HEAD
    assert (_repr_utf(obj) ==
            "Equivalence_Stmt('EQUIVALENCE', Equivalence_Set(Name('a'), "
            "Equivalence_Object_List(',', (Name('b'), Name('z')))))")
=======
    assert (repr(obj) ==
            "Equivalence_Stmt('EQUIVALENCE', Equivalence_Set_List(',', "
            "(Equivalence_Set(Name('a'), Equivalence_Object_List(',', "
            "(Name('b'), Name('z')))),)))")
>>>>>>> 8fca799c

    obj = tcls('equivalence (a, b ,z),(b,l)')
    assert isinstance(obj, tcls), repr(obj)
    assert str(obj) == 'EQUIVALENCE(a, b, z), (b, l)'


def test_common_stmt():  # R557

    tcls = Common_Stmt
    obj = tcls('common a')
    assert isinstance(obj, tcls), repr(obj)
    assert str(obj) == 'COMMON // a'
<<<<<<< HEAD
    assert _repr_utf(obj) == "Common_Stmt([(None, Name('a'))])"
=======
    assert repr(obj) == ("Common_Stmt([(None, Common_Block_Object_List(',', "
                         "(Name('a'),)))])")
>>>>>>> 8fca799c

    obj = tcls('common // a,b')
    assert isinstance(obj, tcls), repr(obj)
    assert str(obj) == 'COMMON // a, b'

    obj = tcls('common /name/ a,b')
    assert isinstance(obj, tcls), repr(obj)
    assert str(obj) == 'COMMON /name/ a, b'

    obj = tcls('common /name/ a,b(4,5) // c, /ljuks/ g(2)')
    assert isinstance(obj, tcls), repr(obj)
    assert str(obj) == 'COMMON /name/ a, b(4, 5) // c /ljuks/ g(2)'


def test_common_block_object():  # R558

    tcls = Common_Block_Object
    obj = tcls('a(2)')
    assert isinstance(obj, tcls), repr(obj)
    assert str(obj) == 'a(2)'
<<<<<<< HEAD
    assert (_repr_utf(obj) ==
            "Common_Block_Object(Name('a'), Explicit_Shape_Spec(None, "
            "Int_Literal_Constant('2', None)))")
=======
    assert (repr(obj) ==
            "Common_Block_Object(Name('a'), Explicit_Shape_Spec_List(',', "
            "(Explicit_Shape_Spec(None, Int_Literal_Constant('2', None)),)))")
>>>>>>> 8fca799c

    obj = tcls('a')
    assert isinstance(obj, Name), repr(obj)
    assert str(obj) == 'a'

#
# SECTION 6
#


def test_substring():  # R609

    tcls = Substring
    obj = tcls('a(:)')
    assert isinstance(obj, tcls), repr(obj)
    assert str(obj) == 'a(:)'
    assert _repr_utf(obj) == "Substring(Name('a'), Substring_Range(None, None))"

    obj = tcls('a(1:2)')
    assert isinstance(obj, tcls), repr(obj)
    assert str(obj) == 'a(1 : 2)'
    assert (_repr_utf(obj) ==
            "Substring(Name('a'), Substring_Range(Int_Literal_Constant('1',"
            " None), Int_Literal_Constant('2', None)))")


def test_substring_range():  # R611

    tcls = Substring_Range
    obj = tcls(':')
    assert isinstance(obj, tcls), repr(obj)
    assert str(obj) == ':'
    assert _repr_utf(obj) == "Substring_Range(None, None)"

    obj = tcls('a+1:')
    assert isinstance(obj, tcls), repr(obj)
    assert str(obj) == 'a + 1 :'

    obj = tcls('a+1: c/foo(g)')
    assert isinstance(obj, tcls), repr(obj)
    assert str(obj) == 'a + 1 : c / foo(g)'

    obj = tcls('a:b')
    assert isinstance(obj, tcls), repr(obj)
    assert str(obj) == 'a : b'
    assert _repr_utf(obj) == "Substring_Range(Name('a'), Name('b'))"

    obj = tcls('a:')
    assert isinstance(obj, tcls), repr(obj)
    assert str(obj) == 'a :'

    obj = tcls(':b')
    assert isinstance(obj, tcls), repr(obj)
    assert str(obj) == ': b'


<<<<<<< HEAD
def test_data_ref():  # R612

    tcls = Data_Ref
    obj = tcls('a%b')
    assert isinstance(obj, tcls), repr(obj)
    assert str(obj) == 'a % b'
    assert _repr_utf(obj) == "Data_Ref('%', (Name('a'), Name('b')))"

    obj = tcls('a')
    assert isinstance(obj, Name), repr(obj)
    assert str(obj) == 'a'


=======
>>>>>>> 8fca799c
def test_part_ref():  # R613

    tcls = Part_Ref
    obj = tcls('a')
    assert isinstance(obj, Name), repr(obj)
    assert str(obj) == 'a'


def test_type_param_inquiry():  # R615

    tcls = Type_Param_Inquiry
    obj = tcls('a % b')
    assert isinstance(obj, tcls), repr(obj)
    assert str(obj) == 'a % b'
    assert _repr_utf(obj) == "Type_Param_Inquiry(Name('a'), '%', Name('b'))"


def test_array_section():  # R617

    tcls = Array_Section
    obj = tcls('a(:)')
    assert isinstance(obj, tcls), repr(obj)
    assert str(obj) == 'a(:)'
<<<<<<< HEAD
    assert (_repr_utf(obj) ==
            "Array_Section(Name('a'), Substring_Range(None, None))")
=======
    assert (repr(obj) ==
            "Array_Section(Name('a'), "
            "Substring_Range(None, None))")
>>>>>>> 8fca799c

    obj = tcls('a(2:)')
    assert isinstance(obj, tcls), repr(obj)
    assert str(obj) == 'a(2 :)'


def test_section_subscript():  # R619

    tcls = Section_Subscript

    obj = tcls('1:2')
    assert isinstance(obj, Subscript_Triplet), repr(obj)
    assert str(obj) == '1 : 2'

    obj = tcls('zzz')
    assert isinstance(obj, Name), repr(obj)
    assert str(obj) == 'zzz'


def test_section_subscript_list():  # R619-list

    tcls = Section_Subscript_List
    obj = tcls('a,2')
    assert isinstance(obj, tcls), repr(obj)
    assert str(obj) == 'a, 2'
    assert (_repr_utf(obj) ==
            "Section_Subscript_List(',', (Name('a'), Int_Literal_Constant("
            "'2', None)))")

    obj = tcls('::1')
    assert isinstance(obj, tcls), repr(obj)
    assert str(obj) == ': : 1'

    obj = tcls('::1, 3')
    assert isinstance(obj, tcls), repr(obj)
    assert str(obj) == ': : 1, 3'


def test_subscript_triplet():  # R620

    tcls = Subscript_Triplet
    obj = tcls('a:b')
    assert isinstance(obj, tcls), repr(obj)
    assert str(obj) == 'a : b'
    assert _repr_utf(obj) == "Subscript_Triplet(Name('a'), Name('b'), None)"

    obj = tcls('a:b:1')
    assert isinstance(obj, tcls), repr(obj)
    assert str(obj) == 'a : b : 1'

    obj = tcls(':')
    assert isinstance(obj, tcls), repr(obj)
    assert str(obj) == ':'

    obj = tcls('::5')
    assert isinstance(obj, tcls), repr(obj)
    assert str(obj) == ': : 5'

    obj = tcls(':5')
    assert isinstance(obj, tcls), repr(obj)
    assert str(obj) == ': 5'

    obj = tcls('a+1 :')
    assert isinstance(obj, tcls), repr(obj)
    assert str(obj) == 'a + 1 :'


def test_allocate_stmt():  # R623

    tcls = Allocate_Stmt
    obj = tcls('allocate(a,b)')
    assert isinstance(obj, tcls), repr(obj)
    assert str(obj) == 'ALLOCATE(a, b)'

    obj = tcls('allocate(real::a)')
    assert str(obj) == 'ALLOCATE(REAL::a)'

    obj = tcls('allocate(real(kind=8)::a, stat=b, source=c//d)')
    assert (str(obj) ==
            'ALLOCATE(REAL(KIND = 8)::a, STAT = b, SOURCE = c // d)')


def test_alloc_opt():  # R624

    tcls = Alloc_Opt
    obj = tcls('stat=a')
    assert isinstance(obj, tcls), repr(obj)
    assert str(obj) == 'STAT = a'
    assert _repr_utf(obj) == "Alloc_Opt('STAT', Name('a'))"


def test_nullify_stmt():  # R633

    tcls = Nullify_Stmt
    obj = tcls('nullify (a)')
    assert isinstance(obj, tcls), repr(obj)
    assert str(obj) == 'NULLIFY(a)'
<<<<<<< HEAD
    assert _repr_utf(obj) == "Nullify_Stmt('NULLIFY', Name('a'))"
=======
    assert repr(obj) == ("Nullify_Stmt('NULLIFY', Pointer_Object_List(',', "
                         "(Name('a'),)))")
>>>>>>> 8fca799c

    obj = tcls('nullify (a,c)')
    assert isinstance(obj, tcls), repr(obj)
    assert str(obj) == 'NULLIFY(a, c)'


def test_deallocate_stmt():  # R635

    tcls = Deallocate_Stmt
    obj = tcls('deallocate (a)')
    assert isinstance(obj, tcls), repr(obj)
    assert str(obj) == 'DEALLOCATE(a)'

    obj = tcls('deallocate (a,stat=b)')
    assert isinstance(obj, tcls), repr(obj)
    assert str(obj) == 'DEALLOCATE(a, STAT = b)'
    obj = tcls('deallocate (a,c,stat=b,errmsg=d)')
    assert str(obj) == 'DEALLOCATE(a, c, STAT = b, ERRMSG = d)'

#
# SECTION 7
#


def test_parenthesis():  # R701.h

    tcls = Parenthesis
    obj = tcls('(a)')
    assert isinstance(obj, tcls), repr(obj)
    assert str(obj) == '(a)'
    assert repr(obj) == "Parenthesis('(', Name('a'), ')')"

    obj = tcls('(a+1)')
    assert isinstance(obj, tcls), repr(obj)
    assert str(obj) == '(a + 1)'

    obj = tcls('((a))')
    assert isinstance(obj, tcls), repr(obj)
    assert str(obj) == '((a))'

    obj = tcls('(a+(a+c))')
    assert isinstance(obj, tcls), repr(obj)
    assert str(obj) == '(a + (a + c))'

    obj = tcls('("a"+"c")')
    assert isinstance(obj, tcls), repr(obj)
    assert str(obj) == '("a" + "c")'

    obj = tcls('("a"+")")')
    assert isinstance(obj, tcls), repr(obj)
    assert str(obj) == '("a" + ")")'

    obj = tcls('''(')'+")")''')
    assert isinstance(obj, tcls), repr(obj)
    assert str(obj) == '''(')' + ")")'''

    with pytest.raises(NoMatchError) as excinfo:
        _ = tcls('(a+b)*(c+d)')
    assert "Parenthesis: '(a+b)*(c+d)'" in str(excinfo.value)

    with pytest.raises(NoMatchError) as excinfo:
        _ = tcls('''()''')
    assert "Parenthesis: '()'" in str(excinfo.value)


def test_level_1_expr():  # R702

    tcls = Level_1_Expr
    obj = tcls('.hey. a')
    assert isinstance(obj, tcls), repr(obj)
    assert str(obj) == '.HEY. a'
    assert repr(obj) == "Level_1_Expr('.HEY.', Name('a'))"

    obj = tcls('.false.')
    assert isinstance(obj, Logical_Literal_Constant), repr(obj)


def test_mult_operand():  # R704

    tcls = Mult_Operand
    obj = tcls('a**b')
    assert isinstance(obj, tcls), repr(obj)
    assert str(obj) == 'a ** b'
    assert repr(obj) == "Mult_Operand(Name('a'), '**', Name('b'))"

    obj = tcls('a**2')
    assert isinstance(obj, tcls), repr(obj)
    assert str(obj) == 'a ** 2'

    obj = tcls('(a+b)**2')
    assert isinstance(obj, tcls), repr(obj)
    assert str(obj) == '(a + b) ** 2'

    obj = tcls('0.0E-1')
    assert isinstance(obj, Real_Literal_Constant), repr(obj)
    assert str(obj) == '0.0E-1'


def test_add_operand():  # R705

    tcls = Add_Operand
    obj = tcls('a*b')
    assert isinstance(obj, tcls), repr(obj)
    assert str(obj) == 'a * b'
    assert repr(obj) == "Add_Operand(Name('a'), '*', Name('b'))"

    obj = tcls('a/b')
    assert isinstance(obj, tcls), repr(obj)
    assert str(obj) == 'a / b'

    obj = tcls('a**b')
    assert isinstance(obj, Mult_Operand), repr(obj)
    assert str(obj) == 'a ** b'

    obj = tcls('0.0E-1')
    assert isinstance(obj, Real_Literal_Constant), repr(obj)
    assert str(obj) == '0.0E-1'


def test_level_2_expr():  # R706

    tcls = Level_2_Expr
    obj = tcls('a+b')
    assert isinstance(obj, tcls), repr(obj)
    assert str(obj) == 'a + b'
    assert repr(obj) == "Level_2_Expr(Name('a'), '+', Name('b'))"

    obj = tcls('a-b')
    assert isinstance(obj, tcls), repr(obj)
    assert str(obj) == 'a - b'

    obj = tcls('a+b+c')
    assert isinstance(obj, tcls), repr(obj)
    assert str(obj) == 'a + b + c'

    obj = tcls('+a')
    assert isinstance(obj, Level_2_Unary_Expr), repr(obj)
    assert str(obj) == '+ a'

    obj = tcls('+1')
    assert isinstance(obj, Level_2_Unary_Expr), repr(obj)
    assert str(obj) == '+ 1'

    obj = tcls('+a+b')
    assert isinstance(obj, tcls), repr(obj)
    assert str(obj) == '+ a + b'

    obj = tcls('0.0E-1')
    assert isinstance(obj, Real_Literal_Constant), repr(obj)
    assert str(obj) == '0.0E-1'


def test_level_2_unary_expr():  # R706.c

    tcls = Level_2_Unary_Expr
    obj = tcls('+a')
    assert isinstance(obj, tcls), repr(obj)
    assert str(obj) == '+ a'
    assert repr(obj) == "Level_2_Unary_Expr('+', Name('a'))"

    obj = tcls('-a')
    assert isinstance(obj, tcls), repr(obj)
    assert str(obj) == '- a'

    obj = tcls('+1')
    assert isinstance(obj, tcls), repr(obj)
    assert str(obj) == '+ 1'

    obj = tcls('0.0E-1')
    assert isinstance(obj, Real_Literal_Constant), repr(obj)
    assert str(obj) == '0.0E-1'


def test_level_3_expr():  # R710

    tcls = Level_3_Expr
    obj = tcls('a//b')
    assert isinstance(obj, tcls), repr(obj)
    assert str(obj) == 'a // b'
    assert repr(obj) == "Level_3_Expr(Name('a'), '//', Name('b'))"

    obj = tcls('"a"//"b"')
    assert isinstance(obj, tcls), repr(obj)
    assert str(obj) == '"a" // "b"'


def test_level_4_expr():  # R712

    tcls = Level_4_Expr
    obj = tcls('a.eq.b')
    assert isinstance(obj, tcls), repr(obj)
    assert str(obj) == 'a .EQ. b'
    assert repr(obj) == "Level_4_Expr(Name('a'), '.EQ.', Name('b'))"

    obj = tcls('a.ne.b')
    assert isinstance(obj, tcls), repr(obj)
    assert str(obj) == 'a .NE. b'

    obj = tcls('a.lt.b')
    assert isinstance(obj, tcls), repr(obj)
    assert str(obj) == 'a .LT. b'

    obj = tcls('a.gt.b')
    assert isinstance(obj, tcls), repr(obj)
    assert str(obj) == 'a .GT. b'

    obj = tcls('a.ge.b')
    assert isinstance(obj, tcls), repr(obj)
    assert str(obj) == 'a .GE. b'

    obj = tcls('a==b')
    assert isinstance(obj, tcls), repr(obj)
    assert str(obj) == 'a == b'

    obj = tcls('a/=b')
    assert isinstance(obj, tcls), repr(obj)
    assert str(obj) == 'a /= b'

    obj = tcls('a<b')
    assert isinstance(obj, tcls), repr(obj)
    assert str(obj) == 'a < b'

    obj = tcls('a<=b')
    assert isinstance(obj, tcls), repr(obj)
    assert str(obj) == 'a <= b'

    obj = tcls('a>=b')
    assert isinstance(obj, tcls), repr(obj)
    assert str(obj) == 'a >= b'

    obj = tcls('a>b')
    assert isinstance(obj, tcls), repr(obj)
    assert str(obj) == 'a > b'


def test_and_operand():  # R714

    tcls = And_Operand
    obj = tcls('.not.a')
    assert isinstance(obj, tcls), repr(obj)
    assert str(obj) == '.NOT. a'
    assert repr(obj) == "And_Operand('.NOT.', Name('a'))"


def test_or_operand():  # R715

    tcls = Or_Operand
    obj = tcls('a.and.b')
    assert isinstance(obj, tcls), repr(obj)
    assert str(obj) == 'a .AND. b'
    assert repr(obj) == "Or_Operand(Name('a'), '.AND.', Name('b'))"


def test_equiv_operand():  # R716

    tcls = Equiv_Operand
    obj = tcls('a.or.b')
    assert isinstance(obj, tcls), repr(obj)
    assert str(obj) == 'a .OR. b'
    assert repr(obj) == "Equiv_Operand(Name('a'), '.OR.', Name('b'))"


def test_level_5_expr():  # R717

    tcls = Level_5_Expr
    obj = tcls('a.eqv.b')
    assert isinstance(obj, tcls), repr(obj)
    assert str(obj) == 'a .EQV. b'
    assert repr(obj) == "Level_5_Expr(Name('a'), '.EQV.', Name('b'))"

    obj = tcls('a.neqv.b')
    assert isinstance(obj, tcls), repr(obj)
    assert str(obj) == 'a .NEQV. b'

    obj = tcls('a.eq.b')
    assert isinstance(obj, Level_4_Expr), repr(obj)
    assert str(obj) == 'a .EQ. b'


def test_expr():  # R722

    tcls = Expr
    obj = tcls('a .op. b')
    assert isinstance(obj, tcls), repr(obj)
    assert str(obj) == 'a .OP. b'
    assert repr(obj) == "Expr(Name('a'), '.OP.', Name('b'))"

    obj = tcls('a')
    assert isinstance(obj, Name), repr(obj)
    assert str(obj) == 'a'

    obj = tcls('3.e2')
    assert isinstance(obj, Real_Literal_Constant), repr(obj)

    obj = tcls('0.0E-1')
    assert isinstance(obj, Real_Literal_Constant), repr(obj)
    assert str(obj) == '0.0E-1'

    obj = tcls('123')
    assert isinstance(obj, Int_Literal_Constant), repr(obj)
    assert str(obj) == '123'

    obj = tcls('.false.')
    assert isinstance(obj, Logical_Literal_Constant), repr(obj)
    assert str(obj) == '.FALSE.'

    assert_raises(NoMatchError, Scalar_Int_Expr, 'a,b')


def test_logical_expr():  # R724

    tcls = Logical_Expr
    obj = tcls('(f0 .lt. f1) .and. abs(x1-x0) .gt. abs(x2) .or.  .not. root')
    assert isinstance(obj, Equiv_Operand), repr(obj)
    assert (str(obj) ==
            '(f0 .LT. f1) .AND. ABS(x1 - x0) .GT. ABS(x2) .OR. .NOT. root')


def test_logical_initialization_expr():  # R733
    # pylint: disable=invalid-name

    tcls = Logical_Initialization_Expr
    obj = tcls('.false.')
    assert isinstance(obj, Logical_Literal_Constant), repr(obj)
    assert str(obj) == '.FALSE.'


def test_assignment_stmt():  # R734

    tcls = Assignment_Stmt
    obj = tcls('a = b')
    assert isinstance(obj, tcls), repr(obj)
    assert str(obj) == 'a = b'
    assert repr(obj) == "Assignment_Stmt(Name('a'), '=', Name('b'))"

    obj = tcls('a(3:4) = b+c')
    assert isinstance(obj, tcls), repr(obj)
    assert str(obj) == 'a(3 : 4) = b + c'

    obj = tcls('a%c = b+c')
    assert isinstance(obj, tcls), repr(obj)
    assert str(obj) == 'a % c = b + c'

    obj = tcls('a = .FALSE.')
    assert isinstance(obj, tcls), repr(obj)
    assert (repr(obj) ==
            "Assignment_Stmt(Name('a'), '=', Logical_Literal_Constant("
            "'.FALSE.', None))")

    obj = tcls('a(n)(k:m) = 5')
    assert isinstance(obj, tcls), repr(obj)
    assert str(obj) == 'a(n)(k : m) = 5'

    obj = tcls('b = a + 1  d - 8')
    assert isinstance(obj, tcls), repr(obj)
    assert str(obj) == 'b = a + 1D-8'

    obj = tcls('b = a + 1  d - 8 + 1.1e+3')
    assert isinstance(obj, tcls), repr(obj)
    assert str(obj) == 'b = a + 1D-8 + 1.1E+3'


def test_pointer_assignment_stmt():  # R735

    tcls = Pointer_Assignment_Stmt
    obj = tcls('new_node % left => current_node')
    assert isinstance(obj, tcls), repr(obj)
    assert str(obj) == 'new_node % left => current_node'

    obj = tcls('simple_name => target_structure % substruct % component')
    assert isinstance(obj, tcls), repr(obj)
    assert (str(obj) ==
            'simple_name => target_structure % substruct % component')

    for stmt in '''\
PTR => NULL()
ROW => MAT2D(N, :)
WINDOW => MAT2D(I - 1 : I + 1, J - 1 : J + 1)
POINTER_OBJECT => POINTER_FUNCTION(ARG_1, ARG_2)
EVERY_OTHER => VECTOR(1 : N : 2)
WINDOW2(0 :, 0 :) => MAT2D(ML : MU, NL : NU)
P => BESSEL
STRUCT % COMPONENT => BESSEL'''.split('\n'):
        obj = tcls(stmt)
        assert isinstance(obj, tcls), repr(obj)
        assert str(obj) == stmt


def test_proc_component_ref():  # R741

    tcls = Proc_Component_Ref
    obj = tcls('a % b')
    assert isinstance(obj, tcls), repr(obj)
    assert str(obj) == 'a % b'
    assert _repr_utf(obj) == \
        "Proc_Component_Ref(Name('a'), '%', Name('b'))"


def test_where_stmt():  # R743

    tcls = Where_Stmt
    obj = tcls('where (a) c=2')
    assert isinstance(obj, tcls), repr(obj)
    assert str(obj) == 'WHERE (a) c = 2'
    assert (_repr_utf(obj) ==
            "Where_Stmt(Name('a'), Assignment_Stmt(Name('c'), '=', "
            "Int_Literal_Constant('2', None)))")


def test_where_construct():  # R745

    tcls = Where_Construct
    obj = tcls(get_reader('''\
    where (pressure <= 1.0)
    pressure = pressure + inc_pressure
    temp = temp - 5.0
    elsewhere
    raining = .true.
    end where
'''))
    assert isinstance(obj, tcls), repr(obj)
    assert (str(obj) == "WHERE (pressure <= 1.0)\n  "
            "pressure = pressure + inc_pressure\n  "
            "temp = temp - 5.0\n"
            "ELSEWHERE\n  raining = .TRUE.\nEND WHERE")

    obj = tcls(get_reader('''\
    where (cond1)
    else    where (cond2)
    end where
'''))
    assert isinstance(obj, tcls), repr(obj)
    assert str(obj) == 'WHERE (cond1)\nELSEWHERE(cond2)\nEND WHERE'

    obj = tcls(get_reader('''\
    n:where (cond1)
    elsewhere (cond2) n
    else   where n
    end where n
'''))
    assert isinstance(obj, tcls), repr(obj)
    assert (str(obj) == "n:WHERE (cond1)\nELSEWHERE(cond2) n\n"
            "ELSEWHERE n\nEND WHERE n")

    obj = tcls(get_reader('''\
    n:where (cond1)
    else where (cond2) n
    else where n
    end where n
'''))
    assert isinstance(obj, tcls), repr(obj)
    print(str(obj))
    assert (str(obj) ==
            'n:WHERE (cond1)\nELSEWHERE(cond2) n\nELSEWHERE n\n'
            'END WHERE n')

    obj = tcls(get_reader('''\
    n:where (me(:)=="hello")
    else where (me(:)=="goodbye") n
    else where n
    end where n
'''))
    print(str(obj))
    assert (str(obj) ==
            'n:WHERE (me(:) == "hello")\nELSEWHERE(me(:) == "goodbye") n\n'
            'ELSEWHERE n\n'
            'END WHERE n')


def test_where_construct_stmt():  # R745

    tcls = Where_Construct_Stmt
    obj = tcls('where (a)')
    assert isinstance(obj, tcls), repr(obj)
    assert str(obj) == 'WHERE (a)'
    assert repr(obj) == "Where_Construct_Stmt(Name('a'))"


def test_forall_construct():  # R752

    tcls = Forall_Construct
    obj = tcls(get_reader('''\
    forall (i = 1:10, j = 1:10, b(i, j) /= 0.0)
      a(i, j) = real (i + j - 2)
      b(i, j) = a(i, j) + b(i, j) * real (i * j)
    end forall
    '''))
    assert isinstance(obj, tcls), repr(obj)
    assert (str(obj) ==
            'FORALL(i = 1 : 10, j = 1 : 10, b(i, j) /= 0.0)\n'
            '  a(i, j) = REAL(i + j - 2)\n  b(i, j) = a(i, j) + '
            'b(i, j) * REAL(i * j)\nEND FORALL')

    obj = tcls(get_reader('''\
    n: forall (x = 1:5:2, j = 1:4)
      a(x, j) = j
    end forall n
    '''))
    assert isinstance(obj, tcls), repr(obj)
    assert (str(obj) ==
            'n:FORALL(x = 1 : 5 : 2, j = 1 : 4)\n  a(x, j) = j\nEND FORALL n')


def test_forall_triplet_spec():  # R755

    tcls = Forall_Triplet_Spec
    obj = tcls('n = 1: 2')
    assert isinstance(obj, tcls), repr(obj)
    assert str(obj) == 'n = 1 : 2'

    obj = tcls('n = f(x): 2-b:a+1')
    assert isinstance(obj, tcls), repr(obj)
    assert str(obj) == 'n = f(x) : 2 - b : a + 1'

#
# SECTION 8
#


def test_if_construct():  # R802

    tcls = If_Construct
    obj = tcls(get_reader('''\
if (expr) then
  a = 1
end if
    '''))
    assert isinstance(obj, tcls), repr(obj)
    assert str(obj) == 'IF (expr) THEN\n  a = 1\nEND IF'

    obj = tcls(get_reader('''\
name: if (expr) then
  a = 1
end if name
    '''))

    assert str(obj) == 'name:IF (expr) THEN\n  a = 1\nEND IF name'

    obj = tcls(get_reader('''\
if (expr) then
  a = 1
  if (expr2) then
    a = 2
  endif
  a = 3
end if
    '''))
    assert isinstance(obj, tcls), repr(obj)
    assert (str(obj) ==
            'IF (expr) THEN\n  a = 1\n  IF (expr2) THEN\n    a = 2\n'
            '  END IF\n  a = 3\nEND IF')

    obj = tcls(get_reader('''\
if (expr) then
  a = 1
else if (expr2) then
  a = 2
end if
    '''))
    assert isinstance(obj, tcls), repr(obj)
    assert (str(obj) ==
            'IF (expr) THEN\n  a = 1\nELSE IF (expr2) THEN\n  a = 2\nEND IF')

    obj = tcls(get_reader('''\
if (expr) then
  a = 1
else
  a = 2
end if
    '''))
    assert str(obj) == 'IF (expr) THEN\n  a = 1\nELSE\n  a = 2\nEND IF'

    obj = tcls(get_reader('''\
if (expr) then
  a = 1
else if (expr2) then
  a = 2
else
  a = 3
end if
    '''))
    assert (str(obj) ==
            'IF (expr) THEN\n  a = 1\nELSE IF (expr2) THEN\n  a = 2\n'
            'ELSE\n  a = 3\nEND IF')

    obj = tcls(get_reader('''\
named: if (expr) then
  a = 1
else named
  a = 2
end if named
    '''))
    assert (str(obj) ==
            'named:IF (expr) THEN\n  a = 1\nELSE named\n  a = 2\nEND IF named')

    obj = tcls(get_reader('''\
named: if (expr) then
  a = 1
  named2: if (expr2) then
    a = 2
  end if named2
end if named
'''))
    assert (str(obj) ==
            'named:IF (expr) THEN\n  a = 1\n  named2:IF (expr2) THEN\n'
            '    a = 2\n  END IF named2\nEND IF named')

    obj = tcls(get_reader('''\
if (expr) then
  a = 1
else if (expr2) then
  a = 2
else if (expr3) then
  a = 3
end if
    '''))
    assert isinstance(obj, tcls), repr(obj)
    assert (str(obj) ==
            'IF (expr) THEN\n  a = 1\nELSE IF (expr2) THEN\n  a = 2\n'
            'ELSE IF (expr3) THEN\n  a = 3\nEND IF')

    obj = tcls(get_reader('''\
        if (dxmx .gt. 0d0) then
          diff = 0
          do  80  k = 1, n
   80     diff = max(diff,abs(xnew(k)-xin(k)))
          if (diff .gt. dxmx) then
            betx = dxmx/diff

            call awrit3(' broyj:  max shift = %1;3g'//
     .        ' is larger than dxmx = %1;3g.  Scale by %1;3g',
     .        ' ',80,i1mach(2),diff,dxmx,dxmx/diff)

            do  82  k = 1, n
   82       xnew(k) = xin(k) + betx*(xnew(k)-xin(k))
          endif
        endif'''))
    assert isinstance(obj, tcls)


def test_if_nonblock_do():
    ''' Tests that conditional nonblock DO construct is parsed correctly. '''
    tcls = If_Construct

    obj = tcls(get_reader('''\
if (expr) then
   do  20  i = 1, 3
     a = 1
     do  20  j = 1, 3
       a = 2
       do  20  k = 1, 3
         a = 3
20 rotm(i,j) = r2(j,i)
endif
'''))
    assert isinstance(obj, tcls), repr(obj)
    assert len(obj.content) == 3, repr(obj)
    obj = obj.content[1]
    assert isinstance(obj, Action_Term_Do_Construct), repr(obj)
    assert str(obj) == (
        'DO 20 i = 1, 3\n  a = 1\n  DO 20 j = 1, 3\n    a = 2\n    '
        'DO 20 k = 1, 3\n      a = 3\n20 rotm(i, j) = r2(j, i)')

    obj = tcls(get_reader('''\
if (expr) then
    do  50  i = n, m, -1
  50 call foo(a)
endif'''))
    assert isinstance(obj, tcls), repr(obj)
    assert len(obj.content) == 3, repr(obj)
    obj = obj.content[1]
    assert isinstance(obj, Action_Term_Do_Construct), repr(obj)


def test_case_construct():  # R808

    tcls = Case_Construct
    obj = tcls(get_reader('''\
select case (n)
case (:-1)
  signum = -1
case (0)
  signum = 0
case (1:)
  signum = 1
end select
'''))
    assert isinstance(obj, tcls), repr(obj)
    assert (str(obj) ==
            'SELECT CASE (n)\nCASE (: - 1)\n  signum = - 1\nCASE (0)\n'
            '  signum = 0\nCASE (1 :)\n  signum = 1\nEND SELECT')


def test_case_selector():  # R813

    tcls = Case_Selector
    obj = tcls('default')
    assert isinstance(obj, tcls), repr(obj)
    assert str(obj) == 'DEFAULT'

    obj = tcls('(2)')
    assert isinstance(obj, tcls), repr(obj)
    assert str(obj) == '(2)'

    obj = tcls('(2:3, c+2:, :-a)')
    assert isinstance(obj, tcls), repr(obj)
    assert str(obj) == '(2 : 3, c + 2 :, : - a)'


def test_associate_construct():  # R816

    tcls = Associate_Construct
    obj = tcls(get_reader('''\
ASSOCIATE ( Z => EXP(-(X**2+Y**2)) * COS(THETA) )
PRINT *, A+Z, A-Z
END ASSOCIATE
    '''))
    assert isinstance(obj, tcls), repr(obj)
    assert (str(obj) ==
            'ASSOCIATE(Z => EXP(- (X ** 2 + Y ** 2)) * COS(THETA))\n'
            '  PRINT *, A + Z, A - Z\nEND ASSOCIATE')

    obj = tcls(get_reader('''\
name:ASSOCIATE ( XC => AX%B(I,J)%C )
XC%DV = XC%DV + PRODUCT(XC%EV(1:N))
END ASSOCIATE name
    '''))
    assert isinstance(obj, tcls), repr(obj)
    assert (str(obj) ==
            'name:ASSOCIATE(XC => AX % B(I, J) % C)\n  XC % DV = XC % DV + '
            'PRODUCT(XC % EV(1 : N))\nEND ASSOCIATE name')

    obj = tcls(get_reader('''\
ASSOCIATE ( W => RESULT(I,J)%W, ZX => AX%B(I,J)%D, ZY => AY%B(I,J)%D )
W = ZX*X + ZY*Y
END ASSOCIATE
    '''))
    assert (str(obj) ==
            'ASSOCIATE(W => RESULT(I, J) % W, ZX => AX % B(I, J) % D, ZY => '
            'AY % B(I, J) % D)\n  W = ZX * X + ZY * Y\nEND ASSOCIATE')


def test_select_type_construct():  # R821

    tcls = Select_Type_Construct
    tree = tcls(get_reader('''\
n:SELECT TYPE ( A => P_OR_C )
CLASS IS ( POINT )
PRINT *, A%X, A%Y ! This block gets executed
TYPE IS ( POINT_3D )
PRINT *, A%X, A%Y, A%Z
END SELECT n
    ''', ignore_comments=False))
    print(str(tree))
    assert (str(tree) == "n:SELECT TYPE(A=>P_OR_C)\n"
            "  CLASS IS (POINT)\n"
            "  PRINT *, A % X, A % Y\n"
            "  ! This block gets executed\n"
            "  TYPE IS (POINT_3D)\n"
            "  PRINT *, A % X, A % Y, A % Z\n"
            "END SELECT n")


def test_select_type_stmt():  # R822

    tcls = Select_Type_Stmt
    obj = tcls('select type(a=>b)')
    assert isinstance(obj, tcls), repr(obj)
    assert str(obj) == 'SELECT TYPE(a=>b)'

    obj = tcls('select type(a)')
    assert isinstance(obj, tcls), repr(obj)
    assert str(obj) == 'SELECT TYPE(a)'


def test_type_guard_stmt():  # R823

    tcls = Type_Guard_Stmt
    obj = tcls('type is (real*8)')
    assert isinstance(obj, tcls), repr(obj)
    assert str(obj) == 'TYPE IS (REAL*8)'

    obj = tcls('class is (mytype) name')
    assert isinstance(obj, tcls), repr(obj)
    assert str(obj) == 'CLASS IS (mytype) name'

    obj = tcls('classdefault')
    assert isinstance(obj, tcls), repr(obj)
    assert str(obj) == 'CLASS DEFAULT'


def test_block_label_do_construct():
    ''' Tests that block labeled DO construct
    is parsed correctly (R826_1). '''
    tcls = Block_Label_Do_Construct

    obj = tcls(get_reader('''\
      do 12
        a = 1
 12   continue
    '''))
    assert isinstance(obj, tcls), repr(obj)
    assert str(obj) == 'DO 12\n  a = 1\n12 CONTINUE'

    obj = tcls(get_reader('''\
      foo: do 21, i=1,10
        a = 1
 21   end do foo
    '''))
    assert isinstance(obj, tcls), repr(obj)
    assert str(obj) == 'foo:DO 21 , i = 1, 10\n  a = 1\n21 END DO foo'

    obj = tcls(get_reader('''
      do 51 while (a < 10)
        a = a + 1
 51   continue
    '''))
    assert isinstance(obj, tcls), repr(obj)
    assert str(obj) == 'DO 51 WHILE (a < 10)\n  a = a + 1\n51 CONTINUE'

    obj = tcls(get_reader('''
      do 52
        a = a + 1
        if (a > 10) exit
 52   continue
    '''))
    assert isinstance(obj, tcls), repr(obj)
    assert str(obj) == 'DO 52\n  a = a + 1\n  IF (a > 10) EXIT\n52 CONTINUE'

    obj = tcls(get_reader('''\
      do 12
        do 13
          a = 1
 13   continue
 12   continue
    '''))
    assert str(obj) == 'DO 12\n  DO 13\n    a = 1\n13 CONTINUE\n12 CONTINUE'
    assert len(obj.content) == 3, repr(len(obj.content))
    assert str(obj.content[1]) == 'DO 13\n  a = 1\n13 CONTINUE'

    obj = tcls(get_reader('''
      do 52, i = 1,10
        do 53, while (j /= n)
        j = j + i
 53   continue
 52   continue
    '''))
    assert len(obj.content) == 3, repr(len(obj.content))
    assert str(obj) == ('DO 52 , i = 1, 10\n  DO 53 , WHILE (j /= n)\n'
                        '    j = j + i\n53 CONTINUE\n52 CONTINUE')
    assert str(obj.content[1]) == (
        'DO 53 , WHILE (j /= n)\n  j = j + i\n53 CONTINUE')


def test_block_nonlabel_do_construct():
    # pylint: disable=invalid-name
    ''' Tests that block nonlabeled DO construct is parsed
    correctly (R826_2) '''
    tcls = Block_Nonlabel_Do_Construct

    obj = tcls(get_reader('''\
      do i=1,10
        a = 1
      end do
    '''))
    assert isinstance(obj, tcls), repr(obj)
    assert str(obj) == 'DO i = 1, 10\n  a = 1\nEND DO'

    obj = tcls(get_reader('''\
      do while (a < 10)
        a = a + 1
      end do
    '''))
    assert isinstance(obj, tcls), repr(obj)
    assert str(obj) == 'DO WHILE (a < 10)\n  a = a + 1\nEND DO'

    obj = tcls(get_reader('''
      do
        a = a - 1
        if (a < 10) exit
      end do
    '''))
    assert isinstance(obj, tcls), repr(obj)
    assert str(obj) == 'DO\n  a = a - 1\n  IF (a < 10) EXIT\nEND DO'
    assert len(obj.content) == 4, repr(len(obj.content))
    assert str(obj.content[2]) == 'IF (a < 10) EXIT'

    obj = tcls(get_reader('''\
      foo:do i=1,10
        a = 1
      end do foo
    '''))
    assert isinstance(obj, tcls), repr(obj)
    assert str(obj) == 'foo:DO i = 1, 10\n  a = 1\nEND DO foo'

    obj = tcls(get_reader('''\
      foo:do while (a < 10)
        a = a + 1
      end do foo
    '''))
    assert isinstance(obj, tcls), repr(obj)
    assert str(obj) == 'foo:DO WHILE (a < 10)\n  a = a + 1\nEND DO foo'

    obj = tcls(get_reader('''\
      do j=1,2
      foo:do i=1,10
        a = 1
      end do foo
      end do
    '''))
    assert isinstance(obj, tcls), repr(obj)
    assert str(obj) == ('DO j = 1, 2\n'
                        '  foo:DO i = 1, 10\n    a = 1\n  END DO foo\nEND DO')

    obj = tcls(get_reader('''
      do while (j >= n)
      bar:do i=1,10
        a = i + j
      end do bar
      j = j - 1
      end do
    '''))
    assert isinstance(obj, tcls), repr(obj)
    assert str(obj) == ('DO WHILE (j >= n)\n'
                        '  bar:DO i = 1, 10\n    a = i + j\n  END DO bar\n'
                        '  j = j - 1\nEND DO')

    obj = tcls(get_reader('''
      do, i = 1,10
      bar: do, while (j /= n)
        a = i - j
      end do bar
      end do
    '''))
    assert isinstance(obj, tcls), repr(obj)
    assert str(obj) == (
        'DO , i = 1, 10\n'
        '  bar:DO , WHILE (j /= n)\n    a = i - j\n  END DO bar\n'
        'END DO')
    assert len(obj.content) == 3, repr(len(obj.content))
    assert str(obj.content[1]) == (
        'bar:DO , WHILE (j /= n)\n  a = i - j\nEND DO bar')


def test_label_do_stmt():
    ''' Tests that labeled DO statement is parsed correctly (R828). '''
    tcls = Label_Do_Stmt
    obj = tcls('do 12')
    assert isinstance(obj, tcls), repr(obj)
    assert str(obj) == 'DO 12'
    assert repr(obj) == "Label_Do_Stmt(None, Label('12'), None)"


def test_loop_control():
    ''' Tests incorrect loop control constructs (R829). Correct loop
    control constructs are tested in test_block_label_do_construct()
    and test_nonblock_label_do_construct(). '''
    tcls = Loop_Control

    # More than one '=' in counter expression
    with pytest.raises(NoMatchError) as excinfo:
        _ = tcls('j = 1 = 10')
    assert "Loop_Control: 'j = 1 = 10'" in str(excinfo.value)

    # Incorrect number of elements in counter expression
    with pytest.raises(NoMatchError) as excinfo:
        _ = tcls('k = 10, -10, -2, -1')
    assert "Loop_Control: 'k = 10, -10, -2, -1'" in str(excinfo.value)
    with pytest.raises(NoMatchError) as excinfo:
        _ = tcls('l = 5')
    assert "Loop_Control: 'l = 5'" in str(excinfo.value)


def test_nonblock_do_construct():
    ''' Tests that nonblock DO construct is parsed correctly (R835). '''
    tcls = Nonblock_Do_Construct
    obj = tcls(get_reader('''\
      do  20,  i = 1, 3
 20     rotm(i,j) = r2(j,i)
    '''))
    assert isinstance(obj, Action_Term_Do_Construct), repr(obj)
    assert str(obj) == 'DO 20 , i = 1, 3\n20 rotm(i, j) = r2(j, i)'

    obj = tcls(get_reader('''\
      do  20,  i = 1, 3
      k = 3
      do  20,  j = 1, 3
      l = 3
 20     rotm(i,j) = r2(j,i)
    '''))
    assert isinstance(obj, Action_Term_Do_Construct), repr(obj)
    assert str(obj) == (
        'DO 20 , i = 1, 3\n  k = 3\n  DO 20 , j = 1, 3\n    l = 3\n'
        '20 rotm(i, j) = r2(j, i)')

    obj = tcls(get_reader('''\
      do  20  i = 1, 3
 20     rotm(i,j) = r2(j,i)
    '''))
    assert isinstance(obj, Action_Term_Do_Construct), repr(obj)
    assert str(obj) == 'DO 20 i = 1, 3\n20 rotm(i, j) = r2(j, i)'

    obj = tcls(get_reader('''\
    do  50,  i = n, m, -1
  50 call foo(a)
    '''))
    assert isinstance(obj, Action_Term_Do_Construct), repr(obj)
    assert str(obj) == 'DO 50 , i = n, m, - 1\n50 CALL foo(a)'


def test_continue_stmt():  # R848

    tcls = Continue_Stmt
    obj = tcls('continue')
    assert isinstance(obj, tcls), repr(obj)
    assert str(obj) == 'CONTINUE'
    assert repr(obj) == "Continue_Stmt('CONTINUE')"


def test_stop_stmt():  # R849

    tcls = Stop_Stmt
    obj = tcls('stop')
    assert isinstance(obj, tcls), repr(obj)
    assert str(obj) == 'STOP'

    obj = tcls('stop 123')
    assert isinstance(obj, tcls), repr(obj)
    assert str(obj) == 'STOP 123'

    obj = tcls('stop   \'hey you\'')
    assert isinstance(obj, tcls), repr(obj)
    assert str(obj) == "STOP 'hey you'"

#
# SECTION 9
#


def test_io_unit():  # R901

    tcls = Io_Unit
    obj = tcls('*')
    assert isinstance(obj, tcls), repr(obj)
    assert str(obj) == '*'

    obj = tcls('a')
    assert isinstance(obj, Name), repr(obj)
    assert str(obj) == 'a'


def test_read_stmt():
    ''' Tests that we successfully parse various forms of
    READ statement (R910). '''
    tcls = Read_Stmt
    obj = tcls('read(123)')
    assert isinstance(obj, tcls), repr(obj)
    assert str(obj) == 'READ(123)'

    obj = tcls('read(123) a')
    assert str(obj) == 'READ(123) a'
    obj = tcls('read(123) a(  2)')
    assert str(obj) == 'READ(123) a(2)'

    obj = tcls('read*, a(  2), b')
    assert str(obj) == 'READ *, a(2), b'
<<<<<<< HEAD
    assert _repr_utf(obj) == (
        "Read_Stmt(None, Format('*'), Output_Item_List(',', (Part_Ref("
        "Name('a'), Int_Literal_Constant('2', None)), Name('b'))))")

    # With format specified by label number
    obj = tcls("READ 13, a(2)")
    assert str(obj) == 'READ 13, a(2)'
    assert _repr_utf(obj) == (
        "Read_Stmt(None, Label('13'), Part_Ref(Name('a'), "
        "Int_Literal_Constant('2', None)))")
=======
    assert repr(obj) == (
        "Read_Stmt(None, Format('*'), Output_Item_List(',', "
        "(Part_Ref(Name('a'), Section_Subscript_List(',', "
        "(Int_Literal_Constant('2', None),))), Name('b'))))")
    # With format specified by label number
    obj = tcls("READ 13, a(2)")
    assert str(obj) == 'READ 13, a(2)'
    assert (repr(obj) ==
            "Read_Stmt(None, Label('13'), Output_Item_List(',', "
            "(Part_Ref(Name('a'), Section_Subscript_List(',', "
            "(Int_Literal_Constant('2', None),))),)))")
>>>>>>> 8fca799c

    # If there is no preceding "FMT=" or "NML=" then there is no way of
    # knowing whether the second argument is a format string or a namelist
    # without determining the actual type of the argument.
    obj = tcls('read(123, a_namelist_or_format)')
    assert str(obj) == "READ(123, a_namelist_or_format)"
    assert _repr_utf(obj) == (
        "Read_Stmt(Io_Control_Spec_List(',', "
        "(Io_Control_Spec(None, Int_Literal_Constant('123', "
        "None)), Io_Control_Spec(None, "
        "Name('a_namelist_or_format')))), None, None)")


def test_write_stmt():
    ''' Tests for various forms of WRITE statement (R911). '''
    tcls = Write_Stmt
    obj = tcls('write (123)"hey"')
    assert isinstance(obj, tcls), repr(obj)
    assert str(obj) == 'WRITE(123) "hey"'
<<<<<<< HEAD
    assert _repr_utf(obj) == (
        "Write_Stmt(Io_Control_Spec_List(',', "
        "(Io_Control_Spec(None, Int_Literal_Constant('123', None)),)), "
        "Char_Literal_Constant('\"hey\"', None))")
=======
    assert repr(obj) == (
        "Write_Stmt(Io_Control_Spec_List(',', (Io_Control_Spec(None, "
        "Int_Literal_Constant('123', None)),)), Output_Item_List(',', "
        "(Char_Literal_Constant('\"hey\"', None),)))")
>>>>>>> 8fca799c

    obj = tcls('WRITE (*,"(I3)") my_int')
    assert isinstance(obj, tcls), repr(obj)
    assert str(obj) == 'WRITE(*, FMT = "(I3)") my_int'
<<<<<<< HEAD
    assert _repr_utf(obj) == (
        "Write_Stmt(Io_Control_Spec_List(',', "
        "(Io_Control_Spec(None, Io_Unit('*')), Io_Control_Spec('FMT', "
        "Char_Literal_Constant('\"(I3)\"', None)))), Name('my_int'))")
=======
    assert repr(obj) == (
        "Write_Stmt(Io_Control_Spec_List(',', (Io_Control_Spec(None, "
        "Io_Unit('*')), Io_Control_Spec('FMT', "
        "Char_Literal_Constant('\"(I3)\"', None)))), Output_Item_List(',', "
        "(Name('my_int'),)))")
>>>>>>> 8fca799c

    obj = tcls('WRITE (*,namtest)')
    assert isinstance(obj, tcls), repr(obj)
    assert str(obj) == 'WRITE(*, namtest)'
    assert _repr_utf(obj) == (
        "Write_Stmt(Io_Control_Spec_List(',', "
        "(Io_Control_Spec(None, Io_Unit('*')), Io_Control_Spec(None, "
        "Name('namtest')))), None)")

    # Test when format specifier contains an '=' character
    iolist = Io_Control_Spec_List("*,'(5X,\"q_mesh =\",4F12.8)'")
    assert isinstance(iolist, Io_Control_Spec_List)
    obj = tcls("WRITE(*,'(5X,\"q_mesh =\",1F12.8)') 1.d0")
    assert isinstance(obj, tcls)
<<<<<<< HEAD
    assert _repr_utf(obj) == (
        "Write_Stmt(Io_Control_Spec_List(\',\', "
        "(Io_Control_Spec(None, Io_Unit(\'*\')), "
        "Io_Control_Spec(None, "
        "Char_Literal_Constant(\'\\\'(5X,\"q_mesh =\",1F12.8)\\\'\', "
        "None)))), Real_Literal_Constant(\'1.D0\', None))")
    obj = tcls("WRITE(*,FMT='(5X,\"q_mesh =\",1F12.8)') 1.d0")
    assert isinstance(obj, tcls)
    assert _repr_utf(obj) == (
        "Write_Stmt(Io_Control_Spec_List(\',\', "
        "(Io_Control_Spec(None, Io_Unit(\'*\')), "
        "Io_Control_Spec(\'FMT\', "
        "Char_Literal_Constant(\'\\\'(5X,\"q_mesh =\",1F12.8)\\\'\', "
        "None)))), Real_Literal_Constant(\'1.D0\', None))")
=======
    assert repr(obj) == (
        "Write_Stmt(Io_Control_Spec_List(',', (Io_Control_Spec(None, "
        "Io_Unit('*')), Io_Control_Spec(None, "
        "Char_Literal_Constant('\\'(5X,\"q_mesh =\",1F12.8)\\'', None)))), "
        "Output_Item_List(',', (Real_Literal_Constant('1.D0', None),)))")

    obj = tcls("WRITE(*,FMT='(5X,\"q_mesh =\",1F12.8)') 1.d0")
    assert isinstance(obj, tcls)
    assert repr(obj) == (
        "Write_Stmt(Io_Control_Spec_List(',', (Io_Control_Spec(None, "
        "Io_Unit('*')), Io_Control_Spec('FMT', "
        "Char_Literal_Constant('\\'(5X,\"q_mesh =\",1F12.8)\\'', None)))), "
        "Output_Item_List(',', (Real_Literal_Constant('1.D0', None),)))")
>>>>>>> 8fca799c


def test_print_stmt():  # R912

    tcls = Print_Stmt
    obj = tcls('print 123')
    assert isinstance(obj, tcls), repr(obj)
    assert str(obj) == 'PRINT 123'
    assert repr(obj) == "Print_Stmt(Label('123'), None)"

    obj = tcls('print *,"a=",a')
    assert isinstance(obj, tcls), repr(obj)
    assert str(obj) == 'PRINT *, "a=", a'


def test_io_control_spec():  # R913

    tcls = Io_Control_Spec
    obj = tcls('end=123')
    assert isinstance(obj, tcls), repr(obj)
    assert str(obj) == 'END = 123'
    assert repr(obj) == "Io_Control_Spec('END', Label('123'))"


def test_io_control_spec_list():
    ''' Test that we correctly parse and then generate various
    forms of IO-control specification lists (R913-list). '''
    tcls = Io_Control_Spec_List
    obj = tcls('end=123')
    assert isinstance(obj, tcls), repr(obj)
    assert str(obj) == 'END = 123'
    assert repr(obj) == \
        "Io_Control_Spec_List(',', (Io_Control_Spec('END', Label('123')),))"

    obj = tcls('123')
    assert isinstance(obj, tcls), repr(obj)
    assert str(obj) == '123'

    obj = tcls('123,*')
    assert isinstance(obj, tcls), repr(obj)
    assert str(obj) == '123, FMT = *'
    assert repr(obj) == ("Io_Control_Spec_List(',', (Io_Control_Spec(None, "
                         "Int_Literal_Constant('123', None)), "
                         "Io_Control_Spec('FMT', Format('*'))))")

    obj = tcls('123,fmt=a')
    assert isinstance(obj, tcls), repr(obj)
    assert str(obj) == '123, FMT = a'
    assert repr(obj) == ("Io_Control_Spec_List(',', (Io_Control_Spec(None, "
                         "Int_Literal_Constant('123', None)), "
                         "Io_Control_Spec('FMT', Name('a'))))")

    obj = tcls('123,nml=a')
    assert isinstance(obj, tcls), repr(obj)
    assert str(obj) == '123, NML = a'
    assert repr(obj) == ("Io_Control_Spec_List(',', (Io_Control_Spec(None, "
                         "Int_Literal_Constant('123', None)), "
                         "Io_Control_Spec('NML', Name('a'))))")

    obj = tcls('123, "(I3)"')
    assert isinstance(obj, tcls), repr(obj)
    assert str(obj) == '123, FMT = "(I3)"'

    obj = tcls('123,a')
    assert isinstance(obj, tcls), repr(obj)
    assert str(obj) == '123, a'


def test_format():  # R914

    tcls = Format
    obj = tcls('*')
    assert isinstance(obj, tcls), repr(obj)
    assert str(obj) == '*'
    assert repr(obj) == "Format('*')"

    obj = tcls('a')
    assert isinstance(obj, Name), repr(obj)
    assert str(obj) == 'a'

    obj = tcls('123')
    assert isinstance(obj, Label), repr(obj)
    assert str(obj) == '123'


def test_io_implied_do():  # R917

    tcls = Io_Implied_Do
    obj = tcls('(a, i=1,2)')
    assert isinstance(obj, tcls), repr(obj)
    assert str(obj) == '(a, i = 1, 2)'

    obj = tcls('((i+j,j=3,4,1), i=1,2)')
    assert isinstance(obj, tcls), repr(obj)
    assert str(obj) == '((i + j, j = 3, 4, 1), i = 1, 2)'


def test_io_implied_do_control():  # R919

    tcls = Io_Implied_Do_Control
    obj = tcls('i=1,2')
    assert isinstance(obj, tcls), repr(obj)
    assert str(obj) == 'i = 1, 2'

    obj = tcls('i=f(2),2-1,a+2')
    assert isinstance(obj, tcls), repr(obj)
    assert str(obj) == 'i = f(2), 2 - 1, a + 2'


def test_wait_stmt():  # R921

    tcls = Wait_Stmt
    obj = tcls('wait (123)')
    assert isinstance(obj, tcls), repr(obj)
    assert str(obj) == 'WAIT(UNIT = 123)'


def test_wait_spec():  # R922

    tcls = Wait_Spec
    obj = tcls('123')
    assert isinstance(obj, tcls), repr(obj)
    assert str(obj) == 'UNIT = 123'
    assert (repr(obj) ==
            "Wait_Spec('UNIT', Int_Literal_Constant('123', None))")

    obj = tcls('err=1')
    assert isinstance(obj, tcls), repr(obj)
    assert str(obj) == 'ERR = 1'


def test_backspace_stmt():  # R923

    tcls = Backspace_Stmt
    obj = tcls('backspace 1')
    assert isinstance(obj, tcls), repr(obj)
    assert str(obj) == 'BACKSPACE 1'

    obj = tcls('backspace  (unit=1,err=2)')
    assert str(obj) == 'BACKSPACE(UNIT = 1, ERR = 2)'


def test_endfile_stmt():  # R924

    tcls = Endfile_Stmt
    obj = tcls('endfile 1')
    assert isinstance(obj, tcls), repr(obj)
    assert str(obj) == 'ENDFILE 1'

    obj = tcls('endfile  (unit=1,err=2)')
    assert str(obj) == 'ENDFILE(UNIT = 1, ERR = 2)'


def test_rewind_stmt():  # R925

    tcls = Rewind_Stmt
    obj = tcls('rewind 1')
    assert isinstance(obj, tcls), repr(obj)
    assert str(obj) == 'REWIND 1'

    obj = tcls('rewind  (unit=1,err=2)')
    assert str(obj) == 'REWIND(UNIT = 1, ERR = 2)'


def test_position_spec():  # R926

    tcls = Position_Spec
    obj = tcls('1')
    assert isinstance(obj, tcls), repr(obj)
    assert str(obj) == 'UNIT = 1'
    obj = tcls('unit=1')
    assert str(obj) == 'UNIT = 1'
    obj = tcls('err=2')
    assert str(obj) == 'ERR = 2'
    obj = tcls('iomsg=a')
    assert str(obj) == 'IOMSG = a'
    obj = tcls('iostat=a')
    assert str(obj) == 'IOSTAT = a'


def test_flush_stmt():  # R927

    tcls = Flush_Stmt
    obj = tcls('flush 1')
    assert isinstance(obj, tcls), repr(obj)
    assert str(obj) == 'FLUSH 1'

    obj = tcls('flush  (unit=1,err=2)')
    assert str(obj) == 'FLUSH(UNIT = 1, ERR = 2)'


def test_flush_spec():  # R928

    tcls = Flush_Spec
    obj = tcls('1')
    assert isinstance(obj, tcls), repr(obj)
    assert str(obj) == 'UNIT = 1'
    obj = tcls('unit=1')
    assert str(obj) == 'UNIT = 1'
    obj = tcls('err=2')
    assert str(obj) == 'ERR = 2'
    obj = tcls('iomsg=a')
    assert str(obj) == 'IOMSG = a'
    obj = tcls('iostat=a')
    assert str(obj) == 'IOSTAT = a'


def test_inquire_stmt():
    ''' Tests for the INQUIRE statement (R929). '''
    tcls = Inquire_Stmt
    obj = tcls('inquire(1,file=a)')
    assert isinstance(obj, tcls), repr(obj)
    assert str(obj) == 'INQUIRE(UNIT = 1, FILE = a)'
    obj = tcls('inquire(iolength=n) a, b')
    assert str(obj) == 'INQUIRE(IOLENGTH=n) a, b'
    obj = tcls('inquire(unit=get_unit, opened=llopn)')
    assert isinstance(obj, tcls), repr(obj)
    assert str(obj) == 'INQUIRE(UNIT = get_unit, OPENED = llopn)'


def test_inquire_spec():
    ''' Tests that we recognise the various possible forms of
    entries in an inquire list (R930). '''
    tcls = Inquire_Spec
    obj = tcls('1')
    assert isinstance(obj, tcls), repr(obj)
    assert str(obj) == 'UNIT = 1'
    obj = tcls('file=fn')
    assert isinstance(obj, tcls), repr(obj)
    assert str(obj) == 'FILE = fn'

    obj = tcls('access=a')
    assert isinstance(obj, tcls), repr(obj)
    assert str(obj) == 'ACCESS = a'

    obj = tcls('opened=a')
    assert isinstance(obj, tcls), repr(obj)
    assert str(obj) == 'OPENED = a'

    obj = tcls('sequential=a')
    assert isinstance(obj, tcls), repr(obj)
    assert str(obj) == 'SEQUENTIAL = a'

    obj = tcls('direct=a')
    assert isinstance(obj, tcls), repr(obj)
    assert str(obj) == 'DIRECT = a'


def test_inquire_spec_list():
    ''' Tests that we recognise the various possible forms of
    inquire list (R930). '''
    # Inquire_Spec_List is generated at runtime in Fortran2003.py
    tcls = Inquire_Spec_List

    obj = tcls('unit=23, file="a_file.dat"')
    assert isinstance(obj, tcls)
    assert str(obj) == 'UNIT = 23, FILE = "a_file.dat"'

    # Invalid list (afile= instead of file=)
    with pytest.raises(NoMatchError) as excinfo:
        _ = tcls('unit=23, afile="a_file.dat"')
    assert "Inquire_Spec_List: 'unit=23, afile=" in str(excinfo.value)


def test_open_stmt():
    ''' Tests that we correctly parse and re-generate the various forms
    of OPEN statement (R904). '''
    tcls = Open_Stmt
    obj = tcls("open(23, file='some_file.txt')")
    assert isinstance(obj, tcls)
    assert str(obj) == "OPEN(UNIT = 23, FILE = 'some_file.txt')"
    obj = tcls("open(unit=23, file='some_file.txt')")
    assert isinstance(obj, tcls)
    assert str(obj) == "OPEN(UNIT = 23, FILE = 'some_file.txt')"


def test_connect_spec():
    ''' Tests for individual elements of Connect_Spec (R905). '''
    tcls = Connect_Spec
    # Incorrect name for a member of the list
    with pytest.raises(NoMatchError) as excinfo:
        _ = tcls("afile='a_file.dat'")
    assert 'Connect_Spec: \'afile=' in str(excinfo.value)


def test_connect_spec_list():
    '''
    Tests that we correctly parse the various valid forms of
    connect specification (R905).
    '''
    tcls = Connect_Spec_List
    obj = tcls("22, access='direct'")
    assert isinstance(obj, tcls)
    assert str(obj) == "UNIT = 22, ACCESS = 'direct'"

    obj = tcls("22, action='read'")
    assert isinstance(obj, tcls)
    assert str(obj) == "UNIT = 22, ACTION = 'read'"

    obj = tcls("22, asynchronous='YES'")
    assert isinstance(obj, tcls)
    assert str(obj) == "UNIT = 22, ASYNCHRONOUS = 'YES'"

    obj = tcls("22, blank='NULL'")
    assert isinstance(obj, tcls)
    assert str(obj) == "UNIT = 22, BLANK = 'NULL'"

    obj = tcls("22, decimal='COMMA'")
    assert isinstance(obj, tcls)
    assert str(obj) == "UNIT = 22, DECIMAL = 'COMMA'"

    obj = tcls("22, delim='APOSTROPHE'")
    assert isinstance(obj, tcls)
    assert str(obj) == "UNIT = 22, DELIM = 'APOSTROPHE'"

    obj = tcls("22, err=109")
    assert isinstance(obj, tcls)
    assert str(obj) == "UNIT = 22, ERR = 109"

    obj = tcls("22, encoding='DEFAULT'")
    assert isinstance(obj, tcls)
    assert str(obj) == "UNIT = 22, ENCODING = 'DEFAULT'"

    obj = tcls("22, file='a_file.dat'")
    assert isinstance(obj, tcls)
    assert str(obj) == "UNIT = 22, FILE = 'a_file.dat'"

    obj = tcls("22, file='a_file.dat', form='FORMATTED'")
    assert isinstance(obj, tcls)
    assert str(obj) == "UNIT = 22, FILE = 'a_file.dat', FORM = 'FORMATTED'"

    obj = tcls("22, file='a_file.dat', iomsg=my_string")
    assert isinstance(obj, tcls)
    assert str(obj) == "UNIT = 22, FILE = 'a_file.dat', IOMSG = my_string"

    obj = tcls("22, file='a_file.dat', iostat=ierr")
    assert isinstance(obj, tcls)
    assert str(obj) == "UNIT = 22, FILE = 'a_file.dat', IOSTAT = ierr"

    obj = tcls("22, file='a_file.dat', pad='YES'")
    assert isinstance(obj, tcls)
    assert str(obj) == "UNIT = 22, FILE = 'a_file.dat', PAD = 'YES'"

    obj = tcls("22, file='a_file.dat', position='APPEND'")
    assert isinstance(obj, tcls)
    assert str(obj) == "UNIT = 22, FILE = 'a_file.dat', POSITION = 'APPEND'"

    obj = tcls("22, file='a_file.dat', recl=100")
    assert isinstance(obj, tcls)
    assert str(obj) == "UNIT = 22, FILE = 'a_file.dat', RECL = 100"

    obj = tcls("22, file='a_file.dat', round='UP'")
    assert isinstance(obj, tcls)
    assert str(obj) == "UNIT = 22, FILE = 'a_file.dat', ROUND = 'UP'"

    obj = tcls("22, file='a_file.dat', sign='PLUS'")
    assert isinstance(obj, tcls)
    assert str(obj) == "UNIT = 22, FILE = 'a_file.dat', SIGN = 'PLUS'"

    obj = tcls("22, file='a_file.dat', sign='PLUS', status='OLD'")
    assert isinstance(obj, tcls)
    assert str(obj) == ("UNIT = 22, FILE = 'a_file.dat', SIGN = 'PLUS', "
                        "STATUS = 'OLD'")

    # Incorrect name for a member of the list
    with pytest.raises(NoMatchError) as excinfo:
        _ = tcls("unit=22, afile='a_file.dat', sign='PLUS', status='OLD'")
    assert 'Connect_Spec_List: \'unit=22, afile=' in str(excinfo.value)

#
# SECTION 10
#


def test_format_stmt():  # R1001

    tcls = Format_Stmt
    obj = tcls('format (3f9.4)')
    assert isinstance(obj, tcls), repr(type(obj))
    assert str(obj) == 'FORMAT(3F9.4)'
    obj = tcls("format (' ',3f9.4)")
    assert isinstance(obj, tcls), repr(type(obj))
    assert str(obj) == "FORMAT(' ', 3F9.4)"

    obj = tcls('format(i6,f12.6,2x,f12.6)')
    assert isinstance(obj, tcls), repr(type(obj))
    assert str(obj) == 'FORMAT(I6, F12.6, 2X, F12.6)'

    obj = tcls("format(' Enter smth',$)")
    assert isinstance(obj, tcls), repr(type(obj))
    assert str(obj) == "FORMAT(' Enter smth', $)"

    obj = tcls("format(/'a' /'b')")
    assert isinstance(obj, tcls), repr(type(obj))
    assert str(obj) == "FORMAT(/, 'a', /, 'b')"

    obj = tcls("format('a:':' b')")
    assert isinstance(obj, tcls), repr(type(obj))
    assert str(obj) == "FORMAT('a:', :, ' b')"

    return  # TODO
    obj = tcls("format('text=','  '")
    assert str(obj) == ''


def test_format_specification():  # R1002

    tcls = Format_Specification
    obj = tcls('(3f9.4, 2f8.1)')
    assert isinstance(obj, tcls), repr(type(obj))
    assert str(obj) == '(3F9.4, 2F8.1)'

    obj = tcls("(' ', 2f8.1)")
    assert isinstance(obj, tcls), repr(type(obj))
    assert str(obj) == "(' ', 2F8.1)"


def test_format_item():  # R1003

    tcls = Format_Item
    obj = tcls('3f9.4')
    assert isinstance(obj, tcls), repr(type(obj))
    assert str(obj) == '3F9.4'

    obj = tcls("' '")
    assert isinstance(obj, Char_Literal_Constant), repr(type(obj))
    assert str(obj) == "' '"

    obj = tcls('i4/')
    assert isinstance(obj, Format_Item_C1002), repr(type(obj))
    assert str(obj) == 'I4, /'

    obj = tcls('3f12.6/')
    assert str(obj) == '3F12.6, /'

    obj = tcls('3d12.6/')
    assert str(obj) == '3D12.6, /'

    # D specifier must be Dw.d so must have a decimal point
    with pytest.raises(NoMatchError):
        _ = tcls('3d12/')

    obj = tcls('3e12.6/')
    assert str(obj) == '3E12.6, /'

    obj = tcls('3e12.6e2/')
    assert str(obj) == '3E12.6E2, /'

    # Scientific format
    obj = tcls('3es12.6/')
    assert str(obj) == '3ES12.6, /'

    # Engineering format
    obj = tcls('3en12.6/')
    assert str(obj) == '3EN12.6, /'

    # Must have a decimal point
    with pytest.raises(NoMatchError):
        _ = tcls('3en12/')

    # Engineering format specifying number of digits in exponent
    obj = tcls('3en12.6e3/')
    assert str(obj) == '3EN12.6E3, /'

    obj = tcls("/' '")
    assert str(obj) == "/, ' '"

    obj = tcls("' '/")
    assert str(obj) == "' ', /"

    obj = tcls("' '/' '")
    assert str(obj) == "' ', /, ' '"

    obj = tcls("'(5X,\"q_mesh =\",4F12.8)'")
    assert isinstance(obj, Char_Literal_Constant)


def test_data_edit_desc():
    ''' Tests for matching Edit Descriptors (R1005). '''
    tcls = Data_Edit_Desc
    obj = tcls('I3')
    assert str(obj) == 'I3'

    obj = tcls('I3.2')
    assert str(obj) == 'I3.2'

    obj = tcls('O3.2')
    assert str(obj) == 'O3.2'

    obj = tcls('Z3.2')
    assert str(obj) == 'Z3.2'

    obj = tcls('L3')
    assert str(obj) == 'L3'

    with pytest.raises(NoMatchError) as excinfo:
        _ = tcls('L3.2')
    assert "Data_Edit_Desc: 'L3.2'" in str(excinfo.value)

    obj = tcls('A3')
    assert str(obj) == 'A3'

    with pytest.raises(NoMatchError) as excinfo:
        _ = tcls('A3.2')
    assert "Data_Edit_Desc: 'A3.2'" in str(excinfo.value)

    obj = tcls("DT'a_name'")
    assert str(obj) == "DT'a_name'"

    obj = tcls("DT'a_name'(3,-2)")
    assert str(obj) == "DT'a_name'(3, -2)"

    with pytest.raises(NoMatchError) as excinfo:
        _ = tcls("DT'a_name'()")
    assert '''Data_Edit_Desc: \'DT\'a_name\'()\'''' in str(excinfo.value)


def test_format_item_list():  # R1002, R1003

    tcls = Format_Item_List
    obj = tcls('3f9.4')
    assert isinstance(obj, Format_Item), repr(type(obj))
    assert str(obj) == '3F9.4'

    obj = tcls('3f9.4, 2f8.1')
    assert isinstance(obj, Format_Item_List), repr(type(obj))
    assert str(obj) == '3F9.4, 2F8.1'

    obj = tcls("' ', 2f8.1")
    assert isinstance(obj, Format_Item_List), repr(type(obj))
    assert str(obj) == "' ', 2F8.1"

    obj = tcls("' ', ' '")
    assert str(obj) == "' ', ' '"

    obj = tcls("3(3f8.2, :), (A)")
    assert str(obj) == "3(3F8.2, :), (A)"

#
# SECTION 11
#


def test_main_program0():  # R1101 helper
    '''Test for R1101 when the program statement is not supplied. This
    case matches with the Main_Program0 class

    '''
    obj0 = Main_Program0(get_reader('''\
end
    '''))
    assert isinstance(obj0, Main_Program0), repr(obj0)
    assert str(obj0) == 'END'

    obj0 = Main_Program0(get_reader('''\
contains
  function foo()
  end
end
    '''))
    assert isinstance(obj0, Main_Program0), repr(obj0)
    assert str(obj0) == 'CONTAINS\nFUNCTION foo()\nEND\nEND'


def test_module():  # R1104

    tcls = Module
    obj = tcls(get_reader('''\
module m
end
    '''))
    assert isinstance(obj, tcls), repr(obj)
    assert str(obj) == 'MODULE m\nEND'

    obj = tcls(get_reader('''\
module m
type a
end type
type b
end type b
end
    '''))
    assert isinstance(obj, tcls), repr(obj)
    assert (str(obj) ==
            'MODULE m\n  TYPE :: a\n  END TYPE\n  TYPE :: b\n  END TYPE b'
            '\nEND')


def test_module_subprogram_part():  # R1107

    tcls = Module_Subprogram_Part
    obj = tcls(get_reader('''\
contains
  subroutine foo(a)
  real a
  a = 1.0
  end
    ''', isfree=True))
    assert isinstance(obj, tcls), repr(obj)
    assert (str(obj) == 'CONTAINS\nSUBROUTINE foo(a)\n  REAL :: a'
            '\n  a = 1.0\nEND')


def test_module_nature():
    ''' Tests that a module nature statement is parsed correctly
    (INTRINSIC or NON_INTRINSIC allowed, R1110). '''
    tcls = Module_Nature
    obj = tcls('intrinsic')
    assert isinstance(obj, tcls), repr(obj)
    assert str(obj) == 'INTRINSIC'
    assert repr(obj) == "Module_Nature('INTRINSIC')"

    obj = tcls('non_intrinsic')
    assert isinstance(obj, tcls), repr(obj)
    assert str(obj) == 'NON_INTRINSIC'
    assert repr(obj) == "Module_Nature('NON_INTRINSIC')"

    # Incorrect module nature
    with pytest.raises(NoMatchError) as excinfo:
        _ = tcls('other_nature')
    assert "Module_Nature: 'other_nature'" in str(excinfo.value)


def test_rename():  # R1111

    tcls = Rename
    obj = tcls('a=>b')
    assert isinstance(obj, tcls), repr(obj)
    assert str(obj) == 'a => b'

    obj = tcls('operator(.foo.)=>operator(.bar.)')
    assert isinstance(obj, tcls), repr(obj)
    assert str(obj) == 'OPERATOR(.FOO.) => OPERATOR(.BAR.)'


@pytest.mark.xfail(reason="Match fails with multiple spaces, see issue #197")
def test_block_data():  # R1116

    tcls = Block_Data
    obj = tcls(get_reader('''\
block data a
real b
end block data
    '''))
    assert isinstance(obj, tcls), repr(obj)
    assert str(obj) == 'BLOCK DATA a\n  REAL :: b\nEND BLOCK DATA'

    tcls = Block_Data
    obj = tcls(get_reader('''\
block     data a
end block     data a
    '''))
    assert isinstance(obj, tcls), repr(obj)
    assert str(obj) == 'BLOCK DATA a\nEND BLOCK DATA a'

#
# SECTION 12
#


def test_interface_block():  # R1201

    tcls = Interface_Block
    obj = tcls(get_reader('''\
interface
end interface'''))
    assert isinstance(obj, tcls), repr(obj)
    assert str(obj) == 'INTERFACE\nEND INTERFACE'

    obj = tcls(get_reader('''\
abstract interface
procedure a
module procedure b,c
end interface
'''))
    assert isinstance(obj, tcls), repr(obj)
    assert (str(obj) ==
            'ABSTRACT INTERFACE\n  MODULE PROCEDURE a\n  MODULE PROCEDURE b, '
            'c\nEND INTERFACE')


def test_interface_specification():  # R1202

    tcls = Interface_Specification
    obj = tcls(get_reader('''\
    function foo()
    end
    '''))
    assert isinstance(obj, Function_Body), repr(obj)
    assert str(obj) == 'FUNCTION foo()\nEND'


def test_interface_stmt():  # R1203

    tcls = Interface_Stmt
    obj = tcls('interface')
    assert isinstance(obj, tcls), repr(obj)
    assert str(obj) == 'INTERFACE'

    obj = tcls('interface assignment(=)')
    assert isinstance(obj, tcls), repr(obj)
    assert str(obj) == 'INTERFACE ASSIGNMENT(=)'

    obj = tcls('abstract interface')
    assert isinstance(obj, tcls), repr(obj)
    assert str(obj) == 'ABSTRACT INTERFACE'


def test_end_interface_stmt():  # R1204

    tcls = End_Interface_Stmt
    obj = tcls('end interface')
    assert isinstance(obj, tcls), repr(obj)
    assert str(obj) == 'END INTERFACE'

    obj = tcls('end interface read(formatted)')
    assert isinstance(obj, tcls), repr(obj)
    assert str(obj) == 'END INTERFACE READ(FORMATTED)'

    obj = tcls('end interface assignment(=)')
    assert isinstance(obj, tcls), repr(obj)
    assert str(obj) == 'END INTERFACE ASSIGNMENT(=)'


def test_interface_body():  # R1205

    tcls = Interface_Body
    obj = tcls(get_reader('''\
subroutine foo
end subroutine foo
'''))
    assert isinstance(obj, Subroutine_Body), repr(obj)
    assert str(obj) == 'SUBROUTINE foo\nEND SUBROUTINE foo'

    obj = tcls(get_reader('''\
function foo(a) result(c)
  real a, c
end
'''))
    assert isinstance(obj, Function_Body), repr(obj)
    assert (str(obj) ==
            'FUNCTION foo(a) RESULT(c)\n  REAL :: a, c\nEND')


def test_subroutine_body():
    pass


def test_function_body():
    pass


def test_procedure_stmt():  # R1206

    tcls = Procedure_Stmt
    obj = tcls('module procedure a')
    assert isinstance(obj, tcls), repr(obj)
    assert str(obj) == 'MODULE PROCEDURE a'

    obj = tcls('procedure a, b')
    assert isinstance(obj, tcls), repr(obj)
    assert str(obj) == 'MODULE PROCEDURE a, b'


def test_generic_spec():  # R1207

    tcls = Generic_Spec
    obj = tcls('a')
    assert isinstance(obj, Name), repr(obj)
    assert str(obj) == 'a'
    obj = tcls('read(formatted)')
    assert isinstance(obj, Dtio_Generic_Spec), repr(obj)
    assert str(obj) == 'READ(FORMATTED)'

    obj = tcls('assignment ( = )')
    assert isinstance(obj, tcls), repr(obj)
    assert str(obj) == 'ASSIGNMENT(=)'

    return  # TODO
    obj = tcls('operator(.foo.)')
    assert isinstance(obj, tcls), repr(obj)
    assert str(obj) == 'OPERATOR(.foo.)'


def test_dtio_generic_spec():  # R1208

    tcls = Dtio_Generic_Spec
    obj = tcls('read   ( formatted )')
    assert isinstance(obj, tcls), repr(obj)
    assert str(obj) == 'READ(FORMATTED)'

    obj = tcls('write ( formatted )')
    assert str(obj) == 'WRITE(FORMATTED)'
    obj = tcls('read   ( unformatted )')
    assert str(obj) == 'READ(UNFORMATTED)'
    obj = tcls('write ( unformatted )')
    assert str(obj) == 'WRITE(UNFORMATTED)'


def test_import_stmt():  # R1209

    tcls = Import_Stmt
    obj = tcls('import :: a, b')
    assert isinstance(obj, tcls), repr(obj)
    assert str(obj) == 'IMPORT :: a, b'

    obj = tcls('import a')
    assert isinstance(obj, tcls), repr(obj)
    assert str(obj) == 'IMPORT :: a'


def test_external_stmt():  # R1210

    tcls = External_Stmt
    obj = tcls('external :: a, b')
    assert isinstance(obj, tcls), repr(obj)
    assert str(obj) == 'EXTERNAL :: a, b'

    obj = tcls('external a')
    assert isinstance(obj, tcls), repr(obj)
    assert str(obj) == 'EXTERNAL :: a'


def test_procedure_declaration_stmt():  # R1211

    tcls = Procedure_Declaration_Stmt
    obj = tcls('procedure () a')
    assert isinstance(obj, tcls), repr(obj)
    assert str(obj) == 'PROCEDURE() a'

    obj = tcls('procedure (n) a')
    assert str(obj) == 'PROCEDURE(n) a'

    obj = tcls('procedure (real*8) a')
    assert str(obj) == 'PROCEDURE(REAL*8) a'

    obj = tcls('procedure (real(kind=8)) a')
    assert str(obj) == 'PROCEDURE(REAL(KIND = 8)) a'

    obj = tcls('procedure (real*8) :: a')
    assert str(obj) == 'PROCEDURE(REAL*8) a'

    obj = tcls('procedure (real*8), intent(in), bind(c) :: a, b')
    assert str(obj) == 'PROCEDURE(REAL*8), INTENT(IN), BIND(C) :: a, b'


@pytest.mark.parametrize(
    'procedure_attribute_input,expected_class,expected_string',
    [('private', Access_Spec, 'PRIVATE'),
     ('public', Access_Spec, 'PUBLIC'),
     ('bind(c)', Language_Binding_Spec, 'BIND(C)'),
     ('bind(c, name="foo")', Language_Binding_Spec, 'BIND(C, NAME = "foo")'),
     ('intent(in)', Proc_Attr_Spec, 'INTENT(IN)'),
     ('intent(out)', Proc_Attr_Spec, 'INTENT(OUT)'),
     ('intent(inout)', Proc_Attr_Spec, 'INTENT(INOUT)'),
     ('optional', Proc_Attr_Spec, 'OPTIONAL'),
     ('pointer', Proc_Attr_Spec, 'POINTER'),
     ('protected', Proc_Attr_Spec, 'PROTECTED'),
     ('save', Proc_Attr_Spec, 'SAVE')])
def test_proc_attr_spec(procedure_attribute_input, expected_class,
                        expected_string):
    '''
    Tests the procedure attribute specification as outlined in #R1213 of
    ISO/IEC 1539-1:2010.
    '''
    unit_under_test = Proc_Attr_Spec

    result = unit_under_test(procedure_attribute_input)
    assert isinstance(result, expected_class)
    assert str(result) == expected_string


def test_proc_decl():  # R1214

    tcls = Proc_Decl
    obj = tcls('a => NULL')
    assert isinstance(obj, tcls)
    assert str(obj) == 'a => NULL'

    obj = tcls('a')
    assert isinstance(obj, Name), repr(type(obj))
    assert str(obj) == 'a'


def test_intrinsic_stmt():  # R1216

    tcls = Intrinsic_Stmt
    obj = tcls('intrinsic :: a, b')
    assert isinstance(obj, tcls), repr(obj)
    assert str(obj) == 'INTRINSIC :: a, b'
    obj = tcls('intrinsic a, b')
    assert str(obj) == 'INTRINSIC :: a, b'

    obj = tcls('intrinsic a')
    assert str(obj) == 'INTRINSIC :: a'


def test_function_reference():  # R1217

    tcls = Function_Reference
    obj = tcls('f()')
    assert isinstance(obj, tcls), repr(obj)
    assert str(obj) == 'f()'
    assert _repr_utf(obj) == "Function_Reference(Name('f'), None)"

    obj = tcls('f(2,k=1,a)')
    assert isinstance(obj, tcls), repr(obj)
    assert str(obj) == 'f(2, k = 1, a)'


def test_call_stmt():  # R1218

    tcls = Call_Stmt
    obj = tcls('call a')
    assert isinstance(obj, tcls)
    assert str(obj) == 'CALL a'

    obj = tcls('call a()')
    assert str(obj) == 'CALL a'

    obj = tcls('call a(b,c)')
    assert str(obj) == 'CALL a(b, c)'


def test_procedure_designator():  # R1219

    tcls = Procedure_Designator
    obj = tcls('a%b')
    assert isinstance(obj, tcls), repr(obj)
    assert str(obj) == 'a % b'
    assert repr(obj) == "Procedure_Designator(Name('a'), '%', Name('b'))"


def test_actual_arg_spec():  # R1220

    tcls = Actual_Arg_Spec
    obj = tcls('k=a')
    assert isinstance(obj, tcls), repr(obj)
    assert str(obj) == 'k = a'
    assert repr(obj) == "Actual_Arg_Spec(Name('k'), Name('a'))"

    obj = tcls('a')
    assert isinstance(obj, Name), repr(obj)
    assert str(obj) == 'a'


def test_actual_arg_spec_list():

    tcls = Actual_Arg_Spec_List
    obj = tcls('a,b')
    assert isinstance(obj, tcls), repr(obj)
    assert str(obj) == 'a, b'
    assert repr(obj) == "Actual_Arg_Spec_List(',', (Name('a'), Name('b')))"

    obj = tcls('a = k')
    assert isinstance(obj, tcls), repr(obj)
    assert str(obj) == 'a = k'

    obj = tcls('a = k,b')
    assert isinstance(obj, tcls), repr(obj)
    assert str(obj) == 'a = k, b'

    obj = tcls('a')
    assert isinstance(obj, tcls), repr(obj)
    assert str(obj) == 'a'


def test_alt_return_spec():  # R1222

    tcls = Alt_Return_Spec
    obj = tcls('* 123')
    assert isinstance(obj, tcls), repr(obj)
    assert str(obj) == '*123'
    assert repr(obj) == "Alt_Return_Spec(Label('123'))"


def test_function_subprogram():  # R1223

    reader = get_reader('''\
    function foo()
    end function foo''')
    tcls = Function_Subprogram
    obj = tcls(reader)
    assert isinstance(obj, tcls), repr(obj)
    assert str(obj) == 'FUNCTION foo()\nEND FUNCTION foo'
    assert (_repr_utf(obj) ==
            "Function_Subprogram(Function_Stmt(None, Name('foo'), None, None),"
            " End_Function_Stmt('FUNCTION', Name('foo')))")

    reader = get_reader('''\
    pure real function foo(a) result(b) bind(c)
    integer a
    end function foo''')
    tcls = Function_Subprogram
    obj = tcls(reader)
    assert isinstance(obj, tcls), repr(obj)
    assert (str(obj) ==
            'PURE REAL FUNCTION foo(a) RESULT(b) BIND(C)\n  INTEGER :: '
            'a\nEND FUNCTION foo')


def test_function_stmt():  # R1224

    tcls = Function_Stmt
    obj = tcls('function foo()')
    assert isinstance(obj, tcls), repr(obj)
    assert str(obj) == 'FUNCTION foo()'
    assert _repr_utf(obj) == "Function_Stmt(None, Name('foo'), None, None)"

    obj = tcls('function foo(a,b)')
    assert isinstance(obj, tcls), repr(obj)
    assert str(obj) == 'FUNCTION foo(a, b)'
    assert (_repr_utf(obj) ==
            "Function_Stmt(None, Name('foo'), Dummy_Arg_List(',', "
            "(Name('a'), Name('b'))), None)")

    obj = tcls('function foo(a)')
    assert isinstance(obj, tcls), repr(obj)
    assert str(obj) == 'FUNCTION foo(a)'

    obj = tcls('real function foo(a)')
    assert isinstance(obj, tcls), repr(obj)
    assert str(obj) == 'REAL FUNCTION foo(a)'

    obj = tcls('real recursive function foo(a)')
    assert isinstance(obj, tcls), repr(obj)
    assert str(obj) == 'REAL RECURSIVE FUNCTION foo(a)'

    obj = tcls('real function foo(a) bind(c)')
    assert isinstance(obj, tcls), repr(obj)
    assert str(obj) == 'REAL FUNCTION foo(a) BIND(C)'

    obj = tcls('real function foo(a) result (b)')
    assert isinstance(obj, tcls), repr(obj)
    assert str(obj) == 'REAL FUNCTION foo(a) RESULT(b)'

    obj = tcls('real function foo(a) bind(c) result(b)')
    assert isinstance(obj, tcls), repr(obj)
    assert str(obj) == 'REAL FUNCTION foo(a) RESULT(b) BIND(C)'


def test_dummy_arg_name():  # R1226

    tcls = Dummy_Arg_Name
    obj = tcls('a')
    assert isinstance(obj, Name), repr(obj)
    assert str(obj) == 'a'


@pytest.mark.parametrize(
    'procedure_prefix_input,expected_class,expected_string',
    [('integer', Intrinsic_Type_Spec, 'INTEGER'),
     ('integer * 2', Intrinsic_Type_Spec, 'INTEGER*2'),
     ('real', Intrinsic_Type_Spec, 'REAL'),
     ('double complex', Intrinsic_Type_Spec, 'DOUBLE COMPLEX'),
     ('complex', Intrinsic_Type_Spec, 'COMPLEX'),
     ('character', Intrinsic_Type_Spec, 'CHARACTER'),
     ('logical', Intrinsic_Type_Spec, 'LOGICAL'),
     ('type(foo)', Declaration_Type_Spec, 'TYPE(foo)'),
     ('class(bar)', Declaration_Type_Spec, 'CLASS(bar)'),
     ('class(*)', Declaration_Type_Spec, 'CLASS(*)'),
     ('elemental', Prefix_Spec, 'ELEMENTAL'),
     ('impure', Prefix_Spec, 'IMPURE'),
     ('module', Prefix_Spec, 'MODULE'),
     ('pure', Prefix_Spec, 'PURE'),
     ('recursive', Prefix_Spec, 'RECURSIVE')])
def test_prefix_spec(procedure_prefix_input, expected_class,
                     expected_string):  # R1226
    unit_under_test = Prefix_Spec
    result = unit_under_test(procedure_prefix_input)
    assert isinstance(result, expected_class), repr(result)
    assert str(result) == expected_string


def test_suffix():  # R1229

    tcls = Suffix

    obj = tcls('bind(c)')
    assert isinstance(obj, Language_Binding_Spec), repr(obj)
    assert str(obj) == 'BIND(C)'
    assert repr(obj) == "Language_Binding_Spec(None)"

    obj = tcls('result(a)')
    assert isinstance(obj, Suffix), repr(obj)
    assert str(obj) == 'RESULT(a)'

    obj = tcls('bind(c) result(a)')
    assert isinstance(obj, Suffix), repr(obj)
    assert str(obj) == 'RESULT(a) BIND(C)'

    obj = tcls('result(a) bind(c)')
    assert isinstance(obj, Suffix), repr(obj)
    assert str(obj) == 'RESULT(a) BIND(C)'


def test_end_function_stmt():  # R1230

    tcls = End_Function_Stmt
    obj = tcls('end')
    assert isinstance(obj, tcls), repr(obj)
    assert str(obj) == 'END'

    obj = tcls('endfunction')
    assert str(obj) == 'END FUNCTION'

    obj = tcls('endfunction foo')
    assert str(obj) == 'END FUNCTION foo'


def test_subroutine_subprogram():  # R1231

    reader = get_reader('''\
    subroutine foo
    end subroutine foo''')
    tcls = Subroutine_Subprogram
    obj = tcls(reader)
    assert isinstance(obj, tcls), repr(obj)
    assert str(obj) == 'SUBROUTINE foo\nEND SUBROUTINE foo'
    assert (repr(obj) == "Subroutine_Subprogram(Subroutine_Stmt(None, "
            "Name('foo'), None, None), End_Subroutine_Stmt('SUBROUTINE', "
            "Name('foo')))")

    reader = get_reader('''\
    subroutine foo
    integer a
    end subroutine foo''')
    tcls = Subroutine_Subprogram
    obj = tcls(reader)
    assert isinstance(obj, tcls), repr(obj)
    assert str(obj) == 'SUBROUTINE foo\n  INTEGER :: a\nEND SUBROUTINE foo'


def test_subroutine_stmt():  # R1232

    tcls = Subroutine_Stmt
    obj = tcls('subroutine foo')
    assert isinstance(obj, tcls), repr(obj)
    assert str(obj) == 'SUBROUTINE foo'
    assert repr(obj) == "Subroutine_Stmt(None, Name('foo'), None, None)"

    obj = tcls('pure subroutine foo')
    assert isinstance(obj, tcls), repr(obj)
    assert str(obj) == 'PURE SUBROUTINE foo'

    obj = tcls('pure subroutine foo(a,b)')
    assert isinstance(obj, tcls), repr(obj)
    assert str(obj) == 'PURE SUBROUTINE foo(a, b)'

    obj = tcls('subroutine foo() bind(c)')
    assert isinstance(obj, tcls), repr(obj)
    assert str(obj) == 'SUBROUTINE foo BIND(C)'

    obj = tcls('subroutine foo(a)')
    assert isinstance(obj, tcls), repr(obj)
    assert str(obj) == 'SUBROUTINE foo(a)'

    obj = tcls('subroutine foo(a, b)')
    assert isinstance(obj, tcls), repr(obj)
    assert str(obj) == 'SUBROUTINE foo(a, b)'

    obj = tcls('subroutine foo(a,*)')
    assert isinstance(obj, tcls), repr(obj)
    assert str(obj) == 'SUBROUTINE foo(a, *)'

    obj = tcls('subroutine foo(*)')
    assert isinstance(obj, tcls), repr(obj)
    assert str(obj) == 'SUBROUTINE foo(*)'


def test_dummy_arg():  # R1233

    tcls = Dummy_Arg
    obj = tcls('a')
    assert isinstance(obj, Name), repr(obj)
    assert str(obj) == 'a'
    obj = tcls('*')
    assert isinstance(obj, tcls), repr(obj)
    assert str(obj) == '*'


def test_end_subroutine_stmt():  # R1234

    tcls = End_Subroutine_Stmt
    obj = tcls('end subroutine foo')
    assert isinstance(obj, tcls), repr(obj)
    assert str(obj) == 'END SUBROUTINE foo'
    assert repr(obj) == "End_Subroutine_Stmt('SUBROUTINE', Name('foo'))"

    obj = tcls('end')
    assert isinstance(obj, tcls), repr(obj)
    assert str(obj) == 'END'

    obj = tcls('endsubroutine')
    assert isinstance(obj, tcls), repr(obj)
    assert str(obj) == 'END SUBROUTINE'


def test_entry_stmt():  # R1235

    tcls = Entry_Stmt
    obj = tcls('entry a')
    assert isinstance(obj, tcls), repr(obj)
    assert str(obj) == 'ENTRY a()'

    obj = tcls('entry a()')
    assert str(obj) == 'ENTRY a()'

    obj = tcls('entry a(b, c)')
    assert str(obj) == 'ENTRY a(b, c)'

    obj = tcls('entry a(b, c) bind(c)')
    assert str(obj) == 'ENTRY a(b, c) BIND(C)'


def test_return_stmt():  # R1236

    tcls = Return_Stmt
    obj = tcls('return')
    assert isinstance(obj, tcls), repr(obj)
    assert str(obj) == 'RETURN'
    assert repr(obj) == 'Return_Stmt(None)'


def test_contains():  # R1237

    tcls = Contains_Stmt
    obj = tcls('Contains')
    assert isinstance(obj, tcls), repr(obj)
    assert str(obj) == 'CONTAINS'
    assert repr(obj) == "Contains_Stmt('CONTAINS')"


if 0:
    NOF_NEEDED_TESTS = 0
    NOF_NEEDED_MATCH = 0
    TOTAL_NEEDS = 0
    TOTAL_CLASSES = 0
    for NAME in dir():
        # pylint: disable=undefined-variable
        OBJ = ast.literal_eval(NAME)
        if not isinstance(OBJ, ClassType):
            continue
        if not issubclass(OBJ, Base):
            continue
        CLSNAME = OBJ.__name__
        if CLSNAME.endswith('Base'):
            continue
        TOTAL_CLASSES += 1
        SUBCLASS_NAMES = OBJ.__dict__.get('subclass_names', None)
        USE_NAMES = OBJ.__dict__.get('use_names', None)
        if not USE_NAMES:
            continue
        MATCH = OBJ.__dict__.get('match', None)
        try:
            TEST_CLS = ast.literal_eval('test_{0}'.format(CLSNAME))
        except NameError:
            TEST_CLS = None
        TOTAL_NEEDS += 1
        if MATCH is None:
            if TEST_CLS is None:
                print('Needs tests:', CLSNAME)
                print('Needs match implementation:', CLSNAME)
                NOF_NEEDED_TESTS += 1
                NOF_NEEDED_MATCH += 1
            else:
                print('Needs match implementation:', CLSNAME)
                NOF_NEEDED_MATCH += 1
        else:
            if TEST_CLS is None:
                print('Needs tests:', CLSNAME)
                NOF_NEEDED_TESTS += 1
        continue
    print('-----')
    print('Nof match implementation needs:', NOF_NEEDED_MATCH,
          'out of', TOTAL_NEEDS)
    print('Nof tests needs:', NOF_NEEDED_TESTS, 'out of', TOTAL_NEEDS)
    print('Total number of classes:', TOTAL_CLASSES)
    print('-----')<|MERGE_RESOLUTION|>--- conflicted
+++ resolved
@@ -1,9 +1,5 @@
 # Modified work Copyright (c) 2017-2019 Science and Technology
-<<<<<<< HEAD
 # Facilities Council.
-=======
-# Facilities Council
->>>>>>> 8fca799c
 # Original work Copyright (c) 1999-2008 Pearu Peterson
 #
 # All rights reserved.
@@ -662,16 +658,10 @@
     obj = tcls('a(1)')
     assert isinstance(obj, tcls), repr(obj)
     assert str(obj) == 'a(1)'
-<<<<<<< HEAD
     assert (_repr_utf(obj) ==
-            "Component_Decl(Name('a'), Explicit_Shape_Spec(None, "
-            "Int_Literal_Constant('1', None)), None, None)")
-=======
-    assert (repr(obj) ==
             "Component_Decl(Name('a'), Explicit_Shape_Spec_List(',', "
             "(Explicit_Shape_Spec(None, Int_Literal_Constant('1', None)),)), "
             "None, None)")
->>>>>>> 8fca799c
 
     obj = tcls('a(1)*(3)')
     assert isinstance(obj, tcls), repr(obj)
@@ -764,12 +754,8 @@
     obj = tcls('a(b)')
     assert isinstance(obj, tcls), repr(obj)
     assert str(obj) == 'a(b)'
-<<<<<<< HEAD
-    assert _repr_utf(obj) == "Derived_Type_Spec(Type_Name('a'), Name('b'))"
-=======
-    assert repr(obj) == ("Derived_Type_Spec(Type_Name('a'), "
-                         "Type_Param_Spec_List(',', (Name('b'),)))")
->>>>>>> 8fca799c
+    assert _repr_utf(obj) == ("Derived_Type_Spec(Type_Name('a'), "
+                              "Type_Param_Spec_List(',', (Name('b'),)))")
 
     obj = tcls('a(b,c,g=1)')
     assert isinstance(obj, tcls), repr(obj)
@@ -919,22 +905,14 @@
     obj = tcls('(/a/)')
     assert isinstance(obj, tcls), repr(obj)
     assert str(obj) == '(/a/)'
-<<<<<<< HEAD
-    assert _repr_utf(obj) == "Array_Constructor('(/', Name('a'), '/)')"
-=======
-    assert repr(obj) == ("Array_Constructor('(/', Ac_Value_List(',', "
-                         "(Name('a'),)), '/)')")
->>>>>>> 8fca799c
+    assert _repr_utf(obj) == ("Array_Constructor('(/', Ac_Value_List(',', "
+                              "(Name('a'),)), '/)')")
 
     obj = tcls('[a]')
     assert isinstance(obj, tcls), repr(obj)
     assert str(obj) == '[a]'
-<<<<<<< HEAD
-    assert _repr_utf(obj) == "Array_Constructor('[', Name('a'), ']')"
-=======
-    assert repr(obj) == ("Array_Constructor('[', Ac_Value_List(',', "
-                         "(Name('a'),)), ']')")
->>>>>>> 8fca799c
+    assert _repr_utf(obj) == ("Array_Constructor('[', Ac_Value_List(',', "
+                              "(Name('a'),)), ']')")
 
     obj = tcls('[integer::a]')
     assert isinstance(obj, tcls), repr(obj)
@@ -1017,16 +995,10 @@
     obj = tcls('integer a')
     assert isinstance(obj, tcls), repr(obj)
     assert str(obj) == 'INTEGER :: a'
-<<<<<<< HEAD
     assert (_repr_utf(obj) ==
-            "Type_Declaration_Stmt(Intrinsic_Type_Spec('INTEGER', None), "
-            "None, Entity_Decl(Name('a'), None, None, None))")
-=======
-    assert (repr(obj) ==
             "Type_Declaration_Stmt(Intrinsic_Type_Spec('INTEGER', "
             "None), None, Entity_Decl_List(',', (Entity_Decl(Name('a'), None, "
             "None, None),)))")
->>>>>>> 8fca799c
 
     obj = tcls('integer ,dimension(2):: a*3')
     assert isinstance(obj, tcls), repr(obj)
@@ -1035,16 +1007,10 @@
     obj = tcls('real a')
     assert isinstance(obj, tcls), repr(obj)
     assert str(obj) == 'REAL :: a'
-<<<<<<< HEAD
     assert (_repr_utf(obj) ==
-            "Type_Declaration_Stmt(Intrinsic_Type_Spec('REAL', None), "
-            "None, Entity_Decl(Name('a'), None, None, None))")
-=======
-    assert (repr(obj) ==
             "Type_Declaration_Stmt(Intrinsic_Type_Spec('REAL', None), None, "
             "Entity_Decl_List(',', (Entity_Decl(Name('a'), None, None, "
             "None),)))")
->>>>>>> 8fca799c
 
     obj = tcls('REAL A( LDA, * ), B( LDB, * )')
     assert isinstance(obj, tcls), repr(obj)
@@ -1102,15 +1068,9 @@
     obj = tcls('dimension(a)')
     assert isinstance(obj, tcls), repr(obj)
     assert str(obj) == 'DIMENSION(a)'
-<<<<<<< HEAD
     assert (_repr_utf(obj) ==
-            "Dimension_Attr_Spec('DIMENSION', Explicit_Shape_Spec(None, "
-            "Name('a')))")
-=======
-    assert (repr(obj) ==
             "Dimension_Attr_Spec('DIMENSION', Explicit_Shape_Spec_List(',', "
             "(Explicit_Shape_Spec(None, Name('a')),)))")
->>>>>>> 8fca799c
 
 
 def test_intent_attr_spec():  # R503.f
@@ -1128,16 +1088,10 @@
     obj = tcls('a(1)')
     assert isinstance(obj, tcls), repr(obj)
     assert str(obj) == 'a(1)'
-<<<<<<< HEAD
     assert (_repr_utf(obj) ==
-            "Entity_Decl(Name('a'), Explicit_Shape_Spec(None, "
-            "Int_Literal_Constant('1', None)), None, None)")
-=======
-    assert (repr(obj) ==
             "Entity_Decl(Name('a'), Explicit_Shape_Spec_List(',', "
             "(Explicit_Shape_Spec(None, Int_Literal_Constant('1', None)),)), "
             "None, None)")
->>>>>>> 8fca799c
 
     obj = tcls('a(1)*(3)')
     assert isinstance(obj, tcls), repr(obj)
@@ -1170,16 +1124,10 @@
     obj = tcls('a(1)')
     assert isinstance(obj, tcls), repr(obj)
     assert str(obj) == 'a(1)'
-<<<<<<< HEAD
     assert (_repr_utf(obj) ==
-            "Target_Entity_Decl(Name('a'), Explicit_Shape_Spec(None, "
-            "Int_Literal_Constant('1', None)), None, None)")
-=======
-    assert (repr(obj) ==
             "Target_Entity_Decl(Name('a'), Explicit_Shape_Spec_List(',', "
             "(Explicit_Shape_Spec(None, Int_Literal_Constant('1', None)),)), "
             "None, None)")
->>>>>>> 8fca799c
 
 
 def test_access_spec():  # R508
@@ -1332,16 +1280,10 @@
     obj = tcls('dimension :: a(5)')
     assert isinstance(obj, tcls), repr(obj)
     assert str(obj) == 'DIMENSION :: a(5)'
-<<<<<<< HEAD
     assert (_repr_utf(obj) ==
-            "Dimension_Stmt([(Name('a'), Explicit_Shape_Spec(None, "
-            "Int_Literal_Constant('5', None)))])")
-=======
-    assert (repr(obj) ==
             "Dimension_Stmt([(Name('a'), Explicit_Shape_Spec_List(',', "
             "(Explicit_Shape_Spec(None, Int_Literal_Constant('5', "
             "None)),)))])")
->>>>>>> 8fca799c
 
     obj = tcls('dimension a(n,m), b(:), c(2:n), d(*), e(n, 2:*)')
     assert isinstance(obj, tcls), repr(obj)
@@ -1355,12 +1297,8 @@
     obj = tcls('intent(in) :: a')
     assert isinstance(obj, tcls), repr(obj)
     assert str(obj) == 'INTENT(IN) :: a'
-<<<<<<< HEAD
-    assert _repr_utf(obj) == "Intent_Stmt(Intent_Spec('IN'), Name('a'))"
-=======
-    assert repr(obj) == ("Intent_Stmt(Intent_Spec('IN'), "
-                         "Dummy_Arg_Name_List(',', (Name('a'),)))")
->>>>>>> 8fca799c
+    assert _repr_utf(obj) == ("Intent_Stmt(Intent_Spec('IN'), "
+                              "Dummy_Arg_Name_List(',', (Name('a'),)))")
 
     obj = tcls('intent(out) a, b')
     assert isinstance(obj, tcls), repr(obj)
@@ -1376,12 +1314,8 @@
     obj = tcls('optional :: a')
     assert isinstance(obj, tcls), repr(obj)
     assert str(obj) == 'OPTIONAL :: a'
-<<<<<<< HEAD
-    assert _repr_utf(obj) == "Optional_Stmt('OPTIONAL', Name('a'))"
-=======
-    assert repr(obj) == ("Optional_Stmt('OPTIONAL', Dummy_Arg_Name_List(',', "
-                         "(Name('a'),)))")
->>>>>>> 8fca799c
+    assert _repr_utf(obj) == ("Optional_Stmt('OPTIONAL', "
+                              "Dummy_Arg_Name_List(',', (Name('a'),)))")
 
     obj = tcls('optional :: a, b, c')
     assert isinstance(obj, tcls), repr(obj)
@@ -1397,16 +1331,10 @@
     obj = tcls('parameter(a=1)')
     assert isinstance(obj, tcls), repr(obj)
     assert str(obj) == 'PARAMETER(a = 1)'
-<<<<<<< HEAD
     assert (_repr_utf(obj) ==
-            "Parameter_Stmt('PARAMETER', Named_Constant_Def(Name('a'), "
-            "Int_Literal_Constant('1', None)))")
-=======
-    assert (repr(obj) ==
             "Parameter_Stmt('PARAMETER', Named_Constant_Def_List(',', "
             "(Named_Constant_Def(Name('a'), Int_Literal_Constant('1', "
             "None)),)))")
->>>>>>> 8fca799c
 
     obj = tcls('parameter(a=1, b=a+2)')
     assert isinstance(obj, tcls), repr(obj)
@@ -1433,16 +1361,10 @@
     obj = tcls('pointer a(:), b')
     assert isinstance(obj, tcls), repr(obj)
     assert str(obj) == 'POINTER :: a(:), b'
-<<<<<<< HEAD
     assert (_repr_utf(obj) ==
-            "Pointer_Stmt('POINTER', Pointer_Decl_List(',', (Pointer_Decl("
-            "Name('a'), Deferred_Shape_Spec(None, None)), Name('b'))))")
-=======
-    assert (repr(obj) ==
             "Pointer_Stmt('POINTER', Pointer_Decl_List(',', "
             "(Pointer_Decl(Name('a'), Deferred_Shape_Spec_List(',', "
             "(Deferred_Shape_Spec(None, None),))), Name('b'))))")
->>>>>>> 8fca799c
 
 
 def test_pointer_decl():  # R541
@@ -1451,14 +1373,9 @@
     obj = tcls('a(:)')
     assert isinstance(obj, tcls), repr(obj)
     assert str(obj) == 'a(:)'
-<<<<<<< HEAD
     assert (_repr_utf(obj) ==
-            "Pointer_Decl(Name('a'), Deferred_Shape_Spec(None, None))")
-=======
-    assert (repr(obj) ==
             "Pointer_Decl(Name('a'), Deferred_Shape_Spec_List(',', "
             "(Deferred_Shape_Spec(None, None),)))")
->>>>>>> 8fca799c
 
     obj = tcls('a(:,:)')
     assert isinstance(obj, tcls), repr(obj)
@@ -1478,12 +1395,8 @@
     obj = tcls('protected ::a')
     assert isinstance(obj, tcls), repr(obj)
     assert str(obj) == 'PROTECTED :: a'
-<<<<<<< HEAD
-    assert _repr_utf(obj) == "Protected_Stmt('PROTECTED', Name('a'))"
-=======
-    assert repr(obj) == ("Protected_Stmt('PROTECTED', Entity_Name_List(',', "
-                         "(Name('a'),)))")
->>>>>>> 8fca799c
+    assert _repr_utf(obj) == ("Protected_Stmt('PROTECTED', "
+                              "Entity_Name_List(',', (Name('a'),)))")
 
 
 def test_save_stmt():  # R543
@@ -1620,16 +1533,10 @@
     obj = tcls('equivalence (a, b ,z)')
     assert isinstance(obj, tcls), repr(obj)
     assert str(obj) == 'EQUIVALENCE(a, b, z)'
-<<<<<<< HEAD
     assert (_repr_utf(obj) ==
-            "Equivalence_Stmt('EQUIVALENCE', Equivalence_Set(Name('a'), "
-            "Equivalence_Object_List(',', (Name('b'), Name('z')))))")
-=======
-    assert (repr(obj) ==
             "Equivalence_Stmt('EQUIVALENCE', Equivalence_Set_List(',', "
             "(Equivalence_Set(Name('a'), Equivalence_Object_List(',', "
             "(Name('b'), Name('z')))),)))")
->>>>>>> 8fca799c
 
     obj = tcls('equivalence (a, b ,z),(b,l)')
     assert isinstance(obj, tcls), repr(obj)
@@ -1642,12 +1549,8 @@
     obj = tcls('common a')
     assert isinstance(obj, tcls), repr(obj)
     assert str(obj) == 'COMMON // a'
-<<<<<<< HEAD
-    assert _repr_utf(obj) == "Common_Stmt([(None, Name('a'))])"
-=======
-    assert repr(obj) == ("Common_Stmt([(None, Common_Block_Object_List(',', "
-                         "(Name('a'),)))])")
->>>>>>> 8fca799c
+    assert _repr_utf(obj) == ("Common_Stmt([(None, "
+                              "Common_Block_Object_List(',', (Name('a'),)))])")
 
     obj = tcls('common // a,b')
     assert isinstance(obj, tcls), repr(obj)
@@ -1668,15 +1571,9 @@
     obj = tcls('a(2)')
     assert isinstance(obj, tcls), repr(obj)
     assert str(obj) == 'a(2)'
-<<<<<<< HEAD
     assert (_repr_utf(obj) ==
-            "Common_Block_Object(Name('a'), Explicit_Shape_Spec(None, "
-            "Int_Literal_Constant('2', None)))")
-=======
-    assert (repr(obj) ==
             "Common_Block_Object(Name('a'), Explicit_Shape_Spec_List(',', "
             "(Explicit_Shape_Spec(None, Int_Literal_Constant('2', None)),)))")
->>>>>>> 8fca799c
 
     obj = tcls('a')
     assert isinstance(obj, Name), repr(obj)
@@ -1733,22 +1630,6 @@
     assert str(obj) == ': b'
 
 
-<<<<<<< HEAD
-def test_data_ref():  # R612
-
-    tcls = Data_Ref
-    obj = tcls('a%b')
-    assert isinstance(obj, tcls), repr(obj)
-    assert str(obj) == 'a % b'
-    assert _repr_utf(obj) == "Data_Ref('%', (Name('a'), Name('b')))"
-
-    obj = tcls('a')
-    assert isinstance(obj, Name), repr(obj)
-    assert str(obj) == 'a'
-
-
-=======
->>>>>>> 8fca799c
 def test_part_ref():  # R613
 
     tcls = Part_Ref
@@ -1772,14 +1653,9 @@
     obj = tcls('a(:)')
     assert isinstance(obj, tcls), repr(obj)
     assert str(obj) == 'a(:)'
-<<<<<<< HEAD
     assert (_repr_utf(obj) ==
-            "Array_Section(Name('a'), Substring_Range(None, None))")
-=======
-    assert (repr(obj) ==
             "Array_Section(Name('a'), "
             "Substring_Range(None, None))")
->>>>>>> 8fca799c
 
     obj = tcls('a(2:)')
     assert isinstance(obj, tcls), repr(obj)
@@ -1877,12 +1753,8 @@
     obj = tcls('nullify (a)')
     assert isinstance(obj, tcls), repr(obj)
     assert str(obj) == 'NULLIFY(a)'
-<<<<<<< HEAD
-    assert _repr_utf(obj) == "Nullify_Stmt('NULLIFY', Name('a'))"
-=======
-    assert repr(obj) == ("Nullify_Stmt('NULLIFY', Pointer_Object_List(',', "
-                         "(Name('a'),)))")
->>>>>>> 8fca799c
+    assert _repr_utf(obj) == ("Nullify_Stmt('NULLIFY', "
+                              "Pointer_Object_List(',', (Name('a'),)))")
 
     obj = tcls('nullify (a,c)')
     assert isinstance(obj, tcls), repr(obj)
@@ -2949,30 +2821,17 @@
 
     obj = tcls('read*, a(  2), b')
     assert str(obj) == 'READ *, a(2), b'
-<<<<<<< HEAD
     assert _repr_utf(obj) == (
-        "Read_Stmt(None, Format('*'), Output_Item_List(',', (Part_Ref("
-        "Name('a'), Int_Literal_Constant('2', None)), Name('b'))))")
-
-    # With format specified by label number
-    obj = tcls("READ 13, a(2)")
-    assert str(obj) == 'READ 13, a(2)'
-    assert _repr_utf(obj) == (
-        "Read_Stmt(None, Label('13'), Part_Ref(Name('a'), "
-        "Int_Literal_Constant('2', None)))")
-=======
-    assert repr(obj) == (
         "Read_Stmt(None, Format('*'), Output_Item_List(',', "
         "(Part_Ref(Name('a'), Section_Subscript_List(',', "
         "(Int_Literal_Constant('2', None),))), Name('b'))))")
     # With format specified by label number
     obj = tcls("READ 13, a(2)")
     assert str(obj) == 'READ 13, a(2)'
-    assert (repr(obj) ==
+    assert (_repr_utf(obj) ==
             "Read_Stmt(None, Label('13'), Output_Item_List(',', "
             "(Part_Ref(Name('a'), Section_Subscript_List(',', "
             "(Int_Literal_Constant('2', None),))),)))")
->>>>>>> 8fca799c
 
     # If there is no preceding "FMT=" or "NML=" then there is no way of
     # knowing whether the second argument is a format string or a namelist
@@ -2992,33 +2851,19 @@
     obj = tcls('write (123)"hey"')
     assert isinstance(obj, tcls), repr(obj)
     assert str(obj) == 'WRITE(123) "hey"'
-<<<<<<< HEAD
     assert _repr_utf(obj) == (
-        "Write_Stmt(Io_Control_Spec_List(',', "
-        "(Io_Control_Spec(None, Int_Literal_Constant('123', None)),)), "
-        "Char_Literal_Constant('\"hey\"', None))")
-=======
-    assert repr(obj) == (
         "Write_Stmt(Io_Control_Spec_List(',', (Io_Control_Spec(None, "
         "Int_Literal_Constant('123', None)),)), Output_Item_List(',', "
         "(Char_Literal_Constant('\"hey\"', None),)))")
->>>>>>> 8fca799c
 
     obj = tcls('WRITE (*,"(I3)") my_int')
     assert isinstance(obj, tcls), repr(obj)
     assert str(obj) == 'WRITE(*, FMT = "(I3)") my_int'
-<<<<<<< HEAD
     assert _repr_utf(obj) == (
-        "Write_Stmt(Io_Control_Spec_List(',', "
-        "(Io_Control_Spec(None, Io_Unit('*')), Io_Control_Spec('FMT', "
-        "Char_Literal_Constant('\"(I3)\"', None)))), Name('my_int'))")
-=======
-    assert repr(obj) == (
         "Write_Stmt(Io_Control_Spec_List(',', (Io_Control_Spec(None, "
         "Io_Unit('*')), Io_Control_Spec('FMT', "
         "Char_Literal_Constant('\"(I3)\"', None)))), Output_Item_List(',', "
         "(Name('my_int'),)))")
->>>>>>> 8fca799c
 
     obj = tcls('WRITE (*,namtest)')
     assert isinstance(obj, tcls), repr(obj)
@@ -3033,23 +2878,7 @@
     assert isinstance(iolist, Io_Control_Spec_List)
     obj = tcls("WRITE(*,'(5X,\"q_mesh =\",1F12.8)') 1.d0")
     assert isinstance(obj, tcls)
-<<<<<<< HEAD
     assert _repr_utf(obj) == (
-        "Write_Stmt(Io_Control_Spec_List(\',\', "
-        "(Io_Control_Spec(None, Io_Unit(\'*\')), "
-        "Io_Control_Spec(None, "
-        "Char_Literal_Constant(\'\\\'(5X,\"q_mesh =\",1F12.8)\\\'\', "
-        "None)))), Real_Literal_Constant(\'1.D0\', None))")
-    obj = tcls("WRITE(*,FMT='(5X,\"q_mesh =\",1F12.8)') 1.d0")
-    assert isinstance(obj, tcls)
-    assert _repr_utf(obj) == (
-        "Write_Stmt(Io_Control_Spec_List(\',\', "
-        "(Io_Control_Spec(None, Io_Unit(\'*\')), "
-        "Io_Control_Spec(\'FMT\', "
-        "Char_Literal_Constant(\'\\\'(5X,\"q_mesh =\",1F12.8)\\\'\', "
-        "None)))), Real_Literal_Constant(\'1.D0\', None))")
-=======
-    assert repr(obj) == (
         "Write_Stmt(Io_Control_Spec_List(',', (Io_Control_Spec(None, "
         "Io_Unit('*')), Io_Control_Spec(None, "
         "Char_Literal_Constant('\\'(5X,\"q_mesh =\",1F12.8)\\'', None)))), "
@@ -3057,12 +2886,11 @@
 
     obj = tcls("WRITE(*,FMT='(5X,\"q_mesh =\",1F12.8)') 1.d0")
     assert isinstance(obj, tcls)
-    assert repr(obj) == (
+    assert _repr_utf(obj) == (
         "Write_Stmt(Io_Control_Spec_List(',', (Io_Control_Spec(None, "
         "Io_Unit('*')), Io_Control_Spec('FMT', "
         "Char_Literal_Constant('\\'(5X,\"q_mesh =\",1F12.8)\\'', None)))), "
         "Output_Item_List(',', (Real_Literal_Constant('1.D0', None),)))")
->>>>>>> 8fca799c
 
 
 def test_print_stmt():  # R912
