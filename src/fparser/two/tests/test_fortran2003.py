# Modified work Copyright (c) 2017-2022 Science and Technology
# Facilities Council.
# Original work Copyright (c) 1999-2008 Pearu Peterson
#
# All rights reserved.
#
# Modifications made as part of the fparser project are distributed
# under the following license:
#
# Redistribution and use in source and binary forms, with or without
# modification, are permitted provided that the following conditions are
# met:
#
# 1. Redistributions of source code must retain the above copyright
# notice, this list of conditions and the following disclaimer.
#
# 2. Redistributions in binary form must reproduce the above copyright
# notice, this list of conditions and the following disclaimer in the
# documentation and/or other materials provided with the distribution.
#
# 3. Neither the name of the copyright holder nor the names of its
# contributors may be used to endorse or promote products derived from
# this software without specific prior written permission.
#
# THIS SOFTWARE IS PROVIDED BY THE COPYRIGHT HOLDERS AND CONTRIBUTORS
# "AS IS" AND ANY EXPRESS OR IMPLIED WARRANTIES, INCLUDING, BUT NOT
# LIMITED TO, THE IMPLIED WARRANTIES OF MERCHANTABILITY AND FITNESS FOR
# A PARTICULAR PURPOSE ARE DISCLAIMED. IN NO EVENT SHALL THE COPYRIGHT
# HOLDER OR CONTRIBUTORS BE LIABLE FOR ANY DIRECT, INDIRECT, INCIDENTAL,
# SPECIAL, EXEMPLARY, OR CONSEQUENTIAL DAMAGES (INCLUDING, BUT NOT
# LIMITED TO, PROCUREMENT OF SUBSTITUTE GOODS OR SERVICES; LOSS OF USE,
# DATA, OR PROFITS; OR BUSINESS INTERRUPTION) HOWEVER CAUSED AND ON ANY
# THEORY OF LIABILITY, WHETHER IN CONTRACT, STRICT LIABILITY, OR TORT
# (INCLUDING NEGLIGENCE OR OTHERWISE) ARISING IN ANY WAY OUT OF THE USE
# OF THIS SOFTWARE, EVEN IF ADVISED OF THE POSSIBILITY OF SUCH DAMAGE.

# --------------------------------------------------------------------

# The original software (in the f2py project) was distributed under
# the following license:

# Redistribution and use in source and binary forms, with or without
# modification, are permitted provided that the following conditions are met:

#   a. Redistributions of source code must retain the above copyright notice,
#      this list of conditions and the following disclaimer.
#   b. Redistributions in binary form must reproduce the above copyright
#      notice, this list of conditions and the following disclaimer in the
#      documentation and/or other materials provided with the distribution.
#   c. Neither the name of the F2PY project nor the names of its
#      contributors may be used to endorse or promote products derived from
#      this software without specific prior written permission.

# THIS SOFTWARE IS PROVIDED BY THE COPYRIGHT HOLDERS AND CONTRIBUTORS "AS IS"
# AND ANY EXPRESS OR IMPLIED WARRANTIES, INCLUDING, BUT NOT LIMITED TO, THE
# IMPLIED WARRANTIES OF MERCHANTABILITY AND FITNESS FOR A PARTICULAR PURPOSE
# ARE DISCLAIMED. IN NO EVENT SHALL THE REGENTS OR CONTRIBUTORS BE LIABLE FOR
# ANY DIRECT, INDIRECT, INCIDENTAL, SPECIAL, EXEMPLARY, OR CONSEQUENTIAL
# DAMAGES (INCLUDING, BUT NOT LIMITED TO, PROCUREMENT OF SUBSTITUTE GOODS OR
# SERVICES; LOSS OF USE, DATA, OR PROFITS; OR BUSINESS INTERRUPTION) HOWEVER
# CAUSED AND ON ANY THEORY OF LIABILITY, WHETHER IN CONTRACT, STRICT
# LIABILITY, OR TORT (INCLUDING NEGLIGENCE OR OTHERWISE) ARISING IN ANY WAY
# OUT OF THE USE OF THIS SOFTWARE, EVEN IF ADVISED OF THE POSSIBILITY OF SUCH
# DAMAGE.

"""
Module containing py.test tests for Fortran 2003 language constructs
"""

import pytest
from fparser.two.Fortran2003 import *
from fparser.two import Fortran2003
from fparser.two.symbol_table import SYMBOL_TABLES
from fparser.api import get_reader


@pytest.fixture(autouse=True)
def auto_f2003_create(f2003_create):
    """Since all of the tests in this file need the `f2003_create` fixture,
    this fixture simply adds 'autouse=True' to it."""


def assert_raises(exc, fcls, string):
    """
    Asserts that the appropriate error is raised when a Fortran
    string is not parsed correctly.

    :param exc: the error to be raised
    :type exc: :py:class:'fparser.two.Fortran2003.NoMatchError'
    :param fcls: the class of Fortran object to create
    :type fcls: names of classes deriving from `:py:class:Base` or str
    :param string: (source of) Fortran string to parse
    :type string: str or :py:class:`FortranReaderBase`
    """
    try:
        fcls(string)
        raise AssertionError("Expected {0} but got nothing".format(exc))
    except exc:
        pass


#
# SECTION 2
#


def test_specification_part():
    """Tests for parsing specification-part (R204)."""
    reader = get_reader(
        """\
    integer a"""
    )
    tcls = Specification_Part
    obj = tcls(reader)
    assert isinstance(obj, tcls), repr(obj)
    assert str(obj) == "INTEGER :: a"
    assert (
        repr(obj) == "Specification_Part(Type_Declaration_Stmt("
        "Intrinsic_Type_Spec('INTEGER', None), None, "
        "Entity_Decl_List(',', (Entity_Decl(Name('a'), None, None, "
        "None),))))"
    )
    # Check that parent information is correctly setup
    assert obj.parent == None
    assert obj.content[0].parent is obj
    assert obj.content[0].items[0].parent is obj.content[0]
    assert obj.content[0].items[2].parent is obj.content[0]
    assert obj.content[0].items[2].items[0].parent is obj.content[0].items[2]

    obj = tcls(
        get_reader(
            """\
type a
end type a
type b
end type b
"""
        )
    )
    assert isinstance(obj, tcls), repr(obj)
    assert "TYPE :: a\nEND TYPE a\nTYPE :: b\nEND TYPE b" in str(obj)


#
# SECTION  3
#


def test_constant():
    """Tests that various types of constant expressions are parsed
    correctly (R305). The example here is for Literal_Constant
    subclass. Other literal constant types are tested separately.
    """
    tcls = Constant
    obj = tcls(".false.")
    assert isinstance(obj, Logical_Literal_Constant), repr(obj)
    assert str(obj) == ".FALSE."


def test_literal_constant():
    """Tests that various types of literal constant expressions are
    parsed correctly (R306).
    """
    tcls = Literal_Constant
    obj = tcls("35")
    assert isinstance(obj, Int_Literal_Constant), repr(obj)
    assert str(obj) == "35"

    obj = tcls("2.85e-13")
    assert isinstance(obj, Real_Literal_Constant), repr(obj)
    assert str(obj) == "2.85E-13"

    obj = tcls("(PI,-2.0E-3)")
    assert isinstance(obj, Complex_Literal_Constant), repr(obj)
    assert str(obj) == "(PI, -2.0E-3)"

    obj = tcls(".true.")
    assert isinstance(obj, Logical_Literal_Constant), repr(obj)
    assert str(obj) == ".TRUE."

    obj = tcls("'(3(A5,1X))'")
    assert isinstance(obj, Char_Literal_Constant), repr(obj)
    assert str(obj) == "'(3(A5,1X))'"

    obj = tcls('B"01011101"')
    assert isinstance(obj, Binary_Constant), repr(obj)
    assert str(obj) == 'B"01011101"'


#
# SECTION 4
#


def test_type_param_value():  # R402

    tcls = Type_Param_Value
    obj = tcls("*")
    assert isinstance(obj, tcls), repr(obj)
    assert str(obj) == "*"
    assert repr(obj) == "Type_Param_Value('*')"

    obj = tcls(":")
    assert isinstance(obj, tcls), repr(obj)
    assert str(obj) == ":"

    obj = tcls("1+2")
    assert isinstance(obj, Level_2_Expr), repr(obj)
    assert str(obj) == "1 + 2"


def test_intrinsic_type_spec():  # R403

    tcls = Intrinsic_Type_Spec
    obj = tcls("INTEGER")
    assert isinstance(obj, tcls), repr(obj)
    assert str(obj) == "INTEGER"
    assert repr(obj) == "Intrinsic_Type_Spec('INTEGER', None)"

    obj = tcls("Integer*2")
    assert isinstance(obj, tcls), repr(obj)
    assert str(obj) == "INTEGER*2"

    obj = tcls("real*2")
    assert isinstance(obj, tcls), repr(obj)
    assert str(obj) == "REAL*2"

    obj = tcls("logical*2")
    assert isinstance(obj, tcls), repr(obj)
    assert str(obj) == "LOGICAL*2"

    obj = tcls("complex*2")
    assert isinstance(obj, tcls), repr(obj)
    assert str(obj) == "COMPLEX*2"

    obj = tcls("character*2")
    assert isinstance(obj, tcls), repr(obj)
    assert str(obj) == "CHARACTER*2"

    obj = tcls("double complex")
    assert isinstance(obj, tcls), repr(obj)
    assert str(obj) == "DOUBLE COMPLEX"

    obj = tcls("double  precision")
    assert isinstance(obj, tcls), repr(obj)
    assert str(obj) == "DOUBLE PRECISION"


def test_signed_int_literal_constant():  # R405
    # pylint: disable=invalid-name

    tcls = Signed_Int_Literal_Constant
    obj = tcls("1")
    assert isinstance(obj, tcls), repr(obj)
    assert str(obj) == "1"
    assert repr(obj) == "%s('1', None)" % (tcls.__name__)

    obj = tcls("+ 21_2")
    assert isinstance(obj, tcls), repr(obj)
    assert str(obj) == "+21_2"
    assert repr(obj) == "%s('+21', '2')" % (tcls.__name__)

    obj = tcls("-21_SHORT")
    assert isinstance(obj, tcls), repr(obj)
    assert str(obj) == "-21_SHORT"

    obj = tcls("21_short")
    assert isinstance(obj, tcls), repr(obj)
    assert str(obj) == "21_short"

    obj = tcls("+1976354279568241_8")
    assert isinstance(obj, tcls), repr(obj)
    assert str(obj) == "+1976354279568241_8"


def test_int_literal_constant():  # R406

    tcls = Int_Literal_Constant
    obj = tcls("1")
    assert isinstance(obj, tcls), repr(obj)
    assert str(obj) == "1"
    assert repr(obj) == "%s('1', None)" % (tcls.__name__)

    obj = tcls("21_2")
    assert isinstance(obj, tcls), repr(obj)
    assert str(obj) == "21_2"
    assert repr(obj) == "%s('21', '2')" % (tcls.__name__)

    obj = tcls("21_SHORT")
    assert isinstance(obj, tcls), repr(obj)
    assert str(obj) == "21_SHORT"

    obj = tcls("21_short")
    assert isinstance(obj, tcls), repr(obj)
    assert str(obj) == "21_short"

    obj = tcls("1976354279568241_8")
    assert isinstance(obj, tcls), repr(obj)
    assert str(obj) == "1976354279568241_8"


def test_binary_constant():  # R412

    tcls = Boz_Literal_Constant
    bcls = Binary_Constant
    obj = tcls('B"01"')
    assert isinstance(obj, bcls), repr(obj)
    assert str(obj) == 'B"01"'
    assert repr(obj) == "%s('B\"01\"')" % (bcls.__name__)


def test_octal_constant():  # R413

    tcls = Boz_Literal_Constant
    ocls = Octal_Constant
    obj = tcls('O"017"')
    assert isinstance(obj, ocls), repr(obj)
    assert str(obj) == 'O"017"'
    assert repr(obj) == "%s('O\"017\"')" % (ocls.__name__)


def test_hex_constant():  # R414

    tcls = Boz_Literal_Constant
    zcls = Hex_Constant
    obj = tcls('Z"01A"')
    assert isinstance(obj, zcls), repr(obj)
    assert str(obj) == 'Z"01A"'
    assert repr(obj) == "%s('Z\"01A\"')" % (zcls.__name__)


def test_signed_real_literal_constant():
    """Tests that various formats of a signed ("+", "-") real
    literal constant are parsed correctly (R416)."""
    # pylint: disable=invalid-name

    tcls = Signed_Real_Literal_Constant
    obj = tcls("12.78")
    assert isinstance(obj, tcls), repr(obj)
    assert str(obj) == "12.78"
    assert repr(obj) == "%s('12.78', None)" % (tcls.__name__)

    obj = tcls("+12.78_8")
    assert isinstance(obj, tcls), repr(obj)
    assert str(obj) == "+12.78_8"
    assert repr(obj) == "%s('+12.78', '8')" % (tcls.__name__)

    obj = tcls("- 12.")
    assert isinstance(obj, tcls), repr(obj)
    assert str(obj) == "-12."

    obj = tcls(".123")
    assert isinstance(obj, tcls), repr(obj)
    assert str(obj) == ".123"

    obj = tcls("3E4")
    assert isinstance(obj, tcls), repr(obj)
    assert str(obj) == "3E4"

    # Tests for double precision format identifier ("D"),
    # exponential format identifier ("E")
    # and numerically defined precision ("8")
    real_str = [
        "1.6D3",
        "-1.6d-3",
        "1.6E3",
        "1.6e+3",
        "+1.6e-3",
        "-1.6E-3",
        "+1.6E3_8",
        "-1.6e-3_8",
    ]
    for rstr in real_str:
        obj = tcls(rstr)
        assert isinstance(obj, tcls), repr(obj)
        assert str(obj) == rstr.upper()

    obj = tcls("10.9E7_QUAD")
    assert isinstance(obj, tcls), repr(obj)
    assert str(obj) == "10.9E7_QUAD"

    obj = tcls("-10.9e-17_quad")
    assert isinstance(obj, tcls), repr(obj)
    assert str(obj) == "-10.9E-17_quad"


def test_real_literal_constant():
    """Tests that various formats of a real literal constant
    are parsed correctly (R417)."""

    tcls = Real_Literal_Constant
    obj = tcls("12.78")
    assert isinstance(obj, tcls), repr(obj)
    assert str(obj) == "12.78"
    assert repr(obj) == "%s('12.78', None)" % (tcls.__name__)

    obj = tcls("12.78_8")
    assert isinstance(obj, tcls), repr(obj)
    assert str(obj) == "12.78_8"
    assert repr(obj) == "%s('12.78', '8')" % (tcls.__name__)

    obj = tcls("12.")
    assert isinstance(obj, tcls), repr(obj)
    assert str(obj) == "12."

    obj = tcls(".123")
    assert isinstance(obj, tcls), repr(obj)
    assert str(obj) == ".123"

    obj = tcls("3E4")
    assert isinstance(obj, tcls), repr(obj)
    assert str(obj) == "3E4"

    # Tests for double precision format identifier ("D"),
    # exponential format identifier ("E")
    # and numerically defined precision ("8")
    real_str = [
        "0.0D+0",
        "1.6d3",
        "1.6D-3",
        "1.6E3",
        "1.6E+3",
        "1.6E-3",
        "1.6e3_8",
        "1.6E-3_8",
    ]
    for rstr in real_str:
        obj = tcls(rstr)
        assert isinstance(obj, tcls), repr(obj)
        assert str(obj) == rstr.upper()

    obj = tcls("10.9E7_QUAD")
    assert isinstance(obj, tcls), repr(obj)
    assert str(obj) == "10.9E7_QUAD"

    obj = tcls("10.9e-17_quad")
    assert isinstance(obj, tcls), repr(obj)
    assert str(obj) == "10.9E-17_quad"


def test_char_selector():  # R424

    tcls = Char_Selector
    obj = tcls("(len=2, kind=8)")
    assert isinstance(obj, tcls), repr(obj)
    assert str(obj) == "(LEN = 2, KIND = 8)"
    assert (
        repr(obj) == "Char_Selector(Int_Literal_Constant('2', None), "
        "Int_Literal_Constant('8', None))"
    )

    obj = tcls("(2, kind=8)")
    assert isinstance(obj, tcls), repr(obj)
    assert str(obj) == "(LEN = 2, KIND = 8)"

    obj = tcls("(2, 8)")
    assert isinstance(obj, tcls), repr(obj)
    assert str(obj) == "(LEN = 2, KIND = 8)"

    obj = tcls("(kind=8)")
    assert isinstance(obj, tcls), repr(obj)
    assert str(obj) == "(KIND = 8)"

    obj = tcls("(kind=8,len=2)")
    assert isinstance(obj, tcls), repr(obj)
    assert str(obj) == "(LEN = 2, KIND = 8)"


def test_complex_literal_constant():  # R421

    tcls = Complex_Literal_Constant
    obj = tcls("(1.0, -1.0)")
    assert isinstance(obj, tcls), repr(obj)
    assert str(obj) == "(1.0, -1.0)"
    assert (
        repr(obj) == "Complex_Literal_Constant(Signed_Real_Literal_Constant("
        "'1.0', None), Signed_Real_Literal_Constant('-1.0', None))"
    )

    obj = tcls("(3,3.1E6)")
    assert isinstance(obj, tcls), repr(obj)
    assert str(obj) == "(3, 3.1E6)"

    obj = tcls("(4.0_4, 3.6E7_8)")
    assert isinstance(obj, tcls), repr(obj)
    assert str(obj) == "(4.0_4, 3.6E7_8)"

    obj = tcls("( 0., PI)")
    assert isinstance(obj, tcls), repr(obj)
    assert str(obj) == "(0., PI)"


def test_type_name():  # C424

    tcls = Type_Name
    obj = tcls("a")
    assert isinstance(obj, tcls), repr(obj)
    assert str(obj) == "a"
    assert repr(obj) == "Type_Name('a')"

    assert_raises(NoMatchError, tcls, "integer")
    assert_raises(NoMatchError, tcls, "doubleprecision")


def test_length_selector():  # R425

    tcls = Length_Selector
    obj = tcls("( len = *)")
    assert isinstance(obj, tcls), repr(obj)
    assert str(obj) == "(LEN = *)"
    assert repr(obj) == "Length_Selector('(', Type_Param_Value('*'), ')')"

    obj = tcls("*2,")
    assert isinstance(obj, tcls), repr(obj)
    assert str(obj) == "*2"


def test_char_length():  # R426

    tcls = Char_Length
    obj = tcls("(1)")
    assert isinstance(obj, tcls), repr(obj)
    assert str(obj) == "(1)"
    assert repr(obj) == "Char_Length('(', Int_Literal_Constant('1', None), ')')"

    obj = tcls("1")
    assert isinstance(obj, Int_Literal_Constant), repr(obj)
    assert str(obj) == "1"

    obj = tcls("(*)")
    assert isinstance(obj, tcls), repr(obj)
    assert str(obj) == "(*)"

    obj = tcls("(:)")
    assert isinstance(obj, tcls), repr(obj)
    assert str(obj) == "(:)"


def test_logical_literal_constant():  # R428

    tcls = Logical_Literal_Constant
    obj = tcls(".TRUE.")
    assert isinstance(obj, tcls), repr(obj)
    assert str(obj) == ".TRUE."
    assert repr(obj) == "%s('.TRUE.', None)" % (tcls.__name__)

    obj = tcls(".True.")
    assert isinstance(obj, tcls), repr(obj)
    assert str(obj) == ".TRUE."

    obj = tcls(".FALSE.")
    assert isinstance(obj, tcls), repr(obj)
    assert str(obj) == ".FALSE."

    obj = tcls(".false.")
    assert isinstance(obj, tcls), repr(obj)
    assert str(obj) == ".FALSE."

    obj = tcls(".TRUE._HA")
    assert isinstance(obj, tcls), repr(obj)
    assert str(obj) == ".TRUE._HA"


def test_type_attr_spec():  # R431

    tcls = Type_Attr_Spec
    obj = tcls("abstract")
    assert isinstance(obj, tcls), repr(obj)
    assert str(obj) == "ABSTRACT"
    assert repr(obj) == "Type_Attr_Spec('ABSTRACT', None)"

    obj = tcls("bind (c )")
    assert isinstance(obj, tcls), repr(obj)
    assert str(obj) == "BIND(C)"

    obj = tcls("extends(a)")
    assert isinstance(obj, tcls), repr(obj)
    assert str(obj) == "EXTENDS(a)"

    obj = tcls("private")
    assert isinstance(obj, Access_Spec), repr(obj)
    assert str(obj) == "PRIVATE"


def test_end_type_stmt():  # R433

    tcls = End_Type_Stmt
    obj = tcls("end type")
    assert isinstance(obj, tcls), repr(obj)
    assert str(obj) == "END TYPE"
    assert repr(obj) == "End_Type_Stmt('TYPE', None)"

    obj = tcls("end type  a")
    assert isinstance(obj, tcls), repr(obj)
    assert str(obj) == "END TYPE a"


def test_sequence_stmt():  # R434

    tcls = Sequence_Stmt
    obj = tcls("sequence")
    assert isinstance(obj, tcls), repr(obj)
    assert str(obj) == "SEQUENCE"
    assert repr(obj) == "Sequence_Stmt('SEQUENCE')"


def test_type_param_def_stmt():  # R435

    tcls = Type_Param_Def_Stmt
    obj = tcls("integer ,kind :: a")
    assert isinstance(obj, tcls), repr(obj)
    assert str(obj) == "INTEGER, KIND :: a"
    assert (
        repr(obj) == "Type_Param_Def_Stmt(None, Type_Param_Attr_Spec('KIND'), "
        "Type_Param_Decl_List(',', (Name('a'),)))"
    )

    obj = tcls("integer*2 ,len :: a=3, b=2+c")
    assert isinstance(obj, tcls), repr(obj)
    assert str(obj) == "INTEGER*2, LEN :: a = 3, b = 2 + c"


def test_type_param_decl():  # R436

    tcls = Type_Param_Decl
    obj = tcls("a=2")
    assert isinstance(obj, tcls), repr(obj)
    assert str(obj) == "a = 2"
    assert (
        repr(obj) == "Type_Param_Decl(Name('a'), '=', Int_Literal_Constant('2', None))"
    )

    obj = tcls("a")
    assert isinstance(obj, Name), repr(obj)
    assert str(obj) == "a"


def test_type_param_attr_spec():  # R437

    tcls = Type_Param_Attr_Spec
    obj = tcls("kind")
    assert isinstance(obj, tcls), repr(obj)
    assert str(obj) == "KIND"
    assert repr(obj) == "Type_Param_Attr_Spec('KIND')"

    obj = tcls("len")
    assert isinstance(obj, tcls), repr(obj)
    assert str(obj) == "LEN"


def test_component_attr_spec():  # R441

    tcls = Component_Attr_Spec
    obj = tcls("pointer")
    assert isinstance(obj, tcls), repr(obj)
    assert str(obj) == "POINTER"
    assert repr(obj) == "Component_Attr_Spec('POINTER')"

    obj = tcls("allocatable")
    assert isinstance(obj, tcls), repr(obj)
    assert str(obj) == "ALLOCATABLE"

    obj = tcls("dimension(a)")
    assert isinstance(obj, Dimension_Component_Attr_Spec), repr(obj)
    assert str(obj) == "DIMENSION(a)"

    obj = tcls("private")
    assert isinstance(obj, Access_Spec), repr(obj)
    assert str(obj) == "PRIVATE"


def test_component_decl():  # R442

    tcls = Component_Decl
    obj = tcls("a(1)")
    assert isinstance(obj, tcls), repr(obj)
    assert str(obj) == "a(1)"
    assert (
        repr(obj) == "Component_Decl(Name('a'), Explicit_Shape_Spec_List(',', "
        "(Explicit_Shape_Spec(None, Int_Literal_Constant('1', None)),)), "
        "None, None)"
    )

    obj = tcls("a(1)*(3)")
    assert isinstance(obj, tcls), repr(obj)
    assert str(obj) == "a(1)*(3)"

    obj = tcls("a(1)*(3) = 2")
    assert isinstance(obj, tcls), repr(obj)
    assert str(obj) == "a(1)*(3) = 2"

    obj = tcls("a(1) => NULL")
    assert isinstance(obj, tcls), repr(obj)
    assert str(obj) == "a(1) => NULL"


def test_proc_component_def_stmt():  # R445

    tcls = Proc_Component_Def_Stmt
    obj = tcls("procedure(), pointer :: a")
    assert isinstance(obj, tcls), repr(obj)
    assert str(obj) == "PROCEDURE(), POINTER :: a"

    obj = tcls("procedure(real*8), pointer, pass(n) :: a, b")
    assert isinstance(obj, tcls), repr(obj)
    assert str(obj) == "PROCEDURE(REAL*8), POINTER, PASS(n) :: a, b"


def test_private_components_stmt():
    """Tests that declaration of PRIVATE components in a type definition
    is parsed correctly (R447)."""
    tcls = Private_Components_Stmt
    obj = tcls("private")
    assert isinstance(obj, tcls), repr(obj)
    assert str(obj) == "PRIVATE"
    assert repr(obj) == "Private_Components_Stmt('PRIVATE')"

    # Statement not 'private'
    with pytest.raises(NoMatchError) as excinfo:
        _ = tcls("public")
    assert "Private_Components_Stmt: 'public'" in str(excinfo.value)


def test_type_bound_procedure_part():
    """Tests for type-bound procedure (R448)."""
    tcls = Type_Bound_Procedure_Part
    obj = tcls(
        get_reader(
            """\
contains
procedure, pass :: length => point_length"""
        )
    )
    assert isinstance(obj, tcls), repr(obj)
    assert "CONTAINS\nPROCEDURE, PASS :: length => point_length" in str(obj)


def test_proc_binding_stmt():  # R450

    tcls = Proc_Binding_Stmt
    obj = tcls("procedure, pass :: length => point_length")
    assert isinstance(obj, Specific_Binding), repr(obj)
    assert str(obj) == "PROCEDURE, PASS :: length => point_length"


def test_generic_binding():  # R452

    tcls = Generic_Binding
    obj = tcls("generic :: a => b")
    assert isinstance(obj, tcls), repr(obj)
    assert str(obj) == "GENERIC :: a => b"

    obj = tcls("generic, private :: read(formatted) => b,c")
    assert isinstance(obj, tcls), repr(obj)
    assert str(obj) == "GENERIC, PRIVATE :: READ(FORMATTED) => b, c"


def test_final_binding():  # R454

    tcls = Final_Binding
    obj = tcls("final a, b")
    assert isinstance(obj, tcls), repr(obj)
    assert str(obj) == "FINAL :: a, b"
    assert (
        repr(obj) == "Final_Binding('FINAL', Final_Subroutine_Name_List(',', "
        "(Name('a'), Name('b'))))"
    )

    obj = tcls("final::a")
    assert isinstance(obj, tcls), repr(obj)
    assert str(obj) == "FINAL :: a"


def test_derived_type_spec():  # R455

    tcls = Derived_Type_Spec
    obj = tcls("a(b)")
    assert isinstance(obj, tcls), repr(obj)
    assert str(obj) == "a(b)"
    assert repr(obj) == (
        "Derived_Type_Spec(Type_Name('a'), " "Type_Param_Spec_List(',', (Name('b'),)))"
    )

    obj = tcls("a(b,c,g=1)")
    assert isinstance(obj, tcls), repr(obj)
    assert str(obj) == "a(b, c, g = 1)"

    obj = tcls("a")
    assert isinstance(obj, Name), repr(obj)
    assert str(obj) == "a"

    obj = tcls("a()")
    assert isinstance(obj, tcls), repr(obj)
    assert str(obj) == "a()"


def test_type_param_spec():  # R456

    tcls = Type_Param_Spec
    obj = tcls("a=1")
    assert isinstance(obj, tcls), repr(obj)
    assert str(obj) == "a = 1"
    assert repr(obj) == "Type_Param_Spec(Name('a'), Int_Literal_Constant('1', None))"

    obj = tcls("k=a")
    assert isinstance(obj, tcls), repr(obj)
    assert str(obj) == "k = a"

    obj = tcls("k=:")
    assert isinstance(obj, tcls), repr(obj)
    assert str(obj) == "k = :"


def test_type_param_spec_list():  # R456-list

    tcls = Type_Param_Spec_List
    obj = tcls("a,b")
    assert isinstance(obj, tcls), repr(obj)
    assert str(obj) == "a, b"
    assert repr(obj) == "Type_Param_Spec_List(',', (Name('a'), Name('b')))"

    obj = tcls("a")
    assert isinstance(obj, tcls), repr(obj)

    obj = tcls("k=a,c,g=1")
    assert isinstance(obj, tcls), repr(obj)
    assert str(obj) == "k = a, c, g = 1"


def test_structure_constructor():  # R457

    tcls = Structure_Constructor
    obj = tcls("t()")
    assert isinstance(obj, tcls), repr(obj)
    assert str(obj) == "t()"
    assert repr(obj) == "Structure_Constructor(Type_Name('t'), None)"

    obj = tcls("t(s=1, a=2)")
    assert isinstance(obj, tcls), repr(obj)
    assert str(obj) == "t(s = 1, a = 2)"


def test_component_spec():  # R458

    tcls = Component_Spec
    obj = tcls("k=a")
    assert isinstance(obj, tcls), repr(obj)
    assert str(obj) == "k = a"
    assert repr(obj) == "Component_Spec(Name('k'), Name('a'))"

    obj = tcls("a")
    assert isinstance(obj, Name), repr(obj)
    assert str(obj) == "a"

    obj = tcls("a % b")
    assert isinstance(obj, Proc_Component_Ref), repr(obj)
    assert str(obj) == "a % b"

    obj = tcls("s =a % b")
    assert isinstance(obj, Component_Spec), repr(obj)
    assert str(obj) == "s = a % b"


def test_component_spec_list():  # R458-list

    tcls = Component_Spec_List
    obj = tcls("k=a, b")
    assert isinstance(obj, tcls), repr(obj)
    assert str(obj) == "k = a, b"
    assert (
        repr(obj) == "Component_Spec_List(',', (Component_Spec(Name('k'), "
        "Name('a')), Name('b')))"
    )

    obj = tcls("k=a, c")
    assert isinstance(obj, tcls), repr(obj)
    assert str(obj) == "k = a, c"


def test_enum_def():  # R460

    tcls = Enum_Def
    obj = tcls(
        get_reader(
            """\
enum, bind(c)
enumerator :: red = 4, blue = 9
enumerator yellow
end enum
    """
        )
    )
    assert isinstance(obj, tcls), repr(obj)
    assert (
        str(obj) == "ENUM, BIND(C)\n  ENUMERATOR :: red = 4, blue = 9\n"
        "  ENUMERATOR :: yellow\nEND ENUM"
    )


def test_enum_def_stmt():  # R461

    tcls = Enum_Def_Stmt
    obj = tcls("enum, bind(c)")
    assert isinstance(obj, tcls), repr(obj)
    assert str(obj) == "ENUM, BIND(C)"


def test_array_constructor():  # R465

    tcls = Array_Constructor
    obj = tcls("(/a/)")
    assert isinstance(obj, tcls), repr(obj)
    assert str(obj) == "(/a/)"
    assert repr(obj) == (
        "Array_Constructor('(/', Ac_Value_List(',', " "(Name('a'),)), '/)')"
    )

    obj = tcls("[a]")
    assert isinstance(obj, tcls), repr(obj)
    assert str(obj) == "[a]"
    assert repr(obj) == (
        "Array_Constructor('[', Ac_Value_List(',', " "(Name('a'),)), ']')"
    )

    obj = tcls("[integer::a]")
    assert isinstance(obj, tcls), repr(obj)
    assert str(obj) == "[INTEGER :: a]"

    obj = tcls("[integer::a,b]")
    assert isinstance(obj, tcls), repr(obj)
    assert str(obj) == "[INTEGER :: a, b]"


def test_ac_spec():  # R466

    tcls = Ac_Spec
    obj = tcls("integer ::")
    assert isinstance(obj, tcls), repr(obj)
    assert str(obj) == "INTEGER ::"
    assert repr(obj) == "Ac_Spec(Intrinsic_Type_Spec('INTEGER', None), None)"

    obj = tcls("integer :: a,b")
    assert isinstance(obj, tcls), repr(obj)
    assert str(obj) == "INTEGER :: a, b"

    obj = tcls("a,b")
    assert isinstance(obj, Ac_Value_List), repr(obj)
    assert str(obj) == "a, b"

    obj = tcls("integer :: a, (a, b, n = 1, 5)")
    assert isinstance(obj, tcls), repr(obj)
    assert str(obj) == "INTEGER :: a, (a, b, n = 1, 5)"


def test_ac_value_list():  # R469-list

    tcls = Ac_Value_List
    obj = tcls("a, b")
    assert isinstance(obj, tcls), repr(obj)
    assert str(obj) == "a, b"
    assert repr(obj) == "Ac_Value_List(',', (Name('a'), Name('b')))"

    obj = tcls("a")
    assert isinstance(obj, tcls), repr(obj)
    assert str(obj) == "a"


def test_ac_implied_do():  # R470

    tcls = Ac_Implied_Do
    obj = tcls("( a, b, n = 1, 5 )")
    assert isinstance(obj, tcls), repr(obj)
    assert str(obj) == "(a, b, n = 1, 5)"
    assert (
        repr(obj) == "Ac_Implied_Do(Ac_Value_List(',', (Name('a'), Name('b'))), "
        "Ac_Implied_Do_Control(Name('n'), [Int_Literal_Constant('1', "
        "None), Int_Literal_Constant('5', None)]))"
    )


def test_ac_implied_do_control():  # R471

    tcls = Ac_Implied_Do_Control
    obj = tcls("n = 3, 5")
    assert isinstance(obj, tcls), repr(obj)
    assert str(obj) == "n = 3, 5"
    assert (
        repr(obj) == "Ac_Implied_Do_Control(Name('n'), [Int_Literal_Constant('3', "
        "None), Int_Literal_Constant('5', None)])"
    )

    obj = tcls("n = 3+1, 5, 1")
    assert isinstance(obj, tcls), repr(obj)
    assert str(obj) == "n = 3 + 1, 5, 1"


#
# SECTION 5
#


def test_declaration_type_spec():  # R502

    tcls = Declaration_Type_Spec
    obj = tcls("Integer*2")
    assert isinstance(obj, Intrinsic_Type_Spec), repr(obj)
    assert str(obj) == "INTEGER*2"

    obj = tcls("type(foo)")
    assert isinstance(obj, tcls), repr(obj)
    assert str(obj) == "TYPE(foo)"
    assert repr(obj) == "Declaration_Type_Spec('TYPE', Type_Name('foo'))"

    # No content should not match.
    with pytest.raises(NoMatchError):
        obj = tcls("")


def test_attr_spec():  # R503

    tcls = Attr_Spec
    obj = tcls("allocatable")
    assert isinstance(obj, tcls), repr(obj)
    assert str(obj) == "ALLOCATABLE"

    obj = tcls("dimension(a)")
    assert isinstance(obj, Dimension_Attr_Spec), repr(obj)
    assert str(obj) == "DIMENSION(a)"


def test_dimension_attr_spec():  # R503.d

    tcls = Dimension_Attr_Spec
    obj = tcls("dimension(a)")
    assert isinstance(obj, tcls), repr(obj)
    assert str(obj) == "DIMENSION(a)"
    assert (
        repr(obj) == "Dimension_Attr_Spec('DIMENSION', Explicit_Shape_Spec_List(',', "
        "(Explicit_Shape_Spec(None, Name('a')),)))"
    )


def test_intent_attr_spec():  # R503.f

    tcls = Intent_Attr_Spec
    obj = tcls("intent(in)")
    assert isinstance(obj, tcls), repr(obj)
    assert str(obj) == "INTENT(IN)"
    assert repr(obj) == "Intent_Attr_Spec('INTENT', Intent_Spec('IN'))"


def test_target_entity_decl():

    tcls = Target_Entity_Decl
    obj = tcls("a(1)")
    assert isinstance(obj, tcls), repr(obj)
    assert str(obj) == "a(1)"
    assert (
        repr(obj) == "Target_Entity_Decl(Name('a'), Explicit_Shape_Spec_List(',', "
        "(Explicit_Shape_Spec(None, Int_Literal_Constant('1', None)),)), "
        "None, None)"
    )


def test_access_spec():  # R508

    tcls = Access_Spec
    obj = tcls("private")
    assert isinstance(obj, tcls), repr(obj)
    assert str(obj) == "PRIVATE"
    assert repr(obj) == "Access_Spec('PRIVATE')"

    obj = tcls("public")
    assert isinstance(obj, tcls), repr(obj)
    assert str(obj) == "PUBLIC"


def test_language_binding_spec():  # R509

    tcls = Language_Binding_Spec
    obj = tcls("bind(c)")
    assert isinstance(obj, tcls), repr(obj)
    assert str(obj) == "BIND(C)"
    assert repr(obj) == "Language_Binding_Spec(None)"

    obj = tcls('bind(c, name="hey")')
    assert isinstance(obj, tcls), repr(obj)
    assert str(obj) == 'BIND(C, NAME = "hey")'


def test_explicit_shape_spec():  # R511

    tcls = Explicit_Shape_Spec
    obj = tcls("a:b")
    assert isinstance(obj, tcls), repr(obj)
    assert str(obj) == "a : b"
    assert repr(obj) == "Explicit_Shape_Spec(Name('a'), Name('b'))"

    obj = tcls("a")
    assert isinstance(obj, tcls), repr(obj)
    assert str(obj) == "a"


def test_upper_bound():  # R513

    tcls = Upper_Bound
    obj = tcls("a")
    assert isinstance(obj, Name), repr(obj)
    assert str(obj) == "a"

    assert_raises(NoMatchError, tcls, "*")


def test_assumed_shape_spec():  # R514

    tcls = Assumed_Shape_Spec
    obj = tcls(":")
    assert isinstance(obj, tcls), repr(obj)
    assert str(obj) == ":"
    assert repr(obj) == "Assumed_Shape_Spec(None, None)"

    obj = tcls("a :")
    assert isinstance(obj, tcls), repr(obj)
    assert str(obj) == "a :"


def test_deferred_shape_spec():  # R515

    tcls = Deferred_Shape_Spec
    obj = tcls(":")
    assert isinstance(obj, tcls), repr(obj)
    assert str(obj) == ":"
    assert repr(obj) == "Deferred_Shape_Spec(None, None)"


def test_assumed_size_spec():  # R516

    tcls = Assumed_Size_Spec
    obj = tcls("*")
    assert isinstance(obj, tcls), repr(obj)
    assert str(obj) == "*"
    assert repr(obj) == "Assumed_Size_Spec(None, None)"

    obj = tcls("1:*")
    assert isinstance(obj, tcls), repr(obj)
    assert str(obj) == "1 : *"

    obj = tcls("a,1:*")
    assert isinstance(obj, tcls), repr(obj)
    assert str(obj) == "a, 1 : *"

    obj = tcls("a:b,1:*")
    assert isinstance(obj, tcls), repr(obj)
    assert str(obj) == "a : b, 1 : *"


def test_access_stmt():  # R518

    tcls = Access_Stmt
    obj = tcls("private")
    assert isinstance(obj, tcls), repr(obj)
    assert str(obj) == "PRIVATE"
    assert repr(obj) == "Access_Stmt('PRIVATE', None)"

    obj = tcls("public a,b")
    assert isinstance(obj, tcls), repr(obj)
    assert str(obj) == "PUBLIC :: a, b"

    obj = tcls("public ::a")
    assert isinstance(obj, tcls), repr(obj)
    assert str(obj) == "PUBLIC :: a"


def test_data_stmt():  # R524

    tcls = Data_Stmt
    obj = tcls('DATA YOURNAME % AGE, YOURNAME % NAME / 35, "FRED BROWN" /')
    assert isinstance(obj, tcls), repr(obj)
    assert str(obj) == 'DATA YOURNAME % AGE, YOURNAME % NAME / 35, "FRED BROWN" /'

    obj = tcls('DATA NAME / "JOHN DOE" / MILES / 10 * 0 /')
    assert isinstance(obj, tcls), repr(obj)
    assert str(obj) == 'DATA NAME / "JOHN DOE" /, MILES / 10 * 0 /'

    obj = tcls("DATA MYNAME / PERSON (21, 'JOHN SMITH') /")
    assert isinstance(obj, tcls), repr(obj)
    assert str(obj) == "DATA MYNAME / PERSON(21, 'JOHN SMITH') /"


def test_data_stmt_set():  # R525

    tcls = Data_Stmt_Set
    obj = tcls('MILES / 10 * "2/3" /')
    assert isinstance(obj, tcls), repr(obj)
    assert str(obj) == 'MILES / 10 * "2/3" /'


def test_data_implied_do():  # R527

    tcls = Data_Implied_Do
    obj = tcls("((SKEW (K, J), J = 1, K), K = 1, 100)")
    assert isinstance(obj, tcls), repr(obj)
    assert str(obj) == "((SKEW(K, J), J = 1, K), K = 1, 100)"


# R531-R534 are trivial


def test_dimension_stmt():  # R535

    tcls = Dimension_Stmt
    obj = tcls("dimension :: a(5)")
    assert isinstance(obj, tcls), repr(obj)
    assert str(obj) == "DIMENSION :: a(5)"
    assert (
        repr(obj) == "Dimension_Stmt([(Name('a'), Explicit_Shape_Spec_List(',', "
        "(Explicit_Shape_Spec(None, Int_Literal_Constant('5', "
        "None)),)))])"
    )

    obj = tcls("dimension a(n,m), b(:), c(2:n), d(*), e(n, 2:*)")
    assert isinstance(obj, tcls), repr(obj)
    assert str(obj) == "DIMENSION :: a(n, m), b(:), c(2 : n), d(*), e(n, 2 : *)"


def test_intent_stmt():  # R536

    tcls = Intent_Stmt
    obj = tcls("intent(in) :: a")
    assert isinstance(obj, tcls), repr(obj)
    assert str(obj) == "INTENT(IN) :: a"
    assert repr(obj) == (
        "Intent_Stmt(Intent_Spec('IN'), " "Dummy_Arg_Name_List(',', (Name('a'),)))"
    )

    obj = tcls("intent(out) a, b")
    assert isinstance(obj, tcls), repr(obj)
    assert str(obj) == "INTENT(OUT) :: a, b"
    assert (
        repr(obj) == "Intent_Stmt(Intent_Spec('OUT'), Dummy_Arg_Name_List(',', "
        "(Name('a'), Name('b'))))"
    )


def test_optional_stmt():  # R537

    tcls = Optional_Stmt
    obj = tcls("optional :: a")
    assert isinstance(obj, tcls), repr(obj)
    assert str(obj) == "OPTIONAL :: a"
    assert repr(obj) == (
        "Optional_Stmt('OPTIONAL', " "Dummy_Arg_Name_List(',', (Name('a'),)))"
    )

    obj = tcls("optional :: a, b, c")
    assert isinstance(obj, tcls), repr(obj)
    assert str(obj) == "OPTIONAL :: a, b, c"
    assert (
        repr(obj) == "Optional_Stmt('OPTIONAL', Dummy_Arg_Name_List(',', (Name('a'), "
        "Name('b'), Name('c'))))"
    )


def test_parameter_stmt():  # R538

    tcls = Parameter_Stmt
    obj = tcls("parameter(a=1)")
    assert isinstance(obj, tcls), repr(obj)
    assert str(obj) == "PARAMETER(a = 1)"
    assert (
        repr(obj) == "Parameter_Stmt('PARAMETER', Named_Constant_Def_List(',', "
        "(Named_Constant_Def(Name('a'), Int_Literal_Constant('1', "
        "None)),)))"
    )

    obj = tcls("parameter(a=1, b=a+2)")
    assert isinstance(obj, tcls), repr(obj)
    assert str(obj) == "PARAMETER(a = 1, b = a + 2)"

    obj = tcls("PARAMETER        ( ONE = 1.0D+0, ZERO = 0.0D+0 )")
    assert isinstance(obj, tcls), repr(obj)
    assert str(obj) == "PARAMETER(ONE = 1.0D+0, ZERO = 0.0D+0)"


def test_named_constant_def():  # R539

    tcls = Named_Constant_Def
    obj = tcls("a=1")
    assert isinstance(obj, tcls), repr(obj)
    assert str(obj) == "a = 1"
    assert repr(obj) == "Named_Constant_Def(Name('a'), Int_Literal_Constant('1', None))"


def test_pointer_stmt():  # R540

    tcls = Pointer_Stmt
    obj = tcls("pointer a(:), b")
    assert isinstance(obj, tcls), repr(obj)
    assert str(obj) == "POINTER :: a(:), b"
    assert (
        repr(obj) == "Pointer_Stmt('POINTER', Pointer_Decl_List(',', "
        "(Pointer_Decl(Name('a'), Deferred_Shape_Spec_List(',', "
        "(Deferred_Shape_Spec(None, None),))), Name('b'))))"
    )


def test_pointer_decl():  # R541

    tcls = Pointer_Decl
    obj = tcls("a(:)")
    assert isinstance(obj, tcls), repr(obj)
    assert str(obj) == "a(:)"
    assert (
        repr(obj) == "Pointer_Decl(Name('a'), Deferred_Shape_Spec_List(',', "
        "(Deferred_Shape_Spec(None, None),)))"
    )

    obj = tcls("a(:,:)")
    assert isinstance(obj, tcls), repr(obj)
    assert str(obj) == "a(:, :)"


def test_protected_stmt():  # R542

    tcls = Protected_Stmt
    obj = tcls("protected a,b")
    assert isinstance(obj, tcls), repr(obj)
    assert str(obj) == "PROTECTED :: a, b"
    assert (
        repr(obj) == "Protected_Stmt('PROTECTED', Entity_Name_List(',', (Name('a'), "
        "Name('b'))))"
    )

    obj = tcls("protected ::a")
    assert isinstance(obj, tcls), repr(obj)
    assert str(obj) == "PROTECTED :: a"
    assert repr(obj) == (
        "Protected_Stmt('PROTECTED', " "Entity_Name_List(',', (Name('a'),)))"
    )


def test_save_stmt():  # R543

    tcls = Save_Stmt
    obj = tcls("save")
    assert isinstance(obj, tcls), repr(obj)
    assert str(obj) == "SAVE"
    assert repr(obj) == "Save_Stmt('SAVE', None)"

    obj = tcls("save a, b")
    assert isinstance(obj, tcls), repr(obj)
    assert str(obj) == "SAVE :: a, b"
    assert (
        repr(obj) == "Save_Stmt('SAVE', "
        "Saved_Entity_List(',', (Name('a'), Name('b'))))"
    )

    obj = tcls("save :: /a/ , b")
    assert isinstance(obj, tcls), repr(obj)
    assert str(obj) == "SAVE :: /a/, b"
    assert (
        repr(obj) == "Save_Stmt('SAVE', Saved_Entity_List(',', (Saved_Entity('/', "
        "Name('a'), '/'), Name('b'))))"
    )


def test_saved_entity():  # R544

    tcls = Saved_Entity
    obj = tcls("a")
    assert isinstance(obj, Name), repr(obj)
    assert str(obj) == "a"
    assert repr(obj) == "Name('a')"

    obj = tcls("/a/")
    assert isinstance(obj, tcls), repr(obj)
    assert str(obj) == "/a/"
    assert repr(obj) == "Saved_Entity('/', Name('a'), '/')"


# R545 is trivial


def test_target_stmt():  # R546

    tcls = Target_Stmt
    obj = tcls("target a, b(1000, 1000)")
    assert isinstance(obj, tcls), repr(obj)
    assert str(obj) == "TARGET :: a, b(1000, 1000)"

    obj = tcls("target :: a, c")
    assert isinstance(obj, tcls), repr(obj)
    assert str(obj) == "TARGET :: a, c"


def test_value_stmt():  # R547

    tcls = Value_Stmt
    obj = tcls("value a")
    assert isinstance(obj, tcls), repr(obj)
    assert str(obj) == "VALUE :: a"

    obj = tcls("value:: a, c")
    assert isinstance(obj, tcls), repr(obj)
    assert str(obj) == "VALUE :: a, c"


def test_volatile_stmt():  # R548

    tcls = Volatile_Stmt
    obj = tcls("volatile a")
    assert isinstance(obj, tcls), repr(obj)
    assert str(obj) == "VOLATILE :: a"

    obj = tcls("volatile :: a, c")
    assert isinstance(obj, tcls), repr(obj)
    assert str(obj) == "VOLATILE :: a, c"


def test_implicit_stmt():  # R549

    tcls = Implicit_Stmt
    obj = tcls("implicitnone")
    assert isinstance(obj, tcls), repr(obj)
    assert str(obj) == "IMPLICIT NONE"
    assert repr(obj) == "Implicit_Stmt('NONE')"

    obj = tcls("implicit real(a-d), double precision(r-t,x), type(a) (y-z)")
    assert isinstance(obj, tcls), repr(obj)
    assert (
        str(obj) == "IMPLICIT REAL(A - D), DOUBLE PRECISION(R - T, X), "
        "TYPE(a)(Y - Z)"
    )


def test_implicit_spec():  # R550

    tcls = Implicit_Spec
    obj = tcls("integer (a-z)")
    assert isinstance(obj, tcls), repr(obj)
    assert str(obj) == "INTEGER(A - Z)"
    assert (
        repr(obj) == "Implicit_Spec(Intrinsic_Type_Spec('INTEGER', None), "
        "Letter_Spec_List(',', (Letter_Spec('A', 'Z'),)))"
    )

    obj = tcls("double  complex (r,d-g)")
    assert isinstance(obj, tcls), repr(obj)
    assert str(obj) == "DOUBLE COMPLEX(R, D - G)"


def test_letter_spec():  # R551

    tcls = Letter_Spec
    obj = tcls("a-z")
    assert isinstance(obj, tcls), repr(obj)
    assert str(obj) == "A - Z"
    assert repr(obj) == "Letter_Spec('A', 'Z')"

    obj = tcls("d")
    assert isinstance(obj, tcls), repr(obj)
    assert str(obj) == "D"


def test_namelist_stmt():  # R552

    tcls = Namelist_Stmt
    obj = tcls("namelist / nlist / a")
    assert isinstance(obj, tcls), repr(obj)
    assert str(obj) == "NAMELIST /nlist/ a"

    obj = tcls("namelist / nlist / a, /mlist/ b,c /klist/ d,e")
    assert str(obj) == "NAMELIST /nlist/ a, /mlist/ b, c, /klist/ d, e"


def test_equivalence_stmt():  # R554

    tcls = Equivalence_Stmt
    obj = tcls("equivalence (a, b ,z)")
    assert isinstance(obj, tcls), repr(obj)
    assert str(obj) == "EQUIVALENCE(a, b, z)"
    assert (
        repr(obj) == "Equivalence_Stmt('EQUIVALENCE', Equivalence_Set_List(',', "
        "(Equivalence_Set(Name('a'), Equivalence_Object_List(',', "
        "(Name('b'), Name('z')))),)))"
    )

    obj = tcls("equivalence (a, b ,z),(b,l)")
    assert isinstance(obj, tcls), repr(obj)
    assert str(obj) == "EQUIVALENCE(a, b, z), (b, l)"


def test_common_stmt():  # R557

    tcls = Common_Stmt
    obj = tcls("common a")
    assert isinstance(obj, tcls), repr(obj)
    assert str(obj) == "COMMON // a"
    assert repr(obj) == (
        "Common_Stmt([(None, " "Common_Block_Object_List(',', (Name('a'),)))])"
    )

    obj = tcls("common // a,b")
    assert isinstance(obj, tcls), repr(obj)
    assert str(obj) == "COMMON // a, b"

    obj = tcls("common /name/ a,b")
    assert isinstance(obj, tcls), repr(obj)
    assert str(obj) == "COMMON /name/ a, b"

    obj = tcls("common /name/ a,b(4,5) // c, /ljuks/ g(2)")
    assert isinstance(obj, tcls), repr(obj)
    assert str(obj) == "COMMON /name/ a, b(4, 5) // c /ljuks/ g(2)"


def test_common_block_object():  # R558

    tcls = Common_Block_Object
    obj = tcls("a(2)")
    assert isinstance(obj, tcls), repr(obj)
    assert str(obj) == "a(2)"
    assert (
        repr(obj) == "Common_Block_Object(Name('a'), Explicit_Shape_Spec_List(',', "
        "(Explicit_Shape_Spec(None, Int_Literal_Constant('2', None)),)))"
    )

    obj = tcls("a")
    assert isinstance(obj, Name), repr(obj)
    assert str(obj) == "a"


#
# SECTION 6
#


def test_substring():  # R609

    tcls = Substring
    obj = tcls("a(:)")
    assert isinstance(obj, tcls), repr(obj)
    assert str(obj) == "a(:)"
    assert repr(obj) == ("Substring(Name('a'), Substring_Range(None," " None))")

    obj = tcls("a(1:2)")
    assert isinstance(obj, tcls), repr(obj)
    assert str(obj) == "a(1 : 2)"
    assert (
        repr(obj) == "Substring(Name('a'), Substring_Range(Int_Literal_Constant('1',"
        " None), Int_Literal_Constant('2', None)))"
    )


def test_substring_range():  # R611

    tcls = Substring_Range
    obj = tcls(":")
    assert isinstance(obj, tcls), repr(obj)
    assert str(obj) == ":"
    assert repr(obj) == "Substring_Range(None, None)"

    obj = tcls("a+1:")
    assert isinstance(obj, tcls), repr(obj)
    assert str(obj) == "a + 1 :"

    obj = tcls("a+1: c/foo(g)")
    assert isinstance(obj, tcls), repr(obj)
    assert str(obj) == "a + 1 : c / foo(g)"

    obj = tcls("a:b")
    assert isinstance(obj, tcls), repr(obj)
    assert str(obj) == "a : b"
    assert repr(obj) == "Substring_Range(Name('a'), Name('b'))"

    obj = tcls("a:")
    assert isinstance(obj, tcls), repr(obj)
    assert str(obj) == "a :"

    obj = tcls(":b")
    assert isinstance(obj, tcls), repr(obj)
    assert str(obj) == ": b"


def test_part_ref():  # R613

    tcls = Part_Ref
    obj = tcls("a")
    assert isinstance(obj, Name), repr(obj)
    assert str(obj) == "a"


def test_type_param_inquiry():  # R615

    tcls = Type_Param_Inquiry
    obj = tcls("a % b")
    assert isinstance(obj, tcls), repr(obj)
    assert str(obj) == "a % b"
    assert repr(obj) == "Type_Param_Inquiry(Name('a'), '%', Name('b'))"


def test_array_section():  # R617

    tcls = Array_Section
    obj = tcls("a(:)")
    assert isinstance(obj, tcls), repr(obj)
    assert str(obj) == "a(:)"
    assert repr(obj) == "Array_Section(Name('a'), " "Substring_Range(None, None))"

    obj = tcls("a(2:)")
    assert isinstance(obj, tcls), repr(obj)
    assert str(obj) == "a(2 :)"


def test_section_subscript():  # R619

    tcls = Section_Subscript

    obj = tcls("1:2")
    assert isinstance(obj, Subscript_Triplet), repr(obj)
    assert str(obj) == "1 : 2"

    obj = tcls("zzz")
    assert isinstance(obj, Name), repr(obj)
    assert str(obj) == "zzz"


def test_section_subscript_list():  # R619-list

    tcls = Section_Subscript_List
    obj = tcls("a,2")
    assert isinstance(obj, tcls), repr(obj)
    assert str(obj) == "a, 2"
    assert (
        repr(obj) == "Section_Subscript_List(',', (Name('a'), Int_Literal_Constant("
        "'2', None)))"
    )

    obj = tcls("::1")
    assert isinstance(obj, tcls), repr(obj)
    assert str(obj) == ": : 1"

    obj = tcls("::1, 3")
    assert isinstance(obj, tcls), repr(obj)
    assert str(obj) == ": : 1, 3"


def test_subscript_triplet():  # R620

    tcls = Subscript_Triplet
    obj = tcls("a:b")
    assert isinstance(obj, tcls), repr(obj)
    assert str(obj) == "a : b"
    assert repr(obj) == "Subscript_Triplet(Name('a'), Name('b'), None)"

    obj = tcls("a:b:1")
    assert isinstance(obj, tcls), repr(obj)
    assert str(obj) == "a : b : 1"

    obj = tcls(":")
    assert isinstance(obj, tcls), repr(obj)
    assert str(obj) == ":"

    obj = tcls("::5")
    assert isinstance(obj, tcls), repr(obj)
    assert str(obj) == ": : 5"

    obj = tcls(":5")
    assert isinstance(obj, tcls), repr(obj)
    assert str(obj) == ": 5"

    obj = tcls("a+1 :")
    assert isinstance(obj, tcls), repr(obj)
    assert str(obj) == "a + 1 :"


<<<<<<< HEAD
=======
def test_allocate_stmt():  # R623

    tcls = Allocate_Stmt
    obj = tcls("allocate(a,b)")
    assert isinstance(obj, tcls), repr(obj)
    assert str(obj) == "ALLOCATE(a, b)"

    obj = tcls("allocate(real::a)")
    assert str(obj) == "ALLOCATE(REAL::a)"

    obj = tcls("allocate(real(kind=8)::a, stat=b, source=c//d)")
    assert str(obj) == "ALLOCATE(REAL(KIND = 8)::a, STAT = b, SOURCE = c // d)"


def test_alloc_opt():  # R624

    tcls = Alloc_Opt
    obj = tcls("stat=a")
    assert isinstance(obj, tcls), repr(obj)
    assert str(obj) == "STAT = a"
    assert repr(obj) == "Alloc_Opt('STAT', Name('a'))"


>>>>>>> 527f3447
def test_nullify_stmt():  # R633

    tcls = Nullify_Stmt
    obj = tcls("nullify (a)")
    assert isinstance(obj, tcls), repr(obj)
    assert str(obj) == "NULLIFY(a)"
    assert repr(obj) == (
        "Nullify_Stmt('NULLIFY', " "Pointer_Object_List(',', (Name('a'),)))"
    )

    obj = tcls("nullify (a,c)")
    assert isinstance(obj, tcls), repr(obj)
    assert str(obj) == "NULLIFY(a, c)"


def test_deallocate_stmt():  # R635

    tcls = Deallocate_Stmt
    obj = tcls("deallocate (a)")
    assert isinstance(obj, tcls), repr(obj)
    assert str(obj) == "DEALLOCATE(a)"

    obj = tcls("deallocate (a,stat=b)")
    assert isinstance(obj, tcls), repr(obj)
    assert str(obj) == "DEALLOCATE(a, STAT = b)"
    obj = tcls("deallocate (a,c,stat=b,errmsg=d)")
    assert str(obj) == "DEALLOCATE(a, c, STAT = b, ERRMSG = d)"


#
# SECTION 7
#


def test_level_1_expr():  # R702

    tcls = Level_1_Expr
    obj = tcls(".hey. a")
    assert isinstance(obj, tcls), repr(obj)
    assert str(obj) == ".HEY. a"
    assert repr(obj) == "Level_1_Expr('.HEY.', Name('a'))"

    obj = tcls(".false.")
    assert isinstance(obj, Logical_Literal_Constant), repr(obj)


def test_mult_operand():  # R704

    tcls = Mult_Operand
    obj = tcls("a**b")
    assert isinstance(obj, tcls), repr(obj)
    assert str(obj) == "a ** b"
    assert repr(obj) == "Mult_Operand(Name('a'), '**', Name('b'))"

    obj = tcls("a**2")
    assert isinstance(obj, tcls), repr(obj)
    assert str(obj) == "a ** 2"

    obj = tcls("(a+b)**2")
    assert isinstance(obj, tcls), repr(obj)
    assert str(obj) == "(a + b) ** 2"

    obj = tcls("0.0E-1")
    assert isinstance(obj, Real_Literal_Constant), repr(obj)
    assert str(obj) == "0.0E-1"


def test_level_2_expr():  # R706

    tcls = Level_2_Expr
    obj = tcls("a+b")
    assert isinstance(obj, tcls), repr(obj)
    assert str(obj) == "a + b"
    assert repr(obj) == "Level_2_Expr(Name('a'), '+', Name('b'))"

    obj = tcls("a-b")
    assert isinstance(obj, tcls), repr(obj)
    assert str(obj) == "a - b"

    obj = tcls("a+b+c")
    assert isinstance(obj, tcls), repr(obj)
    assert str(obj) == "a + b + c"

    obj = tcls("+a")
    assert isinstance(obj, Level_2_Unary_Expr), repr(obj)
    assert str(obj) == "+ a"

    obj = tcls("+1")
    assert isinstance(obj, Level_2_Unary_Expr), repr(obj)
    assert str(obj) == "+ 1"

    obj = tcls("+a+b")
    assert isinstance(obj, tcls), repr(obj)
    assert str(obj) == "+ a + b"

    obj = tcls("0.0E-1")
    assert isinstance(obj, Real_Literal_Constant), repr(obj)
    assert str(obj) == "0.0E-1"


def test_level_2_unary_expr():  # R706.c

    tcls = Level_2_Unary_Expr
    obj = tcls("+a")
    assert isinstance(obj, tcls), repr(obj)
    assert str(obj) == "+ a"
    assert repr(obj) == "Level_2_Unary_Expr('+', Name('a'))"

    obj = tcls("-a")
    assert isinstance(obj, tcls), repr(obj)
    assert str(obj) == "- a"

    obj = tcls("+1")
    assert isinstance(obj, tcls), repr(obj)
    assert str(obj) == "+ 1"

    obj = tcls("0.0E-1")
    assert isinstance(obj, Real_Literal_Constant), repr(obj)
    assert str(obj) == "0.0E-1"


def test_level_3_expr():  # R710

    tcls = Level_3_Expr
    obj = tcls("a//b")
    assert isinstance(obj, tcls), repr(obj)
    assert str(obj) == "a // b"
    assert repr(obj) == "Level_3_Expr(Name('a'), '//', Name('b'))"

    obj = tcls('"a"//"b"')
    assert isinstance(obj, tcls), repr(obj)
    assert str(obj) == '"a" // "b"'


def test_level_4_expr():  # R712

    tcls = Level_4_Expr
    obj = tcls("a.eq.b")
    assert isinstance(obj, tcls), repr(obj)
    assert str(obj) == "a .EQ. b"
    assert repr(obj) == "Level_4_Expr(Name('a'), '.EQ.', Name('b'))"

    obj = tcls("a.ne.b")
    assert isinstance(obj, tcls), repr(obj)
    assert str(obj) == "a .NE. b"

    obj = tcls("a.lt.b")
    assert isinstance(obj, tcls), repr(obj)
    assert str(obj) == "a .LT. b"

    obj = tcls("a.gt.b")
    assert isinstance(obj, tcls), repr(obj)
    assert str(obj) == "a .GT. b"

    obj = tcls("a.ge.b")
    assert isinstance(obj, tcls), repr(obj)
    assert str(obj) == "a .GE. b"

    obj = tcls("a==b")
    assert isinstance(obj, tcls), repr(obj)
    assert str(obj) == "a == b"

    obj = tcls("a/=b")
    assert isinstance(obj, tcls), repr(obj)
    assert str(obj) == "a /= b"

    obj = tcls("a<b")
    assert isinstance(obj, tcls), repr(obj)
    assert str(obj) == "a < b"

    obj = tcls("a<=b")
    assert isinstance(obj, tcls), repr(obj)
    assert str(obj) == "a <= b"

    obj = tcls("a>=b")
    assert isinstance(obj, tcls), repr(obj)
    assert str(obj) == "a >= b"

    obj = tcls("a>b")
    assert isinstance(obj, tcls), repr(obj)
    assert str(obj) == "a > b"


def test_and_operand():  # R714

    tcls = And_Operand
    obj = tcls(".not.a")
    assert isinstance(obj, tcls), repr(obj)
    assert str(obj) == ".NOT. a"
    assert repr(obj) == "And_Operand('.NOT.', Name('a'))"


def test_or_operand():  # R715

    tcls = Or_Operand
    obj = tcls("a.and.b")
    assert isinstance(obj, tcls), repr(obj)
    assert str(obj) == "a .AND. b"
    assert repr(obj) == "Or_Operand(Name('a'), '.AND.', Name('b'))"


def test_equiv_operand():  # R716

    tcls = Equiv_Operand
    obj = tcls("a.or.b")
    assert isinstance(obj, tcls), repr(obj)
    assert str(obj) == "a .OR. b"
    assert repr(obj) == "Equiv_Operand(Name('a'), '.OR.', Name('b'))"


def test_level_5_expr():  # R717

    tcls = Level_5_Expr
    obj = tcls("a.eqv.b")
    assert isinstance(obj, tcls), repr(obj)
    assert str(obj) == "a .EQV. b"
    assert repr(obj) == "Level_5_Expr(Name('a'), '.EQV.', Name('b'))"

    obj = tcls("a.neqv.b")
    assert isinstance(obj, tcls), repr(obj)
    assert str(obj) == "a .NEQV. b"

    obj = tcls("a.eq.b")
    assert isinstance(obj, Level_4_Expr), repr(obj)
    assert str(obj) == "a .EQ. b"


def test_expr():  # R722

    tcls = Expr
    obj = tcls("a .op. b")
    assert isinstance(obj, tcls), repr(obj)
    assert str(obj) == "a .OP. b"
    assert repr(obj) == "Expr(Name('a'), '.OP.', Name('b'))"

    obj = tcls("a")
    assert isinstance(obj, Name), repr(obj)
    assert str(obj) == "a"

    obj = tcls("3.e2")
    assert isinstance(obj, Real_Literal_Constant), repr(obj)

    obj = tcls("0.0E-1")
    assert isinstance(obj, Real_Literal_Constant), repr(obj)
    assert str(obj) == "0.0E-1"

    obj = tcls("123")
    assert isinstance(obj, Int_Literal_Constant), repr(obj)
    assert str(obj) == "123"

    obj = tcls(".false.")
    assert isinstance(obj, Logical_Literal_Constant), repr(obj)
    assert str(obj) == ".FALSE."

    assert_raises(NoMatchError, Scalar_Int_Expr, "a,b")


def test_logical_initialization_expr():  # R733
    # pylint: disable=invalid-name

    tcls = Logical_Initialization_Expr
    obj = tcls(".false.")
    assert isinstance(obj, Logical_Literal_Constant), repr(obj)
    assert str(obj) == ".FALSE."


def test_assignment_stmt():
    """Tests for the Assignment_Stmt class (R734)."""
    tcls = Assignment_Stmt
    obj = tcls("a = b")
    assert isinstance(obj, tcls), repr(obj)
    assert str(obj) == "a = b"
    assert repr(obj) == "Assignment_Stmt(Name('a'), '=', Name('b'))"

    obj = tcls("a(3:4) = b+c")
    assert isinstance(obj, tcls), repr(obj)
    assert str(obj) == "a(3 : 4) = b + c"

    obj = tcls("a%c = b+c")
    assert isinstance(obj, tcls), repr(obj)
    assert str(obj) == "a % c = b + c"

    obj = tcls("a = .FALSE.")
    assert isinstance(obj, tcls), repr(obj)
    assert (
        repr(obj) == "Assignment_Stmt(Name('a'), '=', Logical_Literal_Constant("
        "'.FALSE.', None))"
    )

    obj = tcls("a(n)(k:m) = 5")
    assert isinstance(obj, tcls), repr(obj)
    assert str(obj) == "a(n)(k : m) = 5"

    obj = tcls("b = a + 1d-8")
    assert isinstance(obj, tcls), repr(obj)
    assert str(obj) == "b = a + 1D-8"

    obj = tcls("b = a + 1d-8 + 1.1e+3")
    assert isinstance(obj, tcls), repr(obj)
    assert str(obj) == "b = a + 1D-8 + 1.1E+3"


@pytest.mark.usefixtures("fake_symbol_table")
def test_pointer_assignment_stmt():  # R735

    tcls = Pointer_Assignment_Stmt
    obj = tcls("new_node % left => current_node")
    assert isinstance(obj, tcls), repr(obj)
    assert str(obj) == "new_node % left => current_node"

    obj = tcls("simple_name => target_structure % substruct % component")
    assert isinstance(obj, tcls), repr(obj)
    assert str(obj) == "simple_name => target_structure % substruct % component"

    for stmt in """\
PTR => NULL()
ROW => MAT2D(N, :)
WINDOW => MAT2D(I - 1 : I + 1, J - 1 : J + 1)
POINTER_OBJECT => POINTER_FUNCTION(ARG_1, ARG_2)
EVERY_OTHER => VECTOR(1 : N : 2)
WINDOW2(0 :, 0 :) => MAT2D(ML : MU, NL : NU)
P => BESSEL
STRUCT % COMPONENT => BESSEL""".split(
        "\n"
    ):
        obj = tcls(stmt)
        assert isinstance(obj, tcls), repr(obj)
        assert str(obj) == stmt


def test_proc_component_ref():  # R741

    tcls = Proc_Component_Ref
    obj = tcls("a % b")
    assert isinstance(obj, tcls), repr(obj)
    assert str(obj) == "a % b"
    assert repr(obj) == "Proc_Component_Ref(Name('a'), '%', Name('b'))"


def test_where_stmt():  # R743

    tcls = Where_Stmt
    obj = tcls("where (a) c=2")
    assert isinstance(obj, tcls), repr(obj)
    assert str(obj) == "WHERE (a) c = 2"
    assert (
        repr(obj) == "Where_Stmt(Name('a'), Assignment_Stmt(Name('c'), '=', "
        "Int_Literal_Constant('2', None)))"
    )


def test_where_construct_stmt():  # R745

    tcls = Where_Construct_Stmt
    obj = tcls("where (a)")
    assert isinstance(obj, tcls), repr(obj)
    assert str(obj) == "WHERE (a)"
    assert repr(obj) == "Where_Construct_Stmt(Name('a'))"


@pytest.mark.usefixtures("fake_symbol_table")
def test_forall_construct():  # R752

    tcls = Forall_Construct
    obj = tcls(
        get_reader(
            """\
    forall (i = 1:10, j = 1:10, b(i, j) /= 0.0)
      a(i, j) = real (i + j - 2)
      b(i, j) = a(i, j) + b(i, j) * real (i * j)
    end forall
    """
        )
    )
    assert isinstance(obj, tcls), repr(obj)
    assert (
        str(obj) == "FORALL(i = 1 : 10, j = 1 : 10, b(i, j) /= 0.0)\n"
        "  a(i, j) = REAL(i + j - 2)\n  b(i, j) = a(i, j) + "
        "b(i, j) * REAL(i * j)\nEND FORALL"
    )

    obj = tcls(
        get_reader(
            """\
    n: forall (x = 1:5:2, j = 1:4)
      a(x, j) = j
    end forall n
    """
        )
    )
    assert isinstance(obj, tcls), repr(obj)
    assert str(obj) == "n:FORALL(x = 1 : 5 : 2, j = 1 : 4)\n  a(x, j) = j\nEND FORALL n"


def test_forall_triplet_spec():  # R755

    tcls = Forall_Triplet_Spec
    obj = tcls("n = 1: 2")
    assert isinstance(obj, tcls), repr(obj)
    assert str(obj) == "n = 1 : 2"

    obj = tcls("n = f(x): 2-b:a+1")
    assert isinstance(obj, tcls), repr(obj)
    assert str(obj) == "n = f(x) : 2 - b : a + 1"


#
# SECTION 8
#


def test_if_nonblock_do():
    """Tests that conditional nonblock DO construct is parsed correctly."""
    tcls = If_Construct

    obj = tcls(
        get_reader(
            """\
if (expr) then
   do  20  i = 1, 3
     a = 1
     do  20  j = 1, 3
       a = 2
       do  20  k = 1, 3
         a = 3
20 rotm(i,j) = r2(j,i)
endif
"""
        )
    )
    assert isinstance(obj, tcls), repr(obj)
    assert len(obj.content) == 3, repr(obj)
    obj = obj.content[1]
    assert isinstance(obj, Action_Term_Do_Construct), repr(obj)
    assert str(obj) == (
        "DO 20 i = 1, 3\n  a = 1\n  DO 20 j = 1, 3\n    a = 2\n    "
        "DO 20 k = 1, 3\n      a = 3\n20 rotm(i, j) = r2(j, i)"
    )

    obj = tcls(
        get_reader(
            """\
if (expr) then
    do  50  i = n, m, -1
  50 call foo(a)
endif"""
        )
    )
    assert isinstance(obj, tcls), repr(obj)
    assert len(obj.content) == 3, repr(obj)
    obj = obj.content[1]
    assert isinstance(obj, Action_Term_Do_Construct), repr(obj)


def test_case_selector():  # R813

    tcls = Case_Selector
    obj = tcls("default")
    assert isinstance(obj, tcls), repr(obj)
    assert str(obj) == "DEFAULT"

    obj = tcls("(2)")
    assert isinstance(obj, tcls), repr(obj)
    assert str(obj) == "(2)"

    obj = tcls("(2:3, c+2:, :-a)")
    assert isinstance(obj, tcls), repr(obj)
    assert str(obj) == "(2 : 3, c + 2 :, : - a)"


def test_select_type_stmt():  # R822

    tcls = Select_Type_Stmt
    obj = tcls("select type(a=>b)")
    assert isinstance(obj, tcls), repr(obj)
    assert str(obj) == "SELECT TYPE(a=>b)"

    obj = tcls("select type(a)")
    assert isinstance(obj, tcls), repr(obj)
    assert str(obj) == "SELECT TYPE(a)"


def test_type_guard_stmt():  # R823

    tcls = Type_Guard_Stmt
    obj = tcls("type is (real*8)")
    assert isinstance(obj, tcls), repr(obj)
    assert str(obj) == "TYPE IS (REAL*8)"

    obj = tcls("class is (mytype) name")
    assert isinstance(obj, tcls), repr(obj)
    assert str(obj) == "CLASS IS (mytype) name"

    obj = tcls("classdefault")
    assert isinstance(obj, tcls), repr(obj)
    assert str(obj) == "CLASS DEFAULT"


def test_label_do_stmt():
    """Tests that labeled DO statement is parsed correctly (R828)."""
    tcls = Label_Do_Stmt
    obj = tcls("do 12")
    assert isinstance(obj, tcls), repr(obj)
    assert str(obj) == "DO 12"
    assert repr(obj) == "Label_Do_Stmt(None, Label('12'), None)"


def test_loop_control():
    """Tests incorrect loop control constructs (R829). Correct loop
    control constructs are tested in test_block_label_do_construct()
    and test_nonblock_label_do_construct()."""
    tcls = Loop_Control

    # More than one '=' in counter expression
    with pytest.raises(NoMatchError) as excinfo:
        _ = tcls("j = 1 = 10")
    assert "Loop_Control: 'j = 1 = 10'" in str(excinfo.value)

    # Incorrect number of elements in counter expression
    with pytest.raises(NoMatchError) as excinfo:
        _ = tcls("k = 10, -10, -2, -1")
    assert "Loop_Control: 'k = 10, -10, -2, -1'" in str(excinfo.value)
    with pytest.raises(NoMatchError) as excinfo:
        _ = tcls("l = 5")
    assert "Loop_Control: 'l = 5'" in str(excinfo.value)


def test_continue_stmt():  # R848

    tcls = Continue_Stmt
    obj = tcls("continue")
    assert isinstance(obj, tcls), repr(obj)
    assert str(obj) == "CONTINUE"
    assert repr(obj) == "Continue_Stmt('CONTINUE')"


def test_stop_stmt():  # R849

    tcls = Stop_Stmt
    obj = tcls("stop")
    assert isinstance(obj, tcls), repr(obj)
    assert str(obj) == "STOP"

    obj = tcls("stop 123")
    assert isinstance(obj, tcls), repr(obj)
    assert str(obj) == "STOP 123"

    obj = tcls("stop   'hey you'")
    assert isinstance(obj, tcls), repr(obj)
    assert str(obj) == "STOP 'hey you'"


#
# SECTION 9
#


def test_io_unit():  # R901

    tcls = Io_Unit
    obj = tcls("*")
    assert isinstance(obj, tcls), repr(obj)
    assert str(obj) == "*"

    obj = tcls("a")
    assert isinstance(obj, Name), repr(obj)
    assert str(obj) == "a"


def test_read_stmt():
    """Tests that we successfully parse various forms of
    READ statement (R910)."""
    tcls = Read_Stmt
    obj = tcls("read(123)")
    assert isinstance(obj, tcls), repr(obj)
    assert str(obj) == "READ(123)"

    obj = tcls("read(123) a")
    assert str(obj) == "READ(123) a"
    obj = tcls("read(123) a(  2)")
    assert str(obj) == "READ(123) a(2)"

    obj = tcls("read*, a(  2), b")
    assert str(obj) == "READ *, a(2), b"
    assert repr(obj) == (
        "Read_Stmt(None, Format('*'), Output_Item_List(',', "
        "(Part_Ref(Name('a'), Section_Subscript_List(',', "
        "(Int_Literal_Constant('2', None),))), Name('b'))))"
    )
    # With format specified by label number
    obj = tcls("READ 13, a(2)")
    assert str(obj) == "READ 13, a(2)"
    assert (
        repr(obj) == "Read_Stmt(None, Label('13'), Output_Item_List(',', "
        "(Part_Ref(Name('a'), Section_Subscript_List(',', "
        "(Int_Literal_Constant('2', None),))),)))"
    )

    # If there is no preceding "FMT=" or "NML=" then there is no way of
    # knowing whether the second argument is a format string or a namelist
    # without determining the actual type of the argument.
    obj = tcls("read(123, a_namelist_or_format)")
    assert str(obj) == "READ(123, a_namelist_or_format)"
    assert repr(obj) == (
        "Read_Stmt(Io_Control_Spec_List(',', "
        "(Io_Control_Spec(None, Int_Literal_Constant('123', "
        "None)), Io_Control_Spec(None, "
        "Name('a_namelist_or_format')))), None, None)"
    )


def test_print_stmt():  # R912

    tcls = Print_Stmt
    obj = tcls("print 123")
    assert isinstance(obj, tcls), repr(obj)
    assert str(obj) == "PRINT 123"
    assert repr(obj) == "Print_Stmt(Label('123'), None)"

    obj = tcls('print *,"a=",a')
    assert isinstance(obj, tcls), repr(obj)
    assert str(obj) == 'PRINT *, "a=", a'


def test_format():  # R914

    tcls = Format
    obj = tcls("*")
    assert isinstance(obj, tcls), repr(obj)
    assert str(obj) == "*"
    assert repr(obj) == "Format('*')"

    obj = tcls("a")
    assert isinstance(obj, Name), repr(obj)
    assert str(obj) == "a"

    obj = tcls("123")
    assert isinstance(obj, Label), repr(obj)
    assert str(obj) == "123"


def test_io_implied_do():  # R917

    tcls = Io_Implied_Do
    obj = tcls("(a, i=1,2)")
    assert isinstance(obj, tcls), repr(obj)
    assert str(obj) == "(a, i = 1, 2)"

    obj = tcls("((i+j,j=3,4,1), i=1,2)")
    assert isinstance(obj, tcls), repr(obj)
    assert str(obj) == "((i + j, j = 3, 4, 1), i = 1, 2)"


def test_io_implied_do_control():  # R919

    tcls = Io_Implied_Do_Control
    obj = tcls("i=1,2")
    assert isinstance(obj, tcls), repr(obj)
    assert str(obj) == "i = 1, 2"

    obj = tcls("i=f(2),2-1,a+2")
    assert isinstance(obj, tcls), repr(obj)
    assert str(obj) == "i = f(2), 2 - 1, a + 2"


def test_wait_stmt():  # R921

    tcls = Wait_Stmt
    obj = tcls("wait (123)")
    assert isinstance(obj, tcls), repr(obj)
    assert str(obj) == "WAIT(UNIT = 123)"


def test_wait_spec():  # R922

    tcls = Wait_Spec
    obj = tcls("123")
    assert isinstance(obj, tcls), repr(obj)
    assert str(obj) == "UNIT = 123"
    assert repr(obj) == "Wait_Spec('UNIT', Int_Literal_Constant('123', None))"

    obj = tcls("err=1")
    assert isinstance(obj, tcls), repr(obj)
    assert str(obj) == "ERR = 1"


def test_backspace_stmt():  # R923

    tcls = Backspace_Stmt
    obj = tcls("backspace 1")
    assert isinstance(obj, tcls), repr(obj)
    assert str(obj) == "BACKSPACE 1"

    obj = tcls("backspace  (unit=1,err=2)")
    assert str(obj) == "BACKSPACE(UNIT = 1, ERR = 2)"


def test_endfile_stmt():  # R924

    tcls = Endfile_Stmt
    obj = tcls("endfile 1")
    assert isinstance(obj, tcls), repr(obj)
    assert str(obj) == "ENDFILE 1"

    obj = tcls("endfile  (unit=1,err=2)")
    assert str(obj) == "ENDFILE(UNIT = 1, ERR = 2)"


def test_rewind_stmt():  # R925

    tcls = Rewind_Stmt
    obj = tcls("rewind 1")
    assert isinstance(obj, tcls), repr(obj)
    assert str(obj) == "REWIND 1"

    obj = tcls("rewind  (unit=1,err=2)")
    assert str(obj) == "REWIND(UNIT = 1, ERR = 2)"


def test_position_spec():  # R926

    tcls = Position_Spec
    obj = tcls("1")
    assert isinstance(obj, tcls), repr(obj)
    assert str(obj) == "UNIT = 1"
    obj = tcls("unit=1")
    assert str(obj) == "UNIT = 1"
    obj = tcls("err=2")
    assert str(obj) == "ERR = 2"
    obj = tcls("iomsg=a")
    assert str(obj) == "IOMSG = a"
    obj = tcls("iostat=a")
    assert str(obj) == "IOSTAT = a"


def test_flush_stmt():  # R927

    tcls = Flush_Stmt
    obj = tcls("flush 1")
    assert isinstance(obj, tcls), repr(obj)
    assert str(obj) == "FLUSH 1"

    obj = tcls("flush  (unit=1,err=2)")
    assert str(obj) == "FLUSH(UNIT = 1, ERR = 2)"


def test_flush_spec():  # R928

    tcls = Flush_Spec
    obj = tcls("1")
    assert isinstance(obj, tcls), repr(obj)
    assert str(obj) == "UNIT = 1"
    obj = tcls("unit=1")
    assert str(obj) == "UNIT = 1"
    obj = tcls("err=2")
    assert str(obj) == "ERR = 2"
    obj = tcls("iomsg=a")
    assert str(obj) == "IOMSG = a"
    obj = tcls("iostat=a")
    assert str(obj) == "IOSTAT = a"


def test_inquire_stmt():
    """Tests for the INQUIRE statement (R929)."""
    tcls = Inquire_Stmt
    obj = tcls("inquire(1,file=a)")
    assert isinstance(obj, tcls), repr(obj)
    assert str(obj) == "INQUIRE(UNIT = 1, FILE = a)"
    obj = tcls("inquire(iolength=n) a, b")
    assert str(obj) == "INQUIRE(IOLENGTH=n) a, b"
    obj = tcls("inquire(unit=get_unit, opened=llopn)")
    assert isinstance(obj, tcls), repr(obj)
    assert str(obj) == "INQUIRE(UNIT = get_unit, OPENED = llopn)"


def test_inquire_spec():
    """Tests that we recognise the various possible forms of
    entries in an inquire list (R930)."""
    tcls = Inquire_Spec
    obj = tcls("1")
    assert isinstance(obj, tcls), repr(obj)
    assert str(obj) == "UNIT = 1"
    obj = tcls("file=fn")
    assert isinstance(obj, tcls), repr(obj)
    assert str(obj) == "FILE = fn"

    obj = tcls("access=a")
    assert isinstance(obj, tcls), repr(obj)
    assert str(obj) == "ACCESS = a"

    obj = tcls("opened=a")
    assert isinstance(obj, tcls), repr(obj)
    assert str(obj) == "OPENED = a"

    obj = tcls("sequential=a")
    assert isinstance(obj, tcls), repr(obj)
    assert str(obj) == "SEQUENTIAL = a"

    obj = tcls("direct=a")
    assert isinstance(obj, tcls), repr(obj)
    assert str(obj) == "DIRECT = a"


def test_inquire_spec_list():
    """Tests that we recognise the various possible forms of
    inquire list (R930)."""
    # Inquire_Spec_List is generated at runtime in Fortran2003.py
    tcls = Inquire_Spec_List

    obj = tcls('unit=23, file="a_file.dat"')
    assert isinstance(obj, tcls)
    assert str(obj) == 'UNIT = 23, FILE = "a_file.dat"'

    # Invalid list (afile= instead of file=)
    with pytest.raises(NoMatchError) as excinfo:
        _ = tcls('unit=23, afile="a_file.dat"')
    assert "Inquire_Spec_List: 'unit=23, afile=" in str(excinfo.value)


def test_open_stmt():
    """Tests that we correctly parse and re-generate the various forms
    of OPEN statement (R904)."""
    tcls = Open_Stmt
    obj = tcls("open(23, file='some_file.txt')")
    assert isinstance(obj, tcls)
    assert str(obj) == "OPEN(UNIT = 23, FILE = 'some_file.txt')"
    obj = tcls("open(unit=23, file='some_file.txt')")
    assert isinstance(obj, tcls)
    assert str(obj) == "OPEN(UNIT = 23, FILE = 'some_file.txt')"


def test_connect_spec():
    """Tests for individual elements of Connect_Spec (R905)."""
    tcls = Connect_Spec
    # Incorrect name for a member of the list
    with pytest.raises(NoMatchError) as excinfo:
        _ = tcls("afile='a_file.dat'")
    assert "Connect_Spec: 'afile=" in str(excinfo.value)


def test_connect_spec_list():
    """
    Tests that we correctly parse the various valid forms of
    connect specification (R905).
    """
    tcls = Connect_Spec_List
    obj = tcls("22, access='direct'")
    assert isinstance(obj, tcls)
    assert str(obj) == "UNIT = 22, ACCESS = 'direct'"

    obj = tcls("22, action='read'")
    assert isinstance(obj, tcls)
    assert str(obj) == "UNIT = 22, ACTION = 'read'"

    obj = tcls("22, asynchronous='YES'")
    assert isinstance(obj, tcls)
    assert str(obj) == "UNIT = 22, ASYNCHRONOUS = 'YES'"

    obj = tcls("22, blank='NULL'")
    assert isinstance(obj, tcls)
    assert str(obj) == "UNIT = 22, BLANK = 'NULL'"

    obj = tcls("22, decimal='COMMA'")
    assert isinstance(obj, tcls)
    assert str(obj) == "UNIT = 22, DECIMAL = 'COMMA'"

    obj = tcls("22, delim='APOSTROPHE'")
    assert isinstance(obj, tcls)
    assert str(obj) == "UNIT = 22, DELIM = 'APOSTROPHE'"

    obj = tcls("22, err=109")
    assert isinstance(obj, tcls)
    assert str(obj) == "UNIT = 22, ERR = 109"

    obj = tcls("22, encoding='DEFAULT'")
    assert isinstance(obj, tcls)
    assert str(obj) == "UNIT = 22, ENCODING = 'DEFAULT'"

    obj = tcls("22, file='a_file.dat'")
    assert isinstance(obj, tcls)
    assert str(obj) == "UNIT = 22, FILE = 'a_file.dat'"

    obj = tcls("22, file='a_file.dat', form='FORMATTED'")
    assert isinstance(obj, tcls)
    assert str(obj) == "UNIT = 22, FILE = 'a_file.dat', FORM = 'FORMATTED'"

    obj = tcls("22, file='a_file.dat', iomsg=my_string")
    assert isinstance(obj, tcls)
    assert str(obj) == "UNIT = 22, FILE = 'a_file.dat', IOMSG = my_string"

    obj = tcls("22, file='a_file.dat', iostat=ierr")
    assert isinstance(obj, tcls)
    assert str(obj) == "UNIT = 22, FILE = 'a_file.dat', IOSTAT = ierr"

    obj = tcls("22, file='a_file.dat', pad='YES'")
    assert isinstance(obj, tcls)
    assert str(obj) == "UNIT = 22, FILE = 'a_file.dat', PAD = 'YES'"

    obj = tcls("22, file='a_file.dat', position='APPEND'")
    assert isinstance(obj, tcls)
    assert str(obj) == "UNIT = 22, FILE = 'a_file.dat', POSITION = 'APPEND'"

    obj = tcls("22, file='a_file.dat', recl=100")
    assert isinstance(obj, tcls)
    assert str(obj) == "UNIT = 22, FILE = 'a_file.dat', RECL = 100"

    obj = tcls("22, file='a_file.dat', round='UP'")
    assert isinstance(obj, tcls)
    assert str(obj) == "UNIT = 22, FILE = 'a_file.dat', ROUND = 'UP'"

    obj = tcls("22, file='a_file.dat', sign='PLUS'")
    assert isinstance(obj, tcls)
    assert str(obj) == "UNIT = 22, FILE = 'a_file.dat', SIGN = 'PLUS'"

    obj = tcls("22, file='a_file.dat', sign='PLUS', status='OLD'")
    assert isinstance(obj, tcls)
    assert str(obj) == (
        "UNIT = 22, FILE = 'a_file.dat', SIGN = 'PLUS', " "STATUS = 'OLD'"
    )

    # Incorrect name for a member of the list
    with pytest.raises(NoMatchError) as excinfo:
        _ = tcls("unit=22, afile='a_file.dat', sign='PLUS', status='OLD'")
    assert "Connect_Spec_List: 'unit=22, afile=" in str(excinfo.value)


#
# SECTION 10
#


def test_format_stmt():  # R1001

    tcls = Format_Stmt
    obj = tcls("format (3f9.4)")
    assert isinstance(obj, tcls), repr(type(obj))
    assert str(obj) == "FORMAT(3F9.4)"
    obj = tcls("format (' ',3f9.4)")
    assert isinstance(obj, tcls), repr(type(obj))
    assert str(obj) == "FORMAT(' ', 3F9.4)"

    obj = tcls("format(i6,f12.6,2x,f12.6)")
    assert isinstance(obj, tcls), repr(type(obj))
    assert str(obj) == "FORMAT(I6, F12.6, 2X, F12.6)"

    obj = tcls("format(' Enter smth',$)")
    assert isinstance(obj, tcls), repr(type(obj))
    assert str(obj) == "FORMAT(' Enter smth', $)"

    obj = tcls("format(/'a' /'b')")
    assert isinstance(obj, tcls), repr(type(obj))
    assert str(obj) == "FORMAT(/, 'a', /, 'b')"

    obj = tcls("format('a:':' b')")
    assert isinstance(obj, tcls), repr(type(obj))
    assert str(obj) == "FORMAT('a:', :, ' b')"

    return  # TODO
    obj = tcls("format('text=','  '")
    assert str(obj) == ""


def test_format_specification():  # R1002

    tcls = Format_Specification
    obj = tcls("(3f9.4, 2f8.1)")
    assert isinstance(obj, tcls), repr(type(obj))
    assert str(obj) == "(3F9.4, 2F8.1)"

    obj = tcls("(' ', 2f8.1)")
    assert isinstance(obj, tcls), repr(type(obj))
    assert str(obj) == "(' ', 2F8.1)"


def test_format_item():  # R1003

    tcls = Format_Item
    obj = tcls("3f9.4")
    assert isinstance(obj, tcls), repr(type(obj))
    assert str(obj) == "3F9.4"

    obj = tcls("' '")
    assert isinstance(obj, Char_Literal_Constant), repr(type(obj))
    assert str(obj) == "' '"

    obj = tcls("i4/")
    assert isinstance(obj, Format_Item_C1002), repr(type(obj))
    assert str(obj) == "I4, /"

    obj = tcls("3f12.6/")
    assert str(obj) == "3F12.6, /"

    obj = tcls("3d12.6/")
    assert str(obj) == "3D12.6, /"

    # D specifier must be Dw.d so must have a decimal point
    with pytest.raises(NoMatchError):
        _ = tcls("3d12/")

    obj = tcls("3e12.6/")
    assert str(obj) == "3E12.6, /"

    obj = tcls("3e12.6e2/")
    assert str(obj) == "3E12.6E2, /"

    # Scientific format
    obj = tcls("3es12.6/")
    assert str(obj) == "3ES12.6, /"

    # Engineering format
    obj = tcls("3en12.6/")
    assert str(obj) == "3EN12.6, /"

    # Must have a decimal point
    with pytest.raises(NoMatchError):
        _ = tcls("3en12/")

    # Engineering format specifying number of digits in exponent
    obj = tcls("3en12.6e3/")
    assert str(obj) == "3EN12.6E3, /"

    obj = tcls("/' '")
    assert str(obj) == "/, ' '"

    obj = tcls("' '/")
    assert str(obj) == "' ', /"

    obj = tcls("' '/' '")
    assert str(obj) == "' ', /, ' '"

    obj = tcls("'(5X,\"q_mesh =\",4F12.8)'")
    assert isinstance(obj, Char_Literal_Constant)


def test_data_edit_desc():
    """Tests for matching Edit Descriptors (R1005)."""
    tcls = Data_Edit_Desc
    obj = tcls("I3")
    assert str(obj) == "I3"

    obj = tcls("I3.2")
    assert str(obj) == "I3.2"

    obj = tcls("O3.2")
    assert str(obj) == "O3.2"

    obj = tcls("Z3.2")
    assert str(obj) == "Z3.2"

    obj = tcls("L3")
    assert str(obj) == "L3"

    with pytest.raises(NoMatchError) as excinfo:
        _ = tcls("L3.2")
    assert "Data_Edit_Desc: 'L3.2'" in str(excinfo.value)

    obj = tcls("A3")
    assert str(obj) == "A3"

    with pytest.raises(NoMatchError) as excinfo:
        _ = tcls("A3.2")
    assert "Data_Edit_Desc: 'A3.2'" in str(excinfo.value)

    obj = tcls("DT'a_name'")
    assert str(obj) == "DT'a_name'"

    obj = tcls("DT'a_name'(3,-2)")
    assert str(obj) == "DT'a_name'(3, -2)"

    with pytest.raises(NoMatchError) as excinfo:
        _ = tcls("DT'a_name'()")
    assert """Data_Edit_Desc: \'DT\'a_name\'()\'""" in str(excinfo.value)


def test_format_item_list():  # R1002, R1003

    tcls = Format_Item_List
    obj = tcls("3f9.4")
    assert isinstance(obj, Format_Item), repr(type(obj))
    assert str(obj) == "3F9.4"

    obj = tcls("3f9.4, 2f8.1")
    assert isinstance(obj, Format_Item_List), repr(type(obj))
    assert str(obj) == "3F9.4, 2F8.1"

    obj = tcls("' ', 2f8.1")
    assert isinstance(obj, Format_Item_List), repr(type(obj))
    assert str(obj) == "' ', 2F8.1"

    obj = tcls("' ', ' '")
    assert str(obj) == "' ', ' '"

    obj = tcls("3(3f8.2, :), (A)")
    assert str(obj) == "3(3F8.2, :), (A)"


#
# SECTION 11
#


def test_main_program0():
    """Test for R1101 when the program statement is not supplied. This
    case matches with the Main_Program0 class.

    """
    obj0 = Fortran2003.Main_Program0(
        get_reader(
            """\
end
    """
        )
    )
    assert isinstance(obj0, Fortran2003.Main_Program0), repr(obj0)
    assert str(obj0) == "END"

    obj0 = Fortran2003.Main_Program0(
        get_reader(
            """\
contains
  function foo()
  end
end
    """
        )
    )
    assert isinstance(obj0, Fortran2003.Main_Program0), repr(obj0)
    assert str(obj0) == "CONTAINS\nFUNCTION foo()\nEND\nEND"

    # Check that the expected symbol table is created and populated
    obj0 = Fortran2003.Main_Program0(
        get_reader(
            """\
integer :: i
i = 9
end
    """
        )
    )
    assert isinstance(obj0, Fortran2003.Main_Program0), repr(obj0)
    assert str(obj0) == "INTEGER :: i\n  i = 9\nEND"
    table = SYMBOL_TABLES.lookup("fparser2:main_program")
    assert table.lookup("i")


def test_invalid_main_program0():
    """Test for when the Main_Program0 class fails to match. We should
    get a NoMatchError and no symbol table."""
    with pytest.raises(Fortran2003.NoMatchError):
        _ = Fortran2003.Main_Program0(get_reader("integer :: i\n" "i = 9\n" "en\n"))
    # Ensure that no symbol table has been created
    assert SYMBOL_TABLES._symbol_tables == {}


def test_module():  # R1104

    tcls = Module
    obj = tcls(
        get_reader(
            """\
module m
end
    """
        )
    )
    assert isinstance(obj, tcls), repr(obj)
    assert str(obj) == "MODULE m\nEND"

    obj = tcls(
        get_reader(
            """\
module m
type a
end type
type b
end type b
end
    """
        )
    )
    assert isinstance(obj, tcls), repr(obj)
    assert (
        str(obj) == "MODULE m\n  TYPE :: a\n  END TYPE\n  TYPE :: b\n  END TYPE b"
        "\nEND"
    )


def test_module_subprogram_part():  # R1107

    tcls = Module_Subprogram_Part
    obj = tcls(
        get_reader(
            """\
contains
  subroutine foo(a)
  real a
  a = 1.0
  end
    """,
            isfree=True,
        )
    )
    assert isinstance(obj, tcls), repr(obj)
    assert str(obj) == "CONTAINS\nSUBROUTINE foo(a)\n  REAL :: a" "\n  a = 1.0\nEND"


def test_module_nature():
    """Tests that a module nature statement is parsed correctly
    (INTRINSIC or NON_INTRINSIC allowed, R1110)."""
    tcls = Module_Nature
    obj = tcls("intrinsic")
    assert isinstance(obj, tcls), repr(obj)
    assert str(obj) == "INTRINSIC"
    assert repr(obj) == "Module_Nature('INTRINSIC')"

    obj = tcls("non_intrinsic")
    assert isinstance(obj, tcls), repr(obj)
    assert str(obj) == "NON_INTRINSIC"
    assert repr(obj) == "Module_Nature('NON_INTRINSIC')"

    # Incorrect module nature
    with pytest.raises(NoMatchError) as excinfo:
        _ = tcls("other_nature")
    assert "Module_Nature: 'other_nature'" in str(excinfo.value)


def test_rename():  # R1111

    tcls = Rename
    obj = tcls("a=>b")
    assert isinstance(obj, tcls), repr(obj)
    assert str(obj) == "a => b"

    obj = tcls("operator(.foo.)=>operator(.bar.)")
    assert isinstance(obj, tcls), repr(obj)
    assert str(obj) == "OPERATOR(.FOO.) => OPERATOR(.BAR.)"


@pytest.mark.xfail(reason="Match fails with multiple spaces, see issue #197")
def test_block_data():  # R1116

    tcls = Block_Data
    obj = tcls(
        get_reader(
            """\
block data a
real b
end block data
    """
        )
    )
    assert isinstance(obj, tcls), repr(obj)
    assert str(obj) == "BLOCK DATA a\n  REAL :: b\nEND BLOCK DATA"

    tcls = Block_Data
    obj = tcls(
        get_reader(
            """\
block     data a
end block     data a
    """
        )
    )
    assert isinstance(obj, tcls), repr(obj)
    assert str(obj) == "BLOCK DATA a\nEND BLOCK DATA a"


#
# SECTION 12
#


def test_interface_block():  # R1201

    tcls = Interface_Block
    obj = tcls(
        get_reader(
            """\
interface
end interface"""
        )
    )
    assert isinstance(obj, tcls), repr(obj)
    assert str(obj) == "INTERFACE\nEND INTERFACE"

    obj = tcls(
        get_reader(
            """\
abstract interface
procedure a
module procedure b,c
end interface
"""
        )
    )
    assert isinstance(obj, tcls), repr(obj)
    assert (
        str(obj) == "ABSTRACT INTERFACE\n  MODULE PROCEDURE a\n  MODULE PROCEDURE b, "
        "c\nEND INTERFACE"
    )


def test_interface_specification():  # R1202

    tcls = Interface_Specification
    obj = tcls(
        get_reader(
            """\
    function foo()
    end
    """
        )
    )
    assert isinstance(obj, Function_Body), repr(obj)
    assert str(obj) == "FUNCTION foo()\nEND"


def test_interface_stmt():  # R1203

    tcls = Interface_Stmt
    obj = tcls("interface")
    assert isinstance(obj, tcls), repr(obj)
    assert str(obj) == "INTERFACE"

    obj = tcls("interface assignment(=)")
    assert isinstance(obj, tcls), repr(obj)
    assert str(obj) == "INTERFACE ASSIGNMENT(=)"

    obj = tcls("abstract interface")
    assert isinstance(obj, tcls), repr(obj)
    assert str(obj) == "ABSTRACT INTERFACE"


def test_end_interface_stmt():  # R1204

    tcls = End_Interface_Stmt
    obj = tcls("end interface")
    assert isinstance(obj, tcls), repr(obj)
    assert str(obj) == "END INTERFACE"

    obj = tcls("end interface read(formatted)")
    assert isinstance(obj, tcls), repr(obj)
    assert str(obj) == "END INTERFACE READ(FORMATTED)"

    obj = tcls("end interface assignment(=)")
    assert isinstance(obj, tcls), repr(obj)
    assert str(obj) == "END INTERFACE ASSIGNMENT(=)"


def test_interface_body():  # R1205

    tcls = Interface_Body
    obj = tcls(
        get_reader(
            """\
subroutine foo
end subroutine foo
"""
        )
    )
    assert isinstance(obj, Subroutine_Body), repr(obj)
    assert str(obj) == "SUBROUTINE foo\nEND SUBROUTINE foo"

    obj = tcls(
        get_reader(
            """\
function foo(a) result(c)
  real a, c
end
"""
        )
    )
    assert isinstance(obj, Function_Body), repr(obj)
    assert str(obj) == "FUNCTION foo(a) RESULT(c)\n  REAL :: a, c\nEND"


def test_subroutine_body():
    pass


def test_function_body():
    pass


def test_procedure_stmt():  # R1206

    tcls = Procedure_Stmt
    obj = tcls("module procedure a")
    assert isinstance(obj, tcls), repr(obj)
    assert str(obj) == "MODULE PROCEDURE a"

    obj = tcls("procedure a, b")
    assert isinstance(obj, tcls), repr(obj)
    assert str(obj) == "MODULE PROCEDURE a, b"


def test_generic_spec():  # R1207

    tcls = Generic_Spec
    obj = tcls("a")
    assert isinstance(obj, Name), repr(obj)
    assert str(obj) == "a"
    obj = tcls("read(formatted)")
    assert isinstance(obj, Dtio_Generic_Spec), repr(obj)
    assert str(obj) == "READ(FORMATTED)"

    obj = tcls("assignment ( = )")
    assert isinstance(obj, tcls), repr(obj)
    assert str(obj) == "ASSIGNMENT(=)"

    return  # TODO
    obj = tcls("operator(.foo.)")
    assert isinstance(obj, tcls), repr(obj)
    assert str(obj) == "OPERATOR(.foo.)"


def test_dtio_generic_spec():  # R1208

    tcls = Dtio_Generic_Spec
    obj = tcls("read   ( formatted )")
    assert isinstance(obj, tcls), repr(obj)
    assert str(obj) == "READ(FORMATTED)"

    obj = tcls("write ( formatted )")
    assert str(obj) == "WRITE(FORMATTED)"
    obj = tcls("read   ( unformatted )")
    assert str(obj) == "READ(UNFORMATTED)"
    obj = tcls("write ( unformatted )")
    assert str(obj) == "WRITE(UNFORMATTED)"


def test_import_stmt():  # R1209

    tcls = Import_Stmt
    obj = tcls("import :: a, b")
    assert isinstance(obj, tcls), repr(obj)
    assert str(obj) == "IMPORT :: a, b"

    obj = tcls("import a")
    assert isinstance(obj, tcls), repr(obj)
    assert str(obj) == "IMPORT :: a"


def test_external_stmt():  # R1210

    tcls = External_Stmt
    obj = tcls("external :: a, b")
    assert isinstance(obj, tcls), repr(obj)
    assert str(obj) == "EXTERNAL :: a, b"

    obj = tcls("external a")
    assert isinstance(obj, tcls), repr(obj)
    assert str(obj) == "EXTERNAL :: a"


def test_procedure_declaration_stmt():  # R1211

    tcls = Procedure_Declaration_Stmt
    obj = tcls("procedure () a")
    assert isinstance(obj, tcls), repr(obj)
    assert str(obj) == "PROCEDURE() a"

    obj = tcls("procedure (n) a")
    assert str(obj) == "PROCEDURE(n) a"

    obj = tcls("procedure (real*8) a")
    assert str(obj) == "PROCEDURE(REAL*8) a"

    obj = tcls("procedure (real(kind=8)) a")
    assert str(obj) == "PROCEDURE(REAL(KIND = 8)) a"

    obj = tcls("procedure (real*8) :: a")
    assert str(obj) == "PROCEDURE(REAL*8) a"

    obj = tcls("procedure (real*8), intent(in), bind(c) :: a, b")
    assert str(obj) == "PROCEDURE(REAL*8), INTENT(IN), BIND(C) :: a, b"


@pytest.mark.parametrize(
    "procedure_attribute_input,expected_class,expected_string",
    [
        ("private", Access_Spec, "PRIVATE"),
        ("public", Access_Spec, "PUBLIC"),
        ("bind(c)", Language_Binding_Spec, "BIND(C)"),
        ('bind(c, name="foo")', Language_Binding_Spec, 'BIND(C, NAME = "foo")'),
        ("intent(in)", Proc_Attr_Spec, "INTENT(IN)"),
        ("intent(out)", Proc_Attr_Spec, "INTENT(OUT)"),
        ("intent(inout)", Proc_Attr_Spec, "INTENT(INOUT)"),
        ("optional", Proc_Attr_Spec, "OPTIONAL"),
        ("pointer", Proc_Attr_Spec, "POINTER"),
        ("protected", Proc_Attr_Spec, "PROTECTED"),
        ("save", Proc_Attr_Spec, "SAVE"),
    ],
)
def test_proc_attr_spec(procedure_attribute_input, expected_class, expected_string):
    """
    Tests the procedure attribute specification as outlined in #R1213 of
    ISO/IEC 1539-1:2010.
    """
    unit_under_test = Proc_Attr_Spec

    result = unit_under_test(procedure_attribute_input)
    assert isinstance(result, expected_class)
    assert str(result) == expected_string


def test_proc_decl():  # R1214

    tcls = Proc_Decl
    obj = tcls("a => NULL")
    assert isinstance(obj, tcls)
    assert str(obj) == "a => NULL"

    obj = tcls("a")
    assert isinstance(obj, Name), repr(type(obj))
    assert str(obj) == "a"


def test_intrinsic_stmt():  # R1216

    tcls = Intrinsic_Stmt
    obj = tcls("intrinsic :: a, b")
    assert isinstance(obj, tcls), repr(obj)
    assert str(obj) == "INTRINSIC :: a, b"
    obj = tcls("intrinsic a, b")
    assert str(obj) == "INTRINSIC :: a, b"

    obj = tcls("intrinsic a")
    assert str(obj) == "INTRINSIC :: a"


def test_function_reference():  # R1217

    tcls = Function_Reference
    obj = tcls("f()")
    assert isinstance(obj, tcls), repr(obj)
    assert str(obj) == "f()"
    assert repr(obj) == "Function_Reference(Name('f'), None)"

    obj = tcls("f(2,k=1,a)")
    assert isinstance(obj, tcls), repr(obj)
    assert str(obj) == "f(2, k = 1, a)"


def test_call_stmt():  # R1218

    tcls = Call_Stmt
    obj = tcls("call a")
    assert isinstance(obj, tcls)
    assert str(obj) == "CALL a"

    obj = tcls("call a()")
    assert str(obj) == "CALL a"

    obj = tcls("call a(b,c)")
    assert str(obj) == "CALL a(b, c)"


def test_procedure_designator():  # R1219

    tcls = Procedure_Designator
    obj = tcls("a%b")
    assert isinstance(obj, tcls), repr(obj)
    assert str(obj) == "a % b"
    assert repr(obj) == "Procedure_Designator(Name('a'), '%', Name('b'))"


def test_actual_arg_spec():  # R1220

    tcls = Actual_Arg_Spec
    obj = tcls("k=a")
    assert isinstance(obj, tcls), repr(obj)
    assert str(obj) == "k = a"
    assert repr(obj) == "Actual_Arg_Spec(Name('k'), Name('a'))"

    obj = tcls("a")
    assert isinstance(obj, Name), repr(obj)
    assert str(obj) == "a"


def test_actual_arg_spec_list():

    tcls = Actual_Arg_Spec_List
    obj = tcls("a,b")
    assert isinstance(obj, tcls), repr(obj)
    assert str(obj) == "a, b"
    assert repr(obj) == "Actual_Arg_Spec_List(',', (Name('a'), Name('b')))"

    obj = tcls("a = k")
    assert isinstance(obj, tcls), repr(obj)
    assert str(obj) == "a = k"

    obj = tcls("a = k,b")
    assert isinstance(obj, tcls), repr(obj)
    assert str(obj) == "a = k, b"

    obj = tcls("a")
    assert isinstance(obj, tcls), repr(obj)
    assert str(obj) == "a"


def test_alt_return_spec():  # R1222

    tcls = Alt_Return_Spec
    obj = tcls("* 123")
    assert isinstance(obj, tcls), repr(obj)
    assert str(obj) == "*123"
    assert repr(obj) == "Alt_Return_Spec(Label('123'))"


def test_function_subprogram():  # R1223

    reader = get_reader(
        """\
    function foo()
    end function foo"""
    )
    tcls = Function_Subprogram
    obj = tcls(reader)
    assert isinstance(obj, tcls), repr(obj)
    assert str(obj) == "FUNCTION foo()\nEND FUNCTION foo"
    assert (
        repr(obj) == "Function_Subprogram(Function_Stmt(None, Name('foo'), None, None),"
        " End_Function_Stmt('FUNCTION', Name('foo')))"
    )

    reader = get_reader(
        """\
    pure real function foo(a) result(b) bind(c)
    integer a
    end function foo"""
    )
    tcls = Function_Subprogram
    obj = tcls(reader)
    assert isinstance(obj, tcls), repr(obj)
    assert (
        str(obj) == "PURE REAL FUNCTION foo(a) RESULT(b) BIND(C)\n  INTEGER :: "
        "a\nEND FUNCTION foo"
    )


def test_function_stmt():  # R1224
    """Check that rule R1224 (function-stmt) is parsed correctly."""

    tcls = Function_Stmt
    obj = tcls("function foo()")
    assert isinstance(obj, tcls), repr(obj)
    assert str(obj) == "FUNCTION foo()"
    assert repr(obj) == "Function_Stmt(None, Name('foo'), None, None)"

    obj = tcls("function foo(a,b)")
    assert isinstance(obj, tcls), repr(obj)
    assert str(obj) == "FUNCTION foo(a, b)"
    assert (
        repr(obj) == "Function_Stmt(None, Name('foo'), Dummy_Arg_List(',', "
        "(Name('a'), Name('b'))), None)"
    )

    obj = tcls("function foo(a)")
    assert isinstance(obj, tcls), repr(obj)
    assert str(obj) == "FUNCTION foo(a)"

    obj = tcls("real function foo(a)")
    assert isinstance(obj, tcls), repr(obj)
    assert str(obj) == "REAL FUNCTION foo(a)"

    obj = tcls("real recursive function foo(a)")
    assert isinstance(obj, tcls), repr(obj)
    assert str(obj) == "REAL RECURSIVE FUNCTION foo(a)"

    obj = tcls("real function foo(a) bind(c)")
    assert isinstance(obj, tcls), repr(obj)
    assert str(obj) == "REAL FUNCTION foo(a) BIND(C)"

    obj = tcls("real function foo(a) result (b)")
    assert isinstance(obj, tcls), repr(obj)
    assert str(obj) == "REAL FUNCTION foo(a) RESULT(b)"

    obj = tcls("real function foo(a) bind(c) result(b)")
    assert isinstance(obj, tcls), repr(obj)
    assert str(obj) == "REAL FUNCTION foo(a) RESULT(b) BIND(C)"

    obj = tcls("elemental real function foo(a) result(b)")
    assert isinstance(obj, tcls), repr(obj)
    assert str(obj) == "ELEMENTAL REAL FUNCTION foo(a) RESULT(b)"

    obj = tcls("type(ELEMENTAL_type) function foo(a) bind(c)")
    assert isinstance(obj, tcls), repr(obj)
    assert str(obj) == "TYPE(ELEMENTAL_type) FUNCTION foo(a) BIND(C)"

    # Constraint C1242. A prefix shall not specify ELEMENTAL if
    # proc-language-binding-spec appears in the function-stmt or
    # subroutine-stmt.
    with pytest.raises(NoMatchError):
        _ = tcls("elemental real function foo() bind(c)")
    with pytest.raises(NoMatchError):
        _ = tcls("elemental real function foo() bind(c) result(b)")
    with pytest.raises(NoMatchError):
        _ = tcls("elemental real function foo() result(b) bind(c)")


def test_dummy_arg_name():  # R1226

    tcls = Dummy_Arg_Name
    obj = tcls("a")
    assert isinstance(obj, Name), repr(obj)
    assert str(obj) == "a"


@pytest.mark.parametrize(
    "procedure_prefix_input,expected_class,expected_string",
    [
        ("integer", Intrinsic_Type_Spec, "INTEGER"),
        ("integer * 2", Intrinsic_Type_Spec, "INTEGER*2"),
        ("real", Intrinsic_Type_Spec, "REAL"),
        ("double complex", Intrinsic_Type_Spec, "DOUBLE COMPLEX"),
        ("complex", Intrinsic_Type_Spec, "COMPLEX"),
        ("character", Intrinsic_Type_Spec, "CHARACTER"),
        ("logical", Intrinsic_Type_Spec, "LOGICAL"),
        ("type(foo)", Declaration_Type_Spec, "TYPE(foo)"),
        ("class(bar)", Declaration_Type_Spec, "CLASS(bar)"),
        ("class(*)", Declaration_Type_Spec, "CLASS(*)"),
        ("elemental", Prefix_Spec, "ELEMENTAL"),
        ("impure", Prefix_Spec, "IMPURE"),
        ("module", Prefix_Spec, "MODULE"),
        ("pure", Prefix_Spec, "PURE"),
        ("recursive", Prefix_Spec, "RECURSIVE"),
    ],
)
def test_prefix_spec(procedure_prefix_input, expected_class, expected_string):  # R1226
    unit_under_test = Prefix_Spec
    result = unit_under_test(procedure_prefix_input)
    assert isinstance(result, expected_class), repr(result)
    assert str(result) == expected_string


def test_suffix():  # R1229

    tcls = Suffix

    obj = tcls("bind(c)")
    assert isinstance(obj, Language_Binding_Spec), repr(obj)
    assert str(obj) == "BIND(C)"
    assert repr(obj) == "Language_Binding_Spec(None)"

    obj = tcls("result(a)")
    assert isinstance(obj, Suffix), repr(obj)
    assert str(obj) == "RESULT(a)"

    obj = tcls("bind(c) result(a)")
    assert isinstance(obj, Suffix), repr(obj)
    assert str(obj) == "RESULT(a) BIND(C)"

    obj = tcls("result(a) bind(c)")
    assert isinstance(obj, Suffix), repr(obj)
    assert str(obj) == "RESULT(a) BIND(C)"


def test_end_function_stmt():  # R1230

    tcls = End_Function_Stmt
    obj = tcls("end")
    assert isinstance(obj, tcls), repr(obj)
    assert str(obj) == "END"

    obj = tcls("endfunction")
    assert str(obj) == "END FUNCTION"

    obj = tcls("endfunction foo")
    assert str(obj) == "END FUNCTION foo"


def test_subroutine_subprogram():  # R1231

    reader = get_reader(
        """\
    subroutine foo
    end subroutine foo"""
    )
    tcls = Subroutine_Subprogram
    obj = tcls(reader)
    assert isinstance(obj, tcls), repr(obj)
    assert str(obj) == "SUBROUTINE foo\nEND SUBROUTINE foo"
    assert (
        repr(obj) == "Subroutine_Subprogram(Subroutine_Stmt(None, "
        "Name('foo'), None, None), End_Subroutine_Stmt('SUBROUTINE', "
        "Name('foo')))"
    )

    reader = get_reader(
        """\
    subroutine foo
    integer a
    end subroutine foo"""
    )
    tcls = Subroutine_Subprogram
    obj = tcls(reader)
    assert isinstance(obj, tcls), repr(obj)
    assert str(obj) == "SUBROUTINE foo\n  INTEGER :: a\nEND SUBROUTINE foo"


def test_subroutine_stmt():  # R1232
    """Check that rule R1232 (subroutine-stmt) is parsed correctly."""

    tcls = Subroutine_Stmt
    obj = tcls("subroutine foo")
    assert isinstance(obj, tcls), repr(obj)
    assert str(obj) == "SUBROUTINE foo"
    assert repr(obj) == "Subroutine_Stmt(None, Name('foo'), None, None)"

    obj = tcls("pure subroutine foo")
    assert isinstance(obj, tcls), repr(obj)
    assert str(obj) == "PURE SUBROUTINE foo"

    obj = tcls("pure subroutine foo(a,b)")
    assert isinstance(obj, tcls), repr(obj)
    assert str(obj) == "PURE SUBROUTINE foo(a, b)"

    obj = tcls("subroutine foo() bind(c)")
    assert isinstance(obj, tcls), repr(obj)
    assert str(obj) == "SUBROUTINE foo BIND(C)"

    obj = tcls("subroutine foo(a)")
    assert isinstance(obj, tcls), repr(obj)
    assert str(obj) == "SUBROUTINE foo(a)"

    obj = tcls("subroutine foo(a, b)")
    assert isinstance(obj, tcls), repr(obj)
    assert str(obj) == "SUBROUTINE foo(a, b)"

    obj = tcls("subroutine foo(a,*)")
    assert isinstance(obj, tcls), repr(obj)
    assert str(obj) == "SUBROUTINE foo(a, *)"

    obj = tcls("subroutine foo(*)")
    assert isinstance(obj, tcls), repr(obj)
    assert str(obj) == "SUBROUTINE foo(*)"

    # Constraint C1242. A prefix shall not specify ELEMENTAL if
    # proc-language-binding-spec appears in the function-stmt or
    # subroutine-stmt.
    with pytest.raises(NoMatchError):
        _ = tcls("elemental module subroutine foo() bind(c)")


def test_dummy_arg():  # R1233

    tcls = Dummy_Arg
    obj = tcls("a")
    assert isinstance(obj, Name), repr(obj)
    assert str(obj) == "a"
    obj = tcls("*")
    assert isinstance(obj, tcls), repr(obj)
    assert str(obj) == "*"


def test_end_subroutine_stmt():  # R1234

    tcls = End_Subroutine_Stmt
    obj = tcls("end subroutine foo")
    assert isinstance(obj, tcls), repr(obj)
    assert str(obj) == "END SUBROUTINE foo"
    assert repr(obj) == "End_Subroutine_Stmt('SUBROUTINE', Name('foo'))"

    obj = tcls("end")
    assert isinstance(obj, tcls), repr(obj)
    assert str(obj) == "END"

    obj = tcls("endsubroutine")
    assert isinstance(obj, tcls), repr(obj)
    assert str(obj) == "END SUBROUTINE"


def test_entry_stmt():  # R1235

    tcls = Entry_Stmt
    obj = tcls("entry a")
    assert isinstance(obj, tcls), repr(obj)
    assert str(obj) == "ENTRY a()"

    obj = tcls("entry a()")
    assert str(obj) == "ENTRY a()"

    obj = tcls("entry a(b, c)")
    assert str(obj) == "ENTRY a(b, c)"

    obj = tcls("entry a(b, c) bind(c)")
    assert str(obj) == "ENTRY a(b, c) BIND(C)"


def test_return_stmt():  # R1236

    tcls = Return_Stmt
    obj = tcls("return")
    assert isinstance(obj, tcls), repr(obj)
    assert str(obj) == "RETURN"
    assert repr(obj) == "Return_Stmt(None)"


def test_contains():  # R1237

    tcls = Contains_Stmt
    obj = tcls("Contains")
    assert isinstance(obj, tcls), repr(obj)
    assert str(obj) == "CONTAINS"
    assert repr(obj) == "Contains_Stmt('CONTAINS')"


if 0:
    NOF_NEEDED_TESTS = 0
    NOF_NEEDED_MATCH = 0
    TOTAL_NEEDS = 0
    TOTAL_CLASSES = 0
    for NAME in dir():
        # pylint: disable=undefined-variable
        OBJ = ast.literal_eval(NAME)
        if not isinstance(OBJ, ClassType):
            continue
        if not issubclass(OBJ, Base):
            continue
        CLSNAME = OBJ.__name__
        if CLSNAME.endswith("Base"):
            continue
        TOTAL_CLASSES += 1
        SUBCLASS_NAMES = OBJ.__dict__.get("subclass_names", None)
        USE_NAMES = OBJ.__dict__.get("use_names", None)
        if not USE_NAMES:
            continue
        MATCH = OBJ.__dict__.get("match", None)
        try:
            TEST_CLS = ast.literal_eval("test_{0}".format(CLSNAME))
        except NameError:
            TEST_CLS = None
        TOTAL_NEEDS += 1
        if MATCH is None:
            if TEST_CLS is None:
                print("Needs tests:", CLSNAME)
                print("Needs match implementation:", CLSNAME)
                NOF_NEEDED_TESTS += 1
                NOF_NEEDED_MATCH += 1
            else:
                print("Needs match implementation:", CLSNAME)
                NOF_NEEDED_MATCH += 1
        else:
            if TEST_CLS is None:
                print("Needs tests:", CLSNAME)
                NOF_NEEDED_TESTS += 1
        continue
    print("-----")
    print("Nof match implementation needs:", NOF_NEEDED_MATCH, "out of", TOTAL_NEEDS)
    print("Nof tests needs:", NOF_NEEDED_TESTS, "out of", TOTAL_NEEDS)
    print("Total number of classes:", TOTAL_CLASSES)
    print("-----")<|MERGE_RESOLUTION|>--- conflicted
+++ resolved
@@ -1673,8 +1673,6 @@
     assert str(obj) == "a + 1 :"
 
 
-<<<<<<< HEAD
-=======
 def test_allocate_stmt():  # R623
 
     tcls = Allocate_Stmt
@@ -1698,7 +1696,6 @@
     assert repr(obj) == "Alloc_Opt('STAT', Name('a'))"
 
 
->>>>>>> 527f3447
 def test_nullify_stmt():  # R633
 
     tcls = Nullify_Stmt
