# Modified work Copyright (c) 2017-2022 Science and Technology
# Facilities Council
# Original work Copyright (c) 1999-2008 Pearu Peterson

# All rights reserved.

# Modifications made as part of the fparser project are distributed
# under the following license:

# Redistribution and use in source and binary forms, with or without
# modification, are permitted provided that the following conditions are
# met:

# 1. Redistributions of source code must retain the above copyright
# notice, this list of conditions and the following disclaimer.

# 2. Redistributions in binary form must reproduce the above copyright
# notice, this list of conditions and the following disclaimer in the
# documentation and/or other materials provided with the distribution.

# 3. Neither the name of the copyright holder nor the names of its
# contributors may be used to endorse or promote products derived from
# this software without specific prior written permission.

# THIS SOFTWARE IS PROVIDED BY THE COPYRIGHT HOLDERS AND CONTRIBUTORS
# "AS IS" AND ANY EXPRESS OR IMPLIED WARRANTIES, INCLUDING, BUT NOT
# LIMITED TO, THE IMPLIED WARRANTIES OF MERCHANTABILITY AND FITNESS FOR
# A PARTICULAR PURPOSE ARE DISCLAIMED. IN NO EVENT SHALL THE COPYRIGHT
# HOLDER OR CONTRIBUTORS BE LIABLE FOR ANY DIRECT, INDIRECT, INCIDENTAL,
# SPECIAL, EXEMPLARY, OR CONSEQUENTIAL DAMAGES (INCLUDING, BUT NOT
# LIMITED TO, PROCUREMENT OF SUBSTITUTE GOODS OR SERVICES; LOSS OF USE,
# DATA, OR PROFITS; OR BUSINESS INTERRUPTION) HOWEVER CAUSED AND ON ANY
# THEORY OF LIABILITY, WHETHER IN CONTRACT, STRICT LIABILITY, OR TORT
# (INCLUDING NEGLIGENCE OR OTHERWISE) ARISING IN ANY WAY OUT OF THE USE
# OF THIS SOFTWARE, EVEN IF ADVISED OF THE POSSIBILITY OF SUCH DAMAGE.

# --------------------------------------------------------------------

# The original software (in the f2py project) was distributed under
# the following license:

# Redistribution and use in source and binary forms, with or without
# modification, are permitted provided that the following conditions are met:

#   a. Redistributions of source code must retain the above copyright notice,
#      this list of conditions and the following disclaimer.
#   b. Redistributions in binary form must reproduce the above copyright
#      notice, this list of conditions and the following disclaimer in the
#      documentation and/or other materials provided with the distribution.
#   c. Neither the name of the F2PY project nor the names of its
#      contributors may be used to endorse or promote products derived from
#      this software without specific prior written permission.

# THIS SOFTWARE IS PROVIDED BY THE COPYRIGHT HOLDERS AND CONTRIBUTORS "AS IS"
# AND ANY EXPRESS OR IMPLIED WARRANTIES, INCLUDING, BUT NOT LIMITED TO, THE
# IMPLIED WARRANTIES OF MERCHANTABILITY AND FITNESS FOR A PARTICULAR PURPOSE
# ARE DISCLAIMED. IN NO EVENT SHALL THE REGENTS OR CONTRIBUTORS BE LIABLE FOR
# ANY DIRECT, INDIRECT, INCIDENTAL, SPECIAL, EXEMPLARY, OR CONSEQUENTIAL
# DAMAGES (INCLUDING, BUT NOT LIMITED TO, PROCUREMENT OF SUBSTITUTE GOODS OR
# SERVICES; LOSS OF USE, DATA, OR PROFITS; OR BUSINESS INTERRUPTION) HOWEVER
# CAUSED AND ON ANY THEORY OF LIABILITY, WHETHER IN CONTRACT, STRICT
# LIABILITY, OR TORT (INCLUDING NEGLIGENCE OR OTHERWISE) ARISING IN ANY WAY
# OUT OF THE USE OF THIS SOFTWARE, EVEN IF ADVISED OF THE POSSIBILITY OF SUCH
# DAMAGE.

'''Base classes and exception handling for Fortran parser.

'''
# Original author: Pearu Peterson <pearu@cens.ioc.ee>
# First version created: Oct 2006

import re
from fparser.common.splitline import string_replace_map
<<<<<<< HEAD
=======
from fparser.two.symbol_table import SYMBOL_TABLES
from fparser.common import readfortran
>>>>>>> e085e762
from fparser.common.readfortran import FortranReaderBase
from fparser.common import readfortran
from fparser.two.symbol_table import SYMBOL_TABLES

# A list of supported extensions to the standard(s)

# An X edit descriptor in a format statement specifies the position
# (forward from the current position) at which the next character will
# be transmitted to or from a record. In standard Fortran2003 the X
# edit descriptor must be preceeded by an integer which specifies how
# far forward from the current position. The 'x-format' extension
# allows the X edit descriptor to be specified without a preceeding
# integer.
EXTENSIONS = ["x-format"]

# Cray pointers are a well known extension to the Fortran
# standard. See http://pubs.cray.com/content/S-3901/8.6/
# cray-fortran-reference-manual-s-3901-86/types or
# https://gcc.gnu.org/onlinedocs/gfortran/Cray-pointers.html for
# example. If 'cray-pointer' is specified in EXTENSIONS then this
# extension is allowed in fparser.
EXTENSIONS += ["cray-pointer"]

# A Hollerith constant is a way of specifying a string as a sequence
# of characters preceded by the string length and separated by an 'H'
# e.g. 5Hhello. See
# https://gcc.gnu.org/onlinedocs/gfortran/Hollerith-constants-support.html,
# for example for more details. fparser currently supports Hollerith
# constants specified in format statements when 'hollerith' is specified
# in the EXTENSIONS list.
EXTENSIONS += ["hollerith"]

# Many compilers support the use of '$' in a fortran write statement
# to indicate that the carriage return should be suppressed. This is
# an extension to the Fortran standard and is supported by fparser if
# 'dollar-descriptor' is specified in the EXTENSIONS list.
EXTENSIONS += ["dollar-descriptor"]


class FparserException(Exception):
    '''Base class exception for fparser. This allows an external tool to
    capture all exceptions if required.

    :param str info: a string giving contextual error information.

    '''
    def __init__(self, info):
        Exception.__init__(self, info)


class NoMatchError(FparserException):
    '''An exception indicating that a particular rule implemented by a
    class does not match the provided string. It does not necessary
    mean there is an error as another rule may match. This exception
    is used internally so should never be visible externally.

    '''


class FortranSyntaxError(FparserException):
    '''An exception indicating that fparser believes the provided code to
    be invalid Fortran. Also returns information about the location of
    the error if that information is available.

    :param reader: input string or reader where the error took \
    place. This is used to provide line number and line content \
    information.
    :type reader: str or :py:class:`FortranReaderBase`
    :param str info: a string giving contextual error information.

    '''
    def __init__(self, reader, info):
        output = "at unknown location "
        if isinstance(reader, FortranReaderBase):
            output = "at line {0}\n>>>{1}\n".format(
                reader.linecount,
                reader.source_lines[reader.linecount-1])
        if info:
            output += "{0}".format(info)
        FparserException.__init__(self, output)


class InternalError(FparserException):
    '''An exception indicating that an unexpected error has occured in the
    parser.

    :param str info: a string giving contextual error information.

    '''
    def __init__(self, info):
        new_info = ("'{0}'. Please report this to the "
                    "authors.".format(info))
        FparserException.__init__(self, new_info)


class InternalSyntaxError(FparserException):
    '''An exception indicating that a syntax error has been found by the
    parser. This is used instead of `FortranSyntaxError` when the
    reader object is not available.

    '''


def show_result(func):
    return func

    def new_func(cls, string, **kws):
        r = func(cls, string, **kws)
        if r is not None and isinstance(r, StmtBase):
            print('%s(%r) -> %r' % (cls.__name__, string, str(r)))
        return r
    return new_func


#
# BASE CLASSES
#


class ComparableMixin():
    """ Mixin class to provide rich comparison operators.

    This mixin provides a set of rich comparison operators. Each class using
    this mixin has to provide a _cmpkey() method that returns a key of objects
    that can be compared.

    See also http://python3porting.com/preparing.html#richcomparisons
    """
    # pylint: disable=too-few-public-methods

    def _compare(self, other, method):
        """ Call the method, if other is able to be used within it.

        :param object other: The other object to compare with
        :type other: object
        :param method: The method to call to compare self and other.
        :type method: LambdaType
        :return: NotImplemented, when the comparison for the given type
                 combination can't be performed.
        :rtype: :py:type:`NotImplementedType`
        """
        try:
            # This routine's purpose is to access the protected method
            # _cmpkey() from client classes, therefore: pylint:
            # disable=protected-access
            return method(self._cmpkey(), other._cmpkey())
        except (AttributeError, TypeError):
            # _cmpkey not implemented, or return different type,
            # so I can't compare with "other".
            # According to the Python Language Reference Manual
            # (http://www.network-theory.co.uk/docs/pylang/Coercionrules.html)
            # return NotImplemented
            return NotImplemented

    def __lt__(self, other):
        return self._compare(other, lambda s, o: s < o)

    def __le__(self, other):
        return self._compare(other, lambda s, o: s <= o)

    def __eq__(self, other):
        return self._compare(other, lambda s, o: s == o)

    def __ge__(self, other):
        return self._compare(other, lambda s, o: s >= o)

    def __gt__(self, other):
        return self._compare(other, lambda s, o: s > o)

    def __ne__(self, other):
        return self._compare(other, lambda s, o: s != o)


class DynamicImport():
    ''' This class import a set of fparser.two dependencies that can not
    be imported during the Python Import time because they have a circular
    dependency with this file.

    They are imported once when the Fotran2003 is already processed by calling
    the import_now() method.

    The alternative is to have the equivalent top-level imports in the
    Base.__new__ method, but this method is in the parser critical path and
    is best to keep expensive operations out of it.
    '''

    @staticmethod
    def import_now():
        ''' Execute the Import of Fortran2003 dependencies. '''
        # pylint: disable=import-outside-toplevel
        from fparser.two.Fortran2003 import Else_If_Stmt, Else_Stmt, \
            End_If_Stmt, Masked_Elsewhere_Stmt, Elsewhere_Stmt, \
            End_Where_Stmt, Type_Guard_Stmt, End_Select_Type_Stmt, \
            Case_Stmt, End_Select_Stmt, Comment, Include_Stmt, \
            add_comments_includes_directives
        from fparser.two import C99Preprocessor
        DynamicImport.Else_If_Stmt = Else_If_Stmt
        DynamicImport.Else_Stmt = Else_Stmt
        DynamicImport.End_If_Stmt = End_If_Stmt
        DynamicImport.Masked_Elsewhere_Stmt = Masked_Elsewhere_Stmt
        DynamicImport.Elsewhere_Stmt = Elsewhere_Stmt
        DynamicImport.End_Where_Stmt = End_Where_Stmt
        DynamicImport.Type_Guard_Stmt = Type_Guard_Stmt
        DynamicImport.End_Select_Type_Stmt = End_Select_Type_Stmt
        DynamicImport.Case_Stmt = Case_Stmt
        DynamicImport.End_Select_Stmt = End_Select_Stmt
        DynamicImport.Comment = Comment
        DynamicImport.Include_Stmt = Include_Stmt
        DynamicImport.C99Preprocessor = C99Preprocessor
        DynamicImport.add_comments_includes_directives = \
            add_comments_includes_directives


di = DynamicImport()


def _set_parent(parent_node, items):
    ''' Recursively set the parent of all of the elements
    in the list that are a sub-class of Base. (Recursive because
    sometimes the list of elements itself contains a list or tuple.)

    :param parent_node: the parent of the nodes listed in `items`.
    :type parent_node: sub-class of :py:class:`fparser.two.utils.Base`
    :param items: list or tuple of nodes for which to set the parent.
    :type items: list or tuple of :py:class:`fparser.two.utils.Base` \
                 or `str` or `list` or `tuple` or NoneType.
    '''
    for item in items:
        if item:
            if isinstance(item, Base):
                # We can only set the parent of `Base` objects.
                # Anything else (e.g. str) is passed over.
                item.parent = parent_node
            elif isinstance(item, (list, tuple)):
                _set_parent(parent_node, item)


class Base(ComparableMixin):
    ''' Base class for Fortran 2003 syntax rules.

    All Base classes have the following attributes:
      self.string - original argument to construct a class instance, its type \
                    is either str or FortranReaderBase.
      self.item   - Line instance (holds label) or None.

    :param type cls: the class of object to create.
    :param string: (source of) Fortran string to parse.
    :type string: `str` or \
                  :py:class:`fparser.common.readfortran.FortranReaderBase`
    :param parent_cls: the parent class of this object.
    :type parent_cls: `type`

    '''
    # This dict of subclasses is populated dynamically by code at the end
    # of this module. That code uses the entries in the
    # 'subclass_names' list belonging to each class defined in this module.
    subclasses = {}

    def __init__(self, string, parent_cls=None):
        # pylint:disable=unused-argument
        self.parent = None

    @show_result
    def __new__(cls, string, parent_cls=None):

<<<<<<< HEAD
=======
        def _set_parent(parent_node, items):
            ''' Recursively set the parent of all of the elements
            in the list that are a sub-class of Base. (Recursive because
            sometimes the list of elements itself contains a list or tuple.)

            :param parent_node: the parent of the nodes listed in `items`.
            :type parent_node: sub-class of :py:class:`fparser.two.utils.Base`
            :param items: list or tuple of nodes for which to set the parent.
            :type items: list or tuple of :py:class:`fparser.two.utils.Base` \
                         or `str` or `list` or `tuple` or NoneType.
            '''
            for item in items:
                if item:
                    if isinstance(item, Base):
                        # We can only set the parent of `Base` objects.
                        # Anything else (e.g. str) is passed over.
                        item.parent = parent_node
                    elif isinstance(item, (list, tuple)):
                        _set_parent(parent_node, item)
        # ------------------------------------------------------------------

>>>>>>> e085e762
        if parent_cls is None:
            parent_cls = [cls]
        elif cls not in parent_cls:
            parent_cls.append(cls)

        # Get the class' match method if it has one
        match = getattr(cls, 'match') if hasattr(cls, 'match') else None

        if isinstance(string, FortranReaderBase) and \
           match and not issubclass(cls, BlockBase):
            reader = string
            item = reader.get_item()
            if item is None:
                return None
            if isinstance(item, readfortran.Comment):
                # We got a comment but we weren't after a comment (we handle
                # those in Comment.__new__)
                obj = None
            else:
                try:
                    obj = item.parse_line(cls, parent_cls)
                except NoMatchError:
                    obj = None
            if obj is None:
                # No match so give the item back to the reader
                reader.put_item(item)
                return None
            obj.item = item
            return obj

        result = None
        if match:
            # IMPORTANT: if string is FortranReaderBase then cls must
            # restore readers content when no match is found.
            try:
                result = cls.match(string)
            except NoMatchError as msg:
                if str(msg) == '%s: %r' % (cls.__name__, string):
                    # avoid recursion 1.
                    raise

        if isinstance(result, tuple):
            obj = object.__new__(cls)
            obj.string = string
            obj.item = None
            # Set-up parent information for the results of the match
            _set_parent(obj, result)
            if hasattr(cls, 'init'):
                obj.init(*result)
            return obj
        if isinstance(result, Base):
            return result
        if result is None:
            # Loop over the possible sub-classes of this class and
            # check for matches
            for subcls in Base.subclasses.get(cls.__name__, []):
                if subcls in parent_cls:  # avoid recursion 2.
                    continue
                try:
                    obj = subcls(string, parent_cls=parent_cls)
                except NoMatchError:
                    obj = None
                if obj is not None:
                    return obj
        else:
            raise AssertionError(repr(result))
        # If we get to here then we've failed to match the current line
        if isinstance(string, FortranReaderBase):
            content = False
            for index in range(string.linecount):
                # Check all lines up to this one for content. We
                # should be able to only check the current line but
                # but as the line number returned is not always
                # correct (due to coding errors) we cannot assume the
                # line pointed to is the line where the error actually
                # happened.
                if string.source_lines[index].strip():
                    content = True
                    break
            if not content:
                # There are no lines in the input or all lines up to
                # this one are empty or contain only white space. This
                # is typically accepted by fortran compilers so we
                # follow their lead and do not raise an exception.
                return
            line = string.source_lines[string.linecount-1]
            errmsg = f"at line {string.linecount}\n>>>{line}\n"
        else:
            errmsg = f"{cls.__name__}: '{string}'"
        raise NoMatchError(errmsg)

    def get_root(self):
        '''
        Gets the node at the root of the parse tree to which this node belongs.

        :returns: the node at the root of the parse tree.
        :rtype: :py:class:`fparser.two.utils.Base`

        '''
        current = self
        while current.parent:
            current = current.parent
        return current

    @property
    def children(self):
        '''Return an iterable containing the immediate children of this node in
        the parse tree.

        If this node represents an expression then its children are
        contained in a tuple which is immutable. Therefore, the
        manipulation of the children of such a node must be done by
        replacing the `items` property of the node directly rather than via the
        objects returned by this method.

        :returns: the immediate children of this node.
        :rtype: list or tuple containing zero or more of \
                :py:class:`fparser.two.utils.Base` or NoneType or str

        '''
        child_list = getattr(self, 'content', None)
        if child_list is None:
            child_list = getattr(self, 'items', [])
        return child_list

    def init(self, *items):
        '''
        Store the supplied list of nodes in the `items` list of this node.

        :param items: the children of this node.
        :type items: tuple of :py:class:`fparser.two.utils.Base`

        '''
        self.items = items

    def torepr(self):
        return '%s(%s)' % (self.__class__.__name__, ', '.join(map(repr,
                                                                  self.items)))

    def __str__(self):
        return self.tostr()

    def __repr__(self):
        return self.torepr()

    def _cmpkey(self):
        """ Provides a key of objects to be used for comparing.
        """
        return self.items

    def tofortran(self, tab='', isfix=None):
        '''
        Produce the Fortran representation of this Comment.

        :param str tab: characters to pre-pend to output.
        :param bool isfix: whether or not this is fixed-format code.

        :returns: Fortran representation of this comment.
        :rtype: str
        '''
        this_str = str(self)
        if this_str.strip():
            return tab + this_str
        # If this_str is empty (i.e this Comment is a blank line) then
        # don't prepend any spaces to it
        return this_str

    def restore_reader(self, reader):
        reader.put_item(self.item)


class BlockBase(Base):
    """
    Base class for matching all block constructs.

    <block-base> = [ <startcls> ]
                     [ <subcls> ]...
                     ...
                     [ <subcls> ]...
                     [ <endcls> ]

    """
    @staticmethod
    def match(startcls, subclasses, endcls, reader,
              match_labels=False,
              match_names=False,
              match_name_classes=(),
              enable_do_label_construct_hook=False,
              enable_if_construct_hook=False,
              enable_where_construct_hook=False,
              strict_order=False):
        '''
        Checks whether the content in reader matches the given
        type of block statement (e.g. DO..END DO, IF...END IF etc.)

        :param type startcls: the class marking the beginning of the block
        :param list subclasses: list of classes that can be children of \
                                the block.
        :param type endcls: the class marking the end of the block.
        :param reader: content to check for match.
        :type reader: str or instance of :py:class:`FortranReaderBase`
        :param bool match_labels: whether or not the statement terminating \
            the block must have a label that matches the opening statement. \
            Default is False.
        :param bool match_names: TBD
        :param tuple match_name_classes: TBD
        :param bool enable_do_label_construct_hook: TBD
        :param bool enable_if_construct_hook: TBD
        :param bool enable_where_construct_hook: TBD
        :param bool strict_order: whether to enforce the order of the \
                                  given subclasses.

        :return: instance of startcls or None if no match is found
        :rtype: startcls

        '''
        assert isinstance(reader, FortranReaderBase), repr(reader)
        content = []

        if startcls is not None:
            # Deal with any preceding comments, includes, and/or directives
            DynamicImport.add_comments_includes_directives(content, reader)
            # Now attempt to match the start of the block
            try:
                obj = startcls(reader)
            except NoMatchError:
                obj = None
            if obj is None:
                # Ultimately we failed to find a match for the
                # start of the block so put back any comments that
                # we processed along the way
                for obj in reversed(content):
                    obj.restore_reader(reader)
                return
            if startcls in SYMBOL_TABLES.scoping_unit_classes:
                # We are entering a new scoping unit so create a new
                # symbol table.
                # NOTE: if the match subsequently fails then we must
                #       delete this symbol table.
                table_name = str(obj.children[1])
                SYMBOL_TABLES.enter_scope(table_name)
            # Store the index of the start of this block proper (i.e.
            # excluding any comments)
            start_idx = len(content)
            content.append(obj)

            if (hasattr(obj, "get_start_label") and
                    enable_do_label_construct_hook):
                start_label = obj.get_start_label()
            if match_names:
                start_name = obj.get_start_name()

        # Comments and Include statements are always valid sub-classes
        classes = subclasses + [di.Comment, di.Include_Stmt]
        # Preprocessor directives are always valid sub-classes
        cpp_classes = [getattr(di.C99Preprocessor, cls_name)
                       for cls_name in di.C99Preprocessor.CPP_CLASS_NAMES]
        classes += cpp_classes
        if endcls is not None:
            classes += [endcls]
            endcls_all = tuple([endcls]+endcls.subclasses[endcls.__name__])

        try:
            # Start trying to match the various subclasses, starting from
            # the beginning of the list (where else?)
            i = 0
            had_match = False
            found_end = False
            while i < len(classes):
                if enable_do_label_construct_hook:
                    # Multiple, labelled DO statements can reference the
                    # same label.
                    obj = startcls(reader)
                    if obj is not None and hasattr(obj, "get_start_label"):
                        if start_label == obj.get_start_label():
                            content.append(obj)
                            continue
                        obj.restore_reader(reader)
                # Attempt to match the i'th subclass
                cls = classes[i]
                try:
                    obj = cls(reader)
                except NoMatchError:
                    obj = None
                if obj is None:
                    # No match for this class, continue checking the list
                    # starting from the i+1'th...
                    i += 1
                    continue

                # We got a match for this class
                had_match = True
                content.append(obj)

                if match_names and isinstance(obj, match_name_classes):
                    end_name = obj.get_end_name()
                    if end_name and not start_name:
                        raise FortranSyntaxError(
                            reader, "Name '{0}' has no corresponding starting "
                            "name".format(end_name))
                    if end_name and start_name and \
                       end_name.lower() != start_name.lower():
                        raise FortranSyntaxError(
                            reader, "Expecting name '{0}'".format(start_name))

                if endcls is not None and isinstance(obj, endcls_all):
                    if match_labels:
                        start_label, end_label = content[start_idx].\
                                                 get_start_label(),\
                                                 content[-1].get_end_label()
                        if start_label != end_label:
                            continue
                    if match_names:
                        start_name, end_name = (content[start_idx].
                                                get_start_name(),
                                                content[-1].get_end_name())
                        if end_name and not start_name:
                            raise FortranSyntaxError(
                                reader,
                                "Name '{0}' has no corresponding starting "
                                "name".format(end_name))
                        if start_name and end_name and (start_name.lower() !=
                                                        end_name.lower()):
                            raise FortranSyntaxError(
                                reader, "Expecting name '{0}'".format(
                                    start_name))
                    # We've found the enclosing end statement so break out
                    found_end = True
                    break
                if not strict_order:
                    # Return to start of classes list now that we've matched.
                    i = 0
                if enable_if_construct_hook:
                    if isinstance(obj, di.Else_If_Stmt):
                        # Got an else-if so go back to start of possible
                        # classes to match
                        i = 0
                    if isinstance(obj, (di.Else_Stmt, di.End_If_Stmt)):
                        # Found end-if
                        enable_if_construct_hook = False
                if enable_where_construct_hook:
                    if isinstance(obj, di.Masked_Elsewhere_Stmt):
                        i = 0
                    if isinstance(obj, (di.Elsewhere_Stmt, di.End_Where_Stmt)):
                        enable_where_construct_hook = False
                continue

        except FortranSyntaxError as err:
            # We hit trouble so clean up the symbol table
            if startcls in SYMBOL_TABLES.scoping_unit_classes:
                SYMBOL_TABLES.exit_scope()
                # Remove any symbol table that we created
                SYMBOL_TABLES.remove(table_name)
            raise err

        if startcls in SYMBOL_TABLES.scoping_unit_classes:
            SYMBOL_TABLES.exit_scope()

        if not had_match or endcls and not found_end:
            # We did not get a match from any of the subclasses or
            # failed to find the endcls
            if endcls is not None:
                if startcls in SYMBOL_TABLES.scoping_unit_classes:
                    # Remove any symbol table that we created
                    SYMBOL_TABLES.remove(table_name)
                for obj in reversed(content):
                    obj.restore_reader(reader)
                return None

        if not content:
            # We can only get to here if startcls is None - if startcls is not
            # None and fails to match then we will already have returned. If
            # it is not None and matches then content will not be empty.
            # Since startcls must be None, we won't have created a symbol
            # table so we don't have to clean up.
            return None

        if startcls is not None and endcls is not None:
            # check names of start and end statements:
            start_stmt = content[start_idx]
            end_stmt = content[-1]
            if isinstance(end_stmt, endcls_all) and \
               hasattr(end_stmt, 'get_name') and \
               hasattr(start_stmt, 'get_name'):
                if end_stmt.get_name() is not None:
                    if start_stmt.get_name().string.lower() != \
                       end_stmt.get_name().string.lower():
                        end_stmt.item.reader.error(
                            'expected <%s-name> is %s but got %s. Ignoring.'
                            % (end_stmt.get_type().lower(),
                               start_stmt.get_name(), end_stmt.get_name()))
        return (content,)

    def init(self, content):
        '''
        Initialise the `content` attribute with the list of child nodes.

        :param content: list of nodes that are children of this one.
        :type content: list of :py:class:`fparser.two.utils.Base` or NoneType

        '''
        self.content = content

    def _cmpkey(self):
        """ Provides a key of objects to be used for comparing.
        """
        return self.content

    def tostr(self):
        return self.tofortran()

    def torepr(self):
        return '%s(%s)' % (self.__class__.__name__, ', '.
                           join(map(repr, self.content)))

    def tofortran(self, tab='', isfix=None):
        '''
        Create a string containing the Fortran representation of this class

        :param str tab: indent to prefix to code.
        :param bool isfix: whether or not to generate fixed-format code.

        :return: Fortran representation of this class.
        :rtype: str
        '''
        mylist = []
        start = self.content[0]
        end = self.content[-1]
        extra_tab = ''
        if isinstance(end, EndStmtBase):
            extra_tab = '  '
        if start is not None:
            mylist.append(start.tofortran(tab=tab, isfix=isfix))
        for item in self.content[1:-1]:
            mylist.append(item.tofortran(tab=tab+extra_tab, isfix=isfix))
        if len(self.content) > 1:
            mylist.append(end.tofortran(tab=tab, isfix=isfix))
        return '\n'.join(mylist)

    def restore_reader(self, reader):
        for obj in reversed(self.content):
            obj.restore_reader(reader)


class SequenceBase(Base):
    '''
    Match one or more fparser2 rules separated by a defined separator.

    sequence-base is obj [sep obj ] ...

    '''
    @staticmethod
    def match(separator, subcls, string):
        '''Match one or more 'subcls' fparser2 rules in the string 'string'
        separated by 'separator'.

        :param str separator: the separator used to split the supplied \
        string.
        :param subcls: an fparser2 object representing the rule that \
        should be matched.
        :type subcls: subclass of :py:class:`fparser.two.utils.Base`
        :param str string: the input string to match.

        :returns: a tuple containing 1) the separator and 2) the \
        matched objects in a tuple, or None if there is no match.
        :rtype: (str, (Subclass of \
        :py:class:`fparser.two.utils.Base`)) or NoneType

        :raises InternalError: if the separator or string arguments \
        are not the expected type.
        :raises InternalError: if the separator is white space.

        '''
        if not isinstance(separator, str):
            raise InternalError(
                f"SequenceBase class match method argument separator expected "
                f"to be a string but found '{type(separator)}'.")
        if not isinstance(string, str):
            raise InternalError(
                f"SequenceBase class match method argument string expected to "
                f"be a string but found '{type(string)}'.")

        if separator == ' ':
            raise InternalError(
                "SequenceBase class match method argument separator cannot "
                "be white space.")

        line, repmap = string_replace_map(string)
        splitted = line.split(separator)
        if not splitted:
            # There should be at least one entry.
            return None

        lst = [subcls(repmap(entry.strip())) for entry in splitted]

        return separator, tuple(lst)

    def init(self, separator, items):
        '''Store the result of the match method if the match is successful.

        :param str separator: the separator used to split the supplied string.
        :param items: a tuple containing the matched objects.
        :type items: tuple(Subclass of :py:class:`fparser.two.utils.Base`)

        '''
        self.separator = separator
        self.items = items

    def tostr(self):
        '''
        :returns: The Fortran representation of this object as a string.
        :rtype: str

        '''
        sep = self.separator
        if sep == ',':
            sep = sep + ' '
        elif sep == ' ':
            pass
        else:
            sep = ' ' + sep + ' '
        return sep.join(map(str, self.items))

    def torepr(self):
        '''
        :returns: The Python representation of this object as a string.
        :rtype: str

        '''
        return "{0}('{1}', {2})".format(self.__class__.__name__,
                                        self.separator, self.items)

    # The mixin class is likely to be removed so _cmpkey would not be
    # needed. It is not used at the moment. It is only commented out
    # at this point, rather than removed, in case it turns out that
    # the mixin class is useful.
    # def _cmpkey(self):
    #     """ Provides a key of objects to be used for comparing.
    #     """
    #     return (self.separator, self.items)


class UnaryOpBase(Base):
    """
::
    <unary-op-base> = <unary-op> <rhs>
    """
    def tostr(self):
        return '%s %s' % tuple(self.items)

    def match(op_pattern, rhs_cls, string, exclude_op_pattern=None):
        m = op_pattern.match(string)
        if not m:
            return
        rhs = string[m.end():].lstrip()
        if not rhs:
            return
        op = string[:m.end()].rstrip().upper()
        if exclude_op_pattern is not None:
            if exclude_op_pattern.match(op):
                return
        return op, rhs_cls(rhs)
    match = staticmethod(match)


class BinaryOpBase(Base):
    '''binary-op-base is lhs op rhs

    Splits the input text into text to the left of the matched
    operator and text to the right of the matched operator and tries
    to match the lhs text with the supplied lhs class rule and the rhs
    text with the supplied rhs class rule.

    '''
    @staticmethod
    def match(lhs_cls, op_pattern, rhs_cls, string, right=True,
              exclude_op_pattern=None):
        '''Matches the binary-op-base rule.

        If the operator defined by argument 'op_pattern' is found in
        the string provided in argument 'string' then the text to the
        left-hand-side of the operator is matched with the class rule
        provided in the 'lhs_cls' argument and the text to the
        right-hand-side of the operator is matched with the class rule
        provided in the 'rhs_cls' argument.

        If the optional 'right' argument is set to true (the default)
        then, in the case where the pattern matches multiple times in
        the input string, the right-most match will be chosen. If the
        'right' argument is set to false then the left-most match will
        be chosen.

        if a pattern is provided to the optional 'exclude_op_pattern'
        argument then there will be no match if the pattern matched by
        the 'op_pattern' argument also matches this pattern. The
        default (None) does nothing.

        :param lhs_cls: an fparser2 object representing the rule that \
            should be matched to the lhs text.
        :type lhs_cls: subclass of :py:class:`fparser.two.utils.Base`
        :param op_pattern: the pattern to match.
        :type op_pattern: `str` or \
            :py:class:`fparser.two.pattern_tools.Pattern`
        :param rhs_cls: an fparser2 object representing the rule that \
            should be matched to the rhs text.
        :type rhs_cls: subclass of :py:class:`fparser.two.utils.Base`
        :param str string: the string to match with the pattern and \
            lhs and rhs rules.
        :param bool right: in the case where there are multiple \
            matches to the pattern in the string this optional \
            argument specifies whether the righmost pattern match \
            should be chosen (True, the default) or whether the \
            leftmost pattern should be chosen (False).
        :param exclude_op_pattern: optional argument which specifies a \
            particular subpattern to exclude from the match. Defaults \
            to None which means there is no subpattern.
        :type exclude_op_pattern: :py:class:`fparser.two.pattern_tools.Pattern`

        :returns: a tuple containing the matched lhs, the operator and \
            the matched rhs of the input string or None if there is \
            no match.
        :rtype: (:py:class:`fparser.two.utils.Base`, str, \
            :py:class:`fparser.two.utils.Base`) or NoneType

        '''
        line, repmap = string_replace_map(string)

        if isinstance(op_pattern, str):
            if right:
                text_split = line.rsplit(op_pattern, 1)
            else:
                text_split = line.split(op_pattern, 1)
            if len(text_split) != 2:
                return None
            lhs, rhs = text_split[0].rstrip(), text_split[1].lstrip()
            oper = op_pattern
        else:
            if right:
                text_split = op_pattern.rsplit(line)
            else:
                text_split = op_pattern.lsplit(line)
            if not text_split or len(text_split) != 3:
                return None
            lhs, oper, rhs = text_split
            lhs = lhs.rstrip()
            rhs = rhs.lstrip()
            oper = oper.upper()
        if not lhs or not rhs:
            return None
        if exclude_op_pattern and exclude_op_pattern.match(oper):
            return None

        # Matching the shorter text first can be much more efficient
        # for complex expressions.
        if right:
            # The split is closest to the right so try to match the
            # RHS first.
            rhs_obj = rhs_cls(repmap(rhs))
            lhs_obj = lhs_cls(repmap(lhs))
        else:
            # The split is closest to the left so try to match the LHS
            # first.
            lhs_obj = lhs_cls(repmap(lhs))
            rhs_obj = rhs_cls(repmap(rhs))

        return (lhs_obj, oper.replace(' ', ''), rhs_obj)

    def tostr(self):
        '''Return the string representation of this object. Uses join() which
        is efficient and can make a big performance difference for
        complex expressions.

        :returns: the string representation of this object.
        :rtype: str

        '''
        return " ".join([str(self.items[0]), str(self.items[1]),
                         str(self.items[2])])


class SeparatorBase(Base):
    """
::
    <separator-base> = [ <lhs> ] : [ <rhs> ]
    """
    def match(lhs_cls, rhs_cls, string, require_lhs=False, require_rhs=False):
        line, repmap = string_replace_map(string)
        if ':' not in line:
            return
        lhs, rhs = line.split(':', 1)
        lhs = lhs.rstrip()
        rhs = rhs.lstrip()
        lhs_obj, rhs_obj = None, None
        if lhs:
            if lhs_cls is None:
                return
            lhs_obj = lhs_cls(repmap(lhs))
        elif require_lhs:
            return
        if rhs:
            if rhs_cls is None:
                return
            rhs_obj = rhs_cls(repmap(rhs))
        elif require_rhs:
            return
        return lhs_obj, rhs_obj
    match = staticmethod(match)

    def tostr(self):
        s = ''
        if self.items[0] is not None:
            s += '%s :' % (self.items[0])
        else:
            s += ':'
        if self.items[1] is not None:
            s += ' %s' % (self.items[1])
        return s


class KeywordValueBase(Base):
    '''

    keyword-value-base is [ lhs = ] rhs

    where:

    R215 keyword is name.

    '''
    @staticmethod
    def match(lhs_cls, rhs_cls, string, require_lhs=True, upper_lhs=False):
        '''
        Attempts to match the supplied `string` with `lhs_cls` = `rhs_cls`.
        If `lhs_cls` is a str then it is compared with the content to the
        left of the first '=' character in `string`. If that content is a
        valid Fortran name but does *not* match `lhs_cls` then the match
        fails, irrespective of the setting of `require_lhs`.

        :param lhs_cls: list, tuple or single value of classes to attempt to \
                        match LHS against (in order), or string containing \
                        keyword to match.
        :type lhs_cls: names of classes deriving from `:py:class:Base` or str
        :param rhs_cls: name of class to match RHS against.
        :type rhs_cls: name of a class deriving from `:py:class:Base`
        :param str string: text to be matched.
        :param bool require_lhs: whether the expression to be matched must \
                                 contain a LHS that is assigned to.
        :param bool upper_lhs: whether or not to convert the LHS of the \
                               matched expression to upper case.

        :return: instances of the classes representing quantities on the LHS \
                 and RHS (LHS is optional) or None if no match is found.
        :rtype: 2-tuple of objects or NoneType

        '''
        if require_lhs and '=' not in string:
            return None
        if isinstance(lhs_cls, (list, tuple)):
            for cls in lhs_cls:
                obj = KeywordValueBase.match(cls, rhs_cls, string,
                                             require_lhs=require_lhs,
                                             upper_lhs=upper_lhs)
                if obj:
                    return obj
            return obj
        # We can't just blindly check whether 'string' contains an '='
        # character as it could itself hold a string constant containing
        # an '=', e.g. FMT='("Hello = False")'.
        # Therefore we only split on the left-most '=' character
        pieces = string.split('=', 1)
        lhs = None
        if len(pieces) == 2:
            # It does contain at least one '='. Proceed to attempt to match
            # the content on the LHS of it.
            lhs = pieces[0].strip()
            if isinstance(lhs_cls, str):
                # lhs_cls is a keyword
                if upper_lhs:
                    lhs = lhs.upper()
                if lhs != lhs_cls:
                    # The content to the left of the '=' does not match the
                    # supplied keyword
                    lhs = None
            else:
                lhs = lhs_cls(lhs)
        if not lhs:
            # We haven't matched the LHS and therefore proceed to treat the
            # whole string as a RHS if the LHS is not strictly required.
            if require_lhs:
                return None
            rhs = string.strip()
        else:
            rhs = pieces[-1].strip()
        if rhs:
            rhs = rhs_cls(rhs)
        if not rhs:
            return None
        return lhs, rhs

    def tostr(self):
        if self.items[0] is None:
            return str(self.items[1])
        return '%s = %s' % tuple(self.items)


class BracketBase(Base):
    '''
    bracket-base is left-bracket something right-bracket.

    This class is able to cope with nested brackets as long as they
    are correctly nested. Brackets in strings are ignored.

    The 'something' can be specified as being optional.

    '''
    @staticmethod
    def match(brackets, cls, string, require_cls=True):
        '''A generic match method for all types of bracketed
        expressions.

        :param str brackets: the format of the left and right brackets \
        provided as a string, for example '()'
        :param cls: the class to match the content within the brackets \
        :type cls: subclass of :py:class:`fparser.two.utils.Base`
        :param str string: the content to match
        :param bool require_cls: whether the class and associated \
        content is mandatory (True) or optional (False). The default \
        is True.
        :return: None if there is no match, otherwise a tuple with the \
        first and third entries being strings containing the left and \
        right brackets respectively and the second entry being either \
        None or an instance of the class provided as the second \
        argument (cls).
        :rtype: 'NoneType', ( `str`, `NoneType`, `str`) or ( `str`, \
        `cls`, `str` )

        '''
        if not cls and require_cls:
            return None
        if not string:
            return None
        string_strip = string.strip()
        if not brackets:
            return None
        brackets_nospc = brackets.replace(' ', '')
        if not brackets_nospc:
            return None
        if len(brackets_nospc) % 2 == 1:
            # LHS and RHS bracketing must be the same size
            return None
        bracket_len = len(brackets_nospc)//2
        left = brackets_nospc[:bracket_len]
        right = brackets_nospc[-bracket_len:]
        if len(string_strip) < bracket_len*2:
            return None
        if not (string_strip.startswith(left) and
                string_strip.endswith(right)):
            return None
        # Check whether or not there's anything between the open
        # and close brackets
        line = string_strip[bracket_len:-bracket_len].strip()
        if (not line and cls and require_cls) or (line and not cls):
            return None
        if not line and (not cls or not require_cls):
            return left, None, right
        return left, cls(line), right

    def tostr(self):
        '''
        :raises InternalError: if the internal items list variable is \
        not the expected size.
        :raises InternalError: if the first element of the internal \
        items list is None or is an empty string.
        '''

        if len(self.items) != 3:
            raise InternalError(
                "Class BracketBase method tostr() has '{0}' items, "
                "but expecting 3.".format(len(self.items)))
        if not self.items[0]:
            raise InternalError(
                "Class BracketBase method tostr(). 'Items' entry 0 "
                "should be a string containing the left hand bracket "
                "but it is empty or None")
        if not self.items[2]:
            raise InternalError(
                "Class BracketBase method tostr(). 'Items' entry 2 "
                "should be a string containing the right hand bracket "
                "but it is empty or None")
        if self.items[1] is None:
            return "{0}{1}".format(self.items[0], self.items[2])
        return "{0}{1}{2}".format(self.items[0], self.items[1], self.items[2])


class NumberBase(Base):
    """
::
    <number-base> = <number> [ _ <kind-param> ]
    """

    def match(number_pattern, string):
        m = number_pattern.match(string.replace(' ', ''))
        if m is None:
            return
        d = m.groupdict()
        return d['value'].upper(), d.get('kind_param')
    match = staticmethod(match)

    def tostr(self):
        if self.items[1] is None:
            return str(self.items[0])
        return '%s_%s' % tuple(self.items)

    def _cmpkey(self):
        """ Provides a key of objects to be used for comparing.
        """
        return self.items[0]


class CallBase(Base):
    """
::
    <call-base> = <lhs> ( [ <rhs> ] )
    """
    def match(lhs_cls, rhs_cls, string, upper_lhs=False, require_rhs=False):
        if not string.endswith(')'):
            return
        line, repmap = string_replace_map(string)
        i = line.rfind('(')
        if i == -1:
            return
        lhs = line[:i].rstrip()
        if not lhs:
            return
        j = line.rfind(')')
        rhs = line[i+1: j].strip()
        if line[j+1:].lstrip():
            return
        lhs = repmap(lhs)
        if upper_lhs:
            lhs = lhs.upper()
        rhs = repmap(rhs)
        if isinstance(lhs_cls, str):
            if lhs_cls != lhs:
                return
        else:
            lhs = lhs_cls(lhs)
        if rhs:
            if isinstance(rhs_cls, str):
                if rhs_cls != rhs:
                    return
            else:
                rhs = rhs_cls(rhs)
            return lhs, rhs
        if require_rhs:
            return
        return lhs, None
    match = staticmethod(match)

    def tostr(self):
        if self.items[1] is None:
            return '%s()' % (self.items[0])
        return '%s(%s)' % (self.items[0], self.items[1])


class CALLBase(CallBase):
    """
::
    <CALL-base> = <LHS> ( [ <rhs> ] )
    """
    def match(lhs_cls, rhs_cls, string, require_rhs=False):
        return CallBase.match(lhs_cls, rhs_cls, string,
                              upper_lhs=True, require_rhs=require_rhs)
    match = staticmethod(match)


class StringBase(Base):
    """
::
    <string-base> = <xyz>

Attributes
----------
string
    """
    @staticmethod
    def match(pattern, string):
        if isinstance(pattern, (list, tuple)):
            for p in pattern:
                obj = StringBase.match(p, string)
                if obj is not None:
                    return obj
            return
        if isinstance(pattern, str):
            if len(pattern) == len(string) and pattern == string:
                return string,
            return
        if pattern.match(string):
            return string,
        return None

    def init(self, string):
        self.string = string

    def tostr(self):
        return str(self.string)

    def torepr(self):
        return '%s(%r)' % (self.__class__.__name__, self.string)

    def _cmpkey(self):
        """ Provides a key of objects to be used for comparing.
        """
        return self.string


class STRINGBase(StringBase):
    '''STRINGBase matches an upper case version of the input string with
    another a pattern (typically taken from pattern_tools.py) and
    returns the string in upper case if there is a match.

    '''

    @staticmethod
    def match(my_pattern, string):
        '''Matches an input string with a specified pattern. Casts the string
        to upper case before performing a match and, if there is a
        match, returns the string in upper case.

        The pattern can be a regular expression, a string, a list or a
        tuple. If the input pattern is a regular expression or a
        string, a direct equivalence is performed. If the input pattern is a
        list or a tuple, then all of the contents of the list
        or tuple are searched for a match (by recursing). The list or tuple may
        contain regular expressions, strings, lists or tuples. This
        functionality can be used to recurse down a tree of lists and
        or tuples until regular expressions or strings are found (at
        the leaves of the tree) on which to match. The patterns used
        to match in fparser can be found in patterns_tools.py. These
        make use of the pattern class, whose match method behaves like
        a regular expression. For example:

        from fparser.two import pattern_tools
        pattern = pattern_tools.intrinsic_type_name
        result = STRINGBase.match(pattern, "logical")

        :param pattern: the pattern to match
        :type pattern: `list`, `tuple`, `str` or an `re` expression
        :param str string: the string to match with the pattern
        :return: None if there is no match, or a tuple containing the \
        matched string in upper case.
        :rtype: `NoneType` or ( `str` )

        '''
        if string is None:
            return None
        if not isinstance(string, str):
            raise InternalError(
                f"Supplied string should be of type str, but found {type(string)}"
            )
        if isinstance(my_pattern, (list, tuple)):
            for child in my_pattern:
                result = STRINGBase.match(child, string)
                if result:
                    return result
            return None
        string_upper = string.upper()
        if isinstance(my_pattern, str):
            if len(my_pattern) == len(string) and my_pattern == string_upper:
                return string_upper,
            return None
        try:
            if my_pattern.match(string_upper):
                return string_upper,
        except AttributeError:
            raise InternalError(
                f"Supplied pattern should be a list, tuple, str or regular "
                f"expression but found {type(my_pattern)}")
        return None


class StmtBase(Base):
    """
::
    [ [ <label> ] [ <construct-name> : ] ] <stmt>

Attributes
----------
item : readfortran.Line
    """
    def tofortran(self, tab='', isfix=None):
        label = None
        name = None
        if self.item is not None:
            label = self.item.label
            name = self.item.name
        if isfix:
            c = ' '
        else:
            c = ''
        if label:
            t = c + str(label)
            if isfix:
                while len(t) < 6:
                    t += ' '
            else:
                tab = tab[len(t):] or ' '
        else:
            # BUG allow for fixed format here
            t = ''
        if name:
            return t + tab + name+':' + str(self)
        return t + tab + str(self)

    def get_end_label(self):
        return self.item.label


class EndStmtBase(StmtBase):
    """
::
    <end-stmt-base> = END [ <stmt> [ <stmt-name>] ]
    """
    @staticmethod
    def match(stmt_type, stmt_name, string, require_stmt_type=False):
        start = string[:3].upper()
        if start != 'END':
            return
        line = string[3:].lstrip()
        start = line[:len(stmt_type)].upper()
        if start:
            if start.replace(' ', '') != stmt_type.replace(' ', ''):
                return
            line = line[len(stmt_type):].lstrip()
        else:
            if require_stmt_type:
                return
            return None, None
        if line:
            if stmt_name is None:
                return
            return stmt_type, stmt_name(line)
        return stmt_type, None

    def init(self, stmt_type, stmt_name):
        '''
        Initialise this EndStmtBase object.

        :param str stmt_type: the type of statement, e.g. 'PROGRAM'.
        :param stmt_name: the name associated with the statement or None.
        :type stmt_name: :py:class:`fparser.two.Fortran2003.Name`

        '''
        self.items = [stmt_type, stmt_name]

    def get_name(self):
        return self.items[1]

    def get_type(self):
        return self.items[0]

    def tostr(self):
        if self.items[1] is not None:
            return 'END %s %s' % tuple(self.items)
        if self.items[0] is not None:
            return 'END %s' % (self.items[0])
        return 'END'

    def torepr(self):
        return '%s(%r, %r)' % (
            self.__class__.__name__, self.get_type(), self.get_name())

    def get_end_name(self):
        name = self.items[1]
        if name is not None:
            return name.string


def isalnum(c):
    return c.isalnum() or c == '_'


class WORDClsBase(Base):
    '''Base class to support situations where there is a keyword which is
    optionally followed by further text, potentially separated by
    '::'.

    For example 'program fred', or 'import :: a,b'

    WORD-cls is WORD [ [ :: ] cls ]

    '''
    @staticmethod
    def match(keyword, cls, string, colons=False, require_cls=False):
        '''Checks whether the content in string matches the expected
        WORDClsBase format with 'keyword' providing the keyword, 'cls'
        providing the following text, 'colons' specifying whether an
        optional '::' is allowed as a separator between the keyword
        and cls and 'require_cls' specifying whether cls must have
        content or not.

        Note, if the optional '::' is allowed and exists in the string
        then 1) cls must also have content i.e. it implies
        `require_cls=True` and 2) white space is not required between
        the keyword and the '::' and the '::' and cls.

        The simplest form of keyword pattern is a string. However this
        method can also match more complex patterns as specified by
        the Pattern class in pattern_tools.py. As patterns can be
        built from combinations of other patterns (again see
        pattern_tool.py) this method also supports a hierarchy of
        lists and/or tuples of patterns.

        :param keyword: the pattern of the WORD to match. This can be \
            a Pattern, string, list or tuple, with a list or tuple \
            containing one or more Pattern, string, list or tuple.
        :type keyword: :py:class:`fparser.two.pattern_tools.Pattern`, \
            str, tuple of str/Pattern/tuple/list or list of \
            str/Pattern/tuple/list
        :param cls: the class to match.
        :type cls: a subclass of :py:class:`fparser.two.utils.Base`
        :param str string: Text that we are trying to match.
        :param bool colons: whether '::' is allowed as an optional \
            separator between between WORD and cls.
        :param bool require_cls: whether content for cls is required \
            or not.

        :returns: None if there is no match or, if there is a match, a \
            2-tuple containing a string matching the 'WORD' and an \
            instance of 'cls' (or None if an instance of cls is not \
            required and not provided).
        :rtype: (str, cls or NoneType) or NoneType

        '''
        if isinstance(keyword, (tuple, list)):
            for child in keyword:
                try:
                    obj = WORDClsBase.match(child, cls, string,
                                            colons=colons,
                                            require_cls=require_cls)
                except NoMatchError:
                    obj = None
                if obj is not None:
                    return obj
            return None

        if isinstance(keyword, str):
            line = string.lstrip()
            if line[:len(keyword)].upper() != keyword.upper():
                return None
            line = line[len(keyword):]
            pattern_value = keyword
        else:
            my_match = keyword.match(string)
            if my_match is None:
                return None
            line = string[len(my_match.group()):]
            pattern_value = keyword.value

        if not line:
            if require_cls:
                # no text found but it is required
                return None
            return pattern_value, None
        if isalnum(line[0]):
            return None
        line = line.lstrip()
        has_colons = False
        if colons and line.startswith('::'):
            has_colons = True
            line = line[2:].lstrip()
        if not line:
            if has_colons or require_cls:
                # colons without following content is not allowed.
                return None
            return pattern_value, None
        if cls is None:
            return None
        return pattern_value, cls(line)

    def tostr(self):
        '''Convert the class into Fortran.

        :return: String representation of this class without any \
                 optional '::'.
        :rtype: str

        '''
        if self.items[1] is None:
            return str(self.items[0])
        s = str(self.items[1])
        if s and s[0] in '(*':
            return '%s%s' % (self.items[0], s)
        return '%s %s' % (self.items[0], s)

    def tostr_a(self):
        '''Convert the class into Fortran, adding in "::".

        :return: String representation of this class including an \
                 optional '::'.
        :rtype: str

        '''
        if self.items[1] is None:
            return str(self.items[0])
        return '%s :: %s' % (self.items[0], self.items[1])


class Type_Declaration_StmtBase(StmtBase):
    """<type-declaration-stmt> = <declaration-type-spec> [ [ ,
    <attr-spec> ]... :: ] <entity-decl-list>

    """
    subclass_names = []
    use_names = None  # derived class must define this list

    @staticmethod
    def match(decl_type_spec_cls, attr_spec_list_cls,
              entity_decl_list_cls, string):
        line, repmap = string_replace_map(string)
        i = line.find('::')
        if i != -1:
            j = line[:i].find(',')
            if j != -1:
                i = j
        else:
            if line[:6].upper() == 'DOUBLE':
                m = re.search(r'\s[a-z_]', line[6:].lstrip(), re.I)
                if m is None:
                    return
                i = m.start() + len(line)-len(line[6:].lstrip())
            else:
                m = re.search(r'\s[a-z_]', line, re.I)
                if m is None:
                    return
                i = m.start()
        type_spec = decl_type_spec_cls(repmap(line[:i].rstrip()))
        if type_spec is None:
            return
        line = line[i:].lstrip()
        if line.startswith(','):
            i = line.find('::')
            if i == -1:
                return
            attr_specs = attr_spec_list_cls(repmap(line[1:i].strip()))
            if attr_specs is None:
                return
            line = line[i:]
        else:
            attr_specs = None
        if line.startswith('::'):
            line = line[2:].lstrip()
        entity_decls = entity_decl_list_cls(repmap(line))
        if entity_decls is None:
            return
        return type_spec, attr_specs, entity_decls

    def tostr(self):
        '''
        :returns: the text representation of this node.
        :rtype: str
        '''
        if self.items[1] is None:
            return f'{self.items[0]} :: {self.items[2]}'
        return f'{self.items[0]}, {self.items[1]} :: {self.items[2]}'


def walk(node_list, types=None, indent=0, debug=False):
    '''
    Walk down the parse tree produced by fparser2.  Returns a list of all
    nodes with the specified type(s).

    :param node_list: node or list of nodes from which to walk.
    :type node_list: (list of) :py:class:fparser.two.utils.Base
    :param types: type or tuple of types of Node to return. (Default is to \
                  return all nodes.)
    :type types: type or tuple of types
    :param int indent: extent to which to indent debug output.
    :param bool debug: whether or not to write textual representation of AST \
                       to stdout.
    :returns: a list of nodes
    :rtype: `list` of :py:class:`fparser.two.utils.Base`
    '''
    local_list = []

    if not isinstance(node_list, (list, tuple)):
        node_list = [node_list]

    for child in node_list:
        if debug:
            if isinstance(child, str):
                print(indent*"  " + "child type = ", type(child), repr(child))
            else:
                print(indent*"  " + "child type = ", type(child))
        if types is None or isinstance(child, types):
            local_list.append(child)
        # Recurse down
        if isinstance(child, Base):
            local_list += walk(child.children, types, indent+1, debug)

    return local_list


def get_child(node, node_type):
    '''
    Searches for the first, immediate child of the supplied node that is of
    the specified type.

    :param node: the node whose children will be searched.
    :type node: :py:class:`fparser.two.utils.Base`
    :param type node_type: the class of child node to search for.

    :returns: the first child node of type node_type that is encountered \
              or None.
    :rtype: :py:class:`fparser.two.utils.Base`

    '''
    for child in node.children:
        if isinstance(child, node_type):
            return child
    return None<|MERGE_RESOLUTION|>--- conflicted
+++ resolved
@@ -70,14 +70,9 @@
 # First version created: Oct 2006
 
 import re
+from fparser.common import readfortran
 from fparser.common.splitline import string_replace_map
-<<<<<<< HEAD
-=======
-from fparser.two.symbol_table import SYMBOL_TABLES
-from fparser.common import readfortran
->>>>>>> e085e762
 from fparser.common.readfortran import FortranReaderBase
-from fparser.common import readfortran
 from fparser.two.symbol_table import SYMBOL_TABLES
 
 # A list of supported extensions to the standard(s)
@@ -341,30 +336,6 @@
     @show_result
     def __new__(cls, string, parent_cls=None):
 
-<<<<<<< HEAD
-=======
-        def _set_parent(parent_node, items):
-            ''' Recursively set the parent of all of the elements
-            in the list that are a sub-class of Base. (Recursive because
-            sometimes the list of elements itself contains a list or tuple.)
-
-            :param parent_node: the parent of the nodes listed in `items`.
-            :type parent_node: sub-class of :py:class:`fparser.two.utils.Base`
-            :param items: list or tuple of nodes for which to set the parent.
-            :type items: list or tuple of :py:class:`fparser.two.utils.Base` \
-                         or `str` or `list` or `tuple` or NoneType.
-            '''
-            for item in items:
-                if item:
-                    if isinstance(item, Base):
-                        # We can only set the parent of `Base` objects.
-                        # Anything else (e.g. str) is passed over.
-                        item.parent = parent_node
-                    elif isinstance(item, (list, tuple)):
-                        _set_parent(parent_node, item)
-        # ------------------------------------------------------------------
-
->>>>>>> e085e762
         if parent_cls is None:
             parent_cls = [cls]
         elif cls not in parent_cls:
