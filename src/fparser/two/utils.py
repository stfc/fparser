# Modified work Copyright (c) 2017-2022 Science and Technology
# Facilities Council
# Original work Copyright (c) 1999-2008 Pearu Peterson

# All rights reserved.

# Modifications made as part of the fparser project are distributed
# under the following license:

# Redistribution and use in source and binary forms, with or without
# modification, are permitted provided that the following conditions are
# met:

# 1. Redistributions of source code must retain the above copyright
# notice, this list of conditions and the following disclaimer.

# 2. Redistributions in binary form must reproduce the above copyright
# notice, this list of conditions and the following disclaimer in the
# documentation and/or other materials provided with the distribution.

# 3. Neither the name of the copyright holder nor the names of its
# contributors may be used to endorse or promote products derived from
# this software without specific prior written permission.

# THIS SOFTWARE IS PROVIDED BY THE COPYRIGHT HOLDERS AND CONTRIBUTORS
# "AS IS" AND ANY EXPRESS OR IMPLIED WARRANTIES, INCLUDING, BUT NOT
# LIMITED TO, THE IMPLIED WARRANTIES OF MERCHANTABILITY AND FITNESS FOR
# A PARTICULAR PURPOSE ARE DISCLAIMED. IN NO EVENT SHALL THE COPYRIGHT
# HOLDER OR CONTRIBUTORS BE LIABLE FOR ANY DIRECT, INDIRECT, INCIDENTAL,
# SPECIAL, EXEMPLARY, OR CONSEQUENTIAL DAMAGES (INCLUDING, BUT NOT
# LIMITED TO, PROCUREMENT OF SUBSTITUTE GOODS OR SERVICES; LOSS OF USE,
# DATA, OR PROFITS; OR BUSINESS INTERRUPTION) HOWEVER CAUSED AND ON ANY
# THEORY OF LIABILITY, WHETHER IN CONTRACT, STRICT LIABILITY, OR TORT
# (INCLUDING NEGLIGENCE OR OTHERWISE) ARISING IN ANY WAY OUT OF THE USE
# OF THIS SOFTWARE, EVEN IF ADVISED OF THE POSSIBILITY OF SUCH DAMAGE.

# --------------------------------------------------------------------

# The original software (in the f2py project) was distributed under
# the following license:

# Redistribution and use in source and binary forms, with or without
# modification, are permitted provided that the following conditions are met:

#   a. Redistributions of source code must retain the above copyright notice,
#      this list of conditions and the following disclaimer.
#   b. Redistributions in binary form must reproduce the above copyright
#      notice, this list of conditions and the following disclaimer in the
#      documentation and/or other materials provided with the distribution.
#   c. Neither the name of the F2PY project nor the names of its
#      contributors may be used to endorse or promote products derived from
#      this software without specific prior written permission.

# THIS SOFTWARE IS PROVIDED BY THE COPYRIGHT HOLDERS AND CONTRIBUTORS "AS IS"
# AND ANY EXPRESS OR IMPLIED WARRANTIES, INCLUDING, BUT NOT LIMITED TO, THE
# IMPLIED WARRANTIES OF MERCHANTABILITY AND FITNESS FOR A PARTICULAR PURPOSE
# ARE DISCLAIMED. IN NO EVENT SHALL THE REGENTS OR CONTRIBUTORS BE LIABLE FOR
# ANY DIRECT, INDIRECT, INCIDENTAL, SPECIAL, EXEMPLARY, OR CONSEQUENTIAL
# DAMAGES (INCLUDING, BUT NOT LIMITED TO, PROCUREMENT OF SUBSTITUTE GOODS OR
# SERVICES; LOSS OF USE, DATA, OR PROFITS; OR BUSINESS INTERRUPTION) HOWEVER
# CAUSED AND ON ANY THEORY OF LIABILITY, WHETHER IN CONTRACT, STRICT
# LIABILITY, OR TORT (INCLUDING NEGLIGENCE OR OTHERWISE) ARISING IN ANY WAY
# OUT OF THE USE OF THIS SOFTWARE, EVEN IF ADVISED OF THE POSSIBILITY OF SUCH
# DAMAGE.

'''Base classes and exception handling for Fortran parser.

'''
# Original author: Pearu Peterson <pearu@cens.ioc.ee>
# First version created: Oct 2006

import re
from fparser.common.splitline import string_replace_map
from fparser.two.symbol_table import SYMBOL_TABLES
from fparser.common import readfortran
from fparser.common.readfortran import FortranReaderBase

# A list of supported extensions to the standard(s)

# An X edit descriptor in a format statement specifies the position
# (forward from the current position) at which the next character will
# be transmitted to or from a record. In standard Fortran2003 the X
# edit descriptor must be preceeded by an integer which specifies how
# far forward from the current position. The 'x-format' extension
# allows the X edit descriptor to be specified without a preceeding
# integer.
EXTENSIONS = ["x-format"]

# Cray pointers are a well known extension to the Fortran
# standard. See http://pubs.cray.com/content/S-3901/8.6/
# cray-fortran-reference-manual-s-3901-86/types or
# https://gcc.gnu.org/onlinedocs/gfortran/Cray-pointers.html for
# example. If 'cray-pointer' is specified in EXTENSIONS then this
# extension is allowed in fparser.
EXTENSIONS += ["cray-pointer"]

# A Hollerith constant is a way of specifying a string as a sequence
# of characters preceded by the string length and separated by an 'H'
# e.g. 5Hhello. See
# https://gcc.gnu.org/onlinedocs/gfortran/Hollerith-constants-support.html,
# for example for more details. fparser currently supports Hollerith
# constants specified in format statements when 'hollerith' is specified
# in the EXTENSIONS list.
EXTENSIONS += ["hollerith"]

# Many compilers support the use of '$' in a fortran write statement
# to indicate that the carriage return should be suppressed. This is
# an extension to the Fortran standard and is supported by fparser if
# 'dollar-descriptor' is specified in the EXTENSIONS list.
EXTENSIONS += ["dollar-descriptor"]


class FparserException(Exception):
    '''Base class exception for fparser. This allows an external tool to
    capture all exceptions if required.

    :param str info: a string giving contextual error information.

    '''
    def __init__(self, info):
        Exception.__init__(self, info)


class NoMatchError(FparserException):
    '''An exception indicating that a particular rule implemented by a
    class does not match the provided string. It does not necessary
    mean there is an error as another rule may match. This exception
    is used internally so should never be visible externally.

    '''


class FortranSyntaxError(FparserException):
    '''An exception indicating that fparser believes the provided code to
    be invalid Fortran. Also returns information about the location of
    the error if that information is available.

    :param reader: input string or reader where the error took \
    place. This is used to provide line number and line content \
    information.
    :type reader: str or :py:class:`FortranReaderBase`
    :param str info: a string giving contextual error information.

    '''
    def __init__(self, reader, info):
        output = "at unknown location "
        if isinstance(reader, FortranReaderBase):
            output = "at line {0}\n>>>{1}\n".format(
                reader.linecount,
                reader.source_lines[reader.linecount-1])
        if info:
            output += "{0}".format(info)
        FparserException.__init__(self, output)


class InternalError(FparserException):
    '''An exception indicating that an unexpected error has occured in the
    parser.

    :param str info: a string giving contextual error information.

    '''
    def __init__(self, info):
        new_info = ("'{0}'. Please report this to the "
                    "authors.".format(info))
        FparserException.__init__(self, new_info)


class InternalSyntaxError(FparserException):
    '''An exception indicating that a syntax error has been found by the
    parser. This is used instead of `FortranSyntaxError` when the
    reader object is not available.

    '''


def show_result(func):
    return func

    def new_func(cls, string, **kws):
        r = func(cls, string, **kws)
        if r is not None and isinstance(r, StmtBase):
            print('%s(%r) -> %r' % (cls.__name__, string, str(r)))
        return r
    return new_func


#
# BASE CLASSES
#


class ComparableMixin():
    """ Mixin class to provide rich comparison operators.

    This mixin provides a set of rich comparison operators. Each class using
    this mixin has to provide a _cmpkey() method that returns a key of objects
    that can be compared.

    See also http://python3porting.com/preparing.html#richcomparisons
    """
    # pylint: disable=too-few-public-methods

    def _compare(self, other, method):
        """ Call the method, if other is able to be used within it.

        :param object other: The other object to compare with
        :type other: object
        :param method: The method to call to compare self and other.
        :type method: LambdaType
        :return: NotImplemented, when the comparison for the given type
                 combination can't be performed.
        :rtype: :py:type:`NotImplementedType`
        """
        try:
            # This routine's purpose is to access the protected method
            # _cmpkey() from client classes, therefore: pylint:
            # disable=protected-access
            return method(self._cmpkey(), other._cmpkey())
        except (AttributeError, TypeError):
            # _cmpkey not implemented, or return different type,
            # so I can't compare with "other".
            # According to the Python Language Reference Manual
            # (http://www.network-theory.co.uk/docs/pylang/Coercionrules.html)
            # return NotImplemented
            return NotImplemented

    def __lt__(self, other):
        return self._compare(other, lambda s, o: s < o)

    def __le__(self, other):
        return self._compare(other, lambda s, o: s <= o)

    def __eq__(self, other):
        return self._compare(other, lambda s, o: s == o)

    def __ge__(self, other):
        return self._compare(other, lambda s, o: s >= o)

    def __gt__(self, other):
        return self._compare(other, lambda s, o: s > o)

    def __ne__(self, other):
        return self._compare(other, lambda s, o: s != o)


class Base(ComparableMixin):
    ''' Base class for Fortran 2003 syntax rules.

    All Base classes have the following attributes:
      self.string - original argument to construct a class instance, its type \
                    is either str or FortranReaderBase.
      self.item   - Line instance (holds label) or None.

    :param type cls: the class of object to create.
    :param string: (source of) Fortran string to parse.
    :type string: `str` or \
                  :py:class:`fparser.common.readfortran.FortranReaderBase`
    :param parent_cls: the parent class of this object.
    :type parent_cls: `type`

    '''
    # This dict of subclasses is populated dynamically by code at the end
    # of this module. That code uses the entries in the
    # 'subclass_names' list belonging to each class defined in this module.
    subclasses = {}

    def __init__(self, string, parent_cls=None):
        # pylint:disable=unused-argument
        self.parent = None

    @show_result
    def __new__(cls, string, parent_cls=None):

        def _set_parent(parent_node, items):
            ''' Recursively set the parent of all of the elements
            in the list that are a sub-class of Base. (Recursive because
            sometimes the list of elements itself contains a list or tuple.)

            :param parent_node: the parent of the nodes listed in `items`.
            :type parent_node: sub-class of :py:class:`fparser.two.utils.Base`
            :param items: list or tuple of nodes for which to set the parent.
            :type items: list or tuple of :py:class:`fparser.two.utils.Base` \
                         or `str` or `list` or `tuple` or NoneType.
            '''
            for item in items:
                if item:
                    if isinstance(item, Base):
                        # We can only set the parent of `Base` objects.
                        # Anything else (e.g. str) is passed over.
                        item.parent = parent_node
                    elif isinstance(item, (list, tuple)):
                        _set_parent(parent_node, item)
        # ------------------------------------------------------------------

        if parent_cls is None:
            parent_cls = [cls]
        elif cls not in parent_cls:
            parent_cls.append(cls)

        # Get the class' match method if it has one
        match = getattr(cls, 'match') if hasattr(cls, 'match') else None

        if isinstance(string, FortranReaderBase) and \
           match and not issubclass(cls, BlockBase):
            reader = string
            item = reader.get_item()
            if item is None:
                return None
            if isinstance(item, readfortran.Comment):
                # We got a comment but we weren't after a comment (we handle
                # those in Comment.__new__)
                obj = None
            else:
                try:
                    obj = item.parse_line(cls, parent_cls)
                except NoMatchError:
                    obj = None
            if obj is None:
                # No match so give the item back to the reader
                reader.put_item(item)
                return None
            obj.item = item
            return obj

        result = None
        if match:
            # IMPORTANT: if string is FortranReaderBase then cls must
            # restore readers content when no match is found.
            try:
                result = cls.match(string)
            except NoMatchError as msg:
                if str(msg) == '%s: %r' % (cls.__name__, string):
                    # avoid recursion 1.
                    raise

        if isinstance(result, tuple):
            obj = object.__new__(cls)
            obj.string = string
            obj.item = None
            # Set-up parent information for the results of the match
            _set_parent(obj, result)
            if hasattr(cls, 'init'):
                obj.init(*result)
            return obj
        if isinstance(result, Base):
            return result
        if result is None:
            # Loop over the possible sub-classes of this class and
            # check for matches
            for subcls in Base.subclasses.get(cls.__name__, []):
                if subcls in parent_cls:  # avoid recursion 2.
                    continue
                try:
                    obj = subcls(string, parent_cls=parent_cls)
                except NoMatchError:
                    obj = None
                if obj is not None:
                    return obj
        else:
            raise AssertionError(repr(result))
        # If we get to here then we've failed to match the current line
        if isinstance(string, FortranReaderBase):
            content = False
            for index in range(string.linecount):
                # Check all lines up to this one for content. We
                # should be able to only check the current line but
                # but as the line number returned is not always
                # correct (due to coding errors) we cannot assume the
                # line pointed to is the line where the error actually
                # happened.
                if string.source_lines[index].strip():
                    content = True
                    break
            if not content:
                # There are no lines in the input or all lines up to
                # this one are empty or contain only white space. This
                # is typically accepted by fortran compilers so we
                # follow their lead and do not raise an exception.
                return
            line = string.source_lines[string.linecount-1]
            errmsg = f"at line {string.linecount}\n>>>{line}\n"
        else:
            errmsg = f"{cls.__name__}: '{string}'"
        raise NoMatchError(errmsg)

    def get_root(self):
        '''
        Gets the node at the root of the parse tree to which this node belongs.

        :returns: the node at the root of the parse tree.
        :rtype: :py:class:`fparser.two.utils.Base`

        '''
        current = self
        while current.parent:
            current = current.parent
        return current

    @property
    def children(self):
        '''Return an iterable containing the immediate children of this node in
        the parse tree.

        If this node represents an expression then its children are
        contained in a tuple which is immutable. Therefore, the
        manipulation of the children of such a node must be done by
        replacing the `items` property of the node directly rather than via the
        objects returned by this method.

        :returns: the immediate children of this node.
        :rtype: list or tuple containing zero or more of \
                :py:class:`fparser.two.utils.Base` or NoneType or str

        '''
        child_list = getattr(self, 'content', None)
        if child_list is None:
            child_list = getattr(self, 'items', [])
        return child_list

    def init(self, *items):
        '''
        Store the supplied list of nodes in the `items` list of this node.

        :param items: the children of this node.
        :type items: tuple of :py:class:`fparser.two.utils.Base`

        '''
        self.items = items

    def torepr(self):
        return '%s(%s)' % (self.__class__.__name__, ', '.join(map(repr,
                                                                  self.items)))

    def __str__(self):
        return self.tostr()

    def __repr__(self):
        return self.torepr()

    def _cmpkey(self):
        """ Provides a key of objects to be used for comparing.
        """
        return self.items

    def tofortran(self, tab='', isfix=None):
        '''
        Produce the Fortran representation of this Comment.

        :param str tab: characters to pre-pend to output.
        :param bool isfix: whether or not this is fixed-format code.

        :returns: Fortran representation of this comment.
        :rtype: str
        '''
        this_str = str(self)
        if this_str.strip():
            return tab + this_str
        # If this_str is empty (i.e this Comment is a blank line) then
        # don't prepend any spaces to it
        return this_str

    def restore_reader(self, reader):
        reader.put_item(self.item)


class BlockBase(Base):
    """
    Base class for matching all block constructs.

    <block-base> = [ <startcls> ]
                     [ <subcls> ]...
                     ...
                     [ <subcls> ]...
                     [ <endcls> ]

    """
    @staticmethod
    def match(startcls, subclasses, endcls, reader,
              match_labels=False,
              match_names=False,
              match_name_classes=(),
              enable_do_label_construct_hook=False,
              enable_if_construct_hook=False,
              enable_where_construct_hook=False,
              strict_order=False,
              strict_match_names=False):
        '''
        Checks whether the content in reader matches the given
        type of block statement (e.g. DO..END DO, IF...END IF etc.)

        :param type startcls: the class marking the beginning of the block
        :param list subclasses: list of classes that can be children of \
                                the block.
        :param type endcls: the class marking the end of the block.
        :param reader: content to check for match.
        :type reader: str or instance of :py:class:`FortranReaderBase`
        :param bool match_labels: whether or not the statement terminating \
            the block must have a label that matches the opening statement. \
            Default is False.
        :param bool match_names: TBD
        :param tuple match_name_classes: TBD
        :param bool enable_do_label_construct_hook: TBD
        :param bool enable_if_construct_hook: TBD
        :param bool enable_where_construct_hook: TBD
        :param bool strict_order: whether to enforce the order of the \
                                  given subclasses.
        :param bool strict_match_names: if start name present, end name \
                                        must exist and match.

        :return: instance of startcls or None if no match is found
        :rtype: startcls

        '''
        # Have to import C99Preprocessor & Fortran2003 here to avoid circular
        # import.
        # pylint: disable=import-outside-toplevel
        from fparser.two import C99Preprocessor
        from fparser.two import Fortran2003
        assert isinstance(reader, FortranReaderBase), repr(reader)
        content = []

        if startcls is not None:
            # Deal with any preceding comments, includes, and/or directives
            Fortran2003.add_comments_includes_directives(content, reader)
            # Now attempt to match the start of the block
            try:
                obj = startcls(reader)
            except NoMatchError:
                obj = None
            if obj is None:
                # Ultimately we failed to find a match for the
                # start of the block so put back any comments that
                # we processed along the way
                for obj in reversed(content):
                    obj.restore_reader(reader)
                return
            if startcls in SYMBOL_TABLES.scoping_unit_classes:
                # We are entering a new scoping unit so create a new
                # symbol table.
                # NOTE: if the match subsequently fails then we must
                #       delete this symbol table.
                table_name = str(obj.children[1])
                SYMBOL_TABLES.enter_scope(table_name)
            # Store the index of the start of this block proper (i.e.
            # excluding any comments)
            start_idx = len(content)
            content.append(obj)

            if (hasattr(obj, "get_start_label") and
                    enable_do_label_construct_hook):
                start_label = obj.get_start_label()
            if match_names:
                start_name = obj.get_start_name()

        # Comments and Include statements are always valid sub-classes
        classes = subclasses + [Fortran2003.Comment, Fortran2003.Include_Stmt]
        # Preprocessor directives are always valid sub-classes
        cpp_classes = [getattr(C99Preprocessor, cls_name)
                       for cls_name in C99Preprocessor.CPP_CLASS_NAMES]
        classes += cpp_classes
        if endcls is not None:
            classes += [endcls]
            endcls_all = tuple([endcls]+endcls.subclasses[endcls.__name__])

        try:
            # Start trying to match the various subclasses, starting from
            # the beginning of the list (where else?)
            i = 0
            had_match = False
            found_end = False
            while i < len(classes):
                if enable_do_label_construct_hook:
                    # Multiple, labelled DO statements can reference the
                    # same label.
                    obj = startcls(reader)
                    if obj is not None and hasattr(obj, "get_start_label"):
                        if start_label == obj.get_start_label():
                            content.append(obj)
                            continue
                        obj.restore_reader(reader)
                # Attempt to match the i'th subclass
                cls = classes[i]
                try:
                    obj = cls(reader)
                except NoMatchError:
                    obj = None
                if obj is None:
                    # No match for this class, continue checking the list
                    # starting from the i+1'th...
                    i += 1
                    continue

                # We got a match for this class
                had_match = True
                content.append(obj)

                if match_names and isinstance(obj, match_name_classes):
                    end_name = obj.get_end_name()
                    if end_name and not start_name:
                        raise FortranSyntaxError(
                            reader, f"Name '{end_name}' has no corresponding starting name")
                    if end_name and start_name and \
                       end_name.lower() != start_name.lower():
                        raise FortranSyntaxError(
                            reader, f"Expecting name '{start_name}', got '{end_name}'")

                if endcls is not None and isinstance(obj, endcls_all):
                    if match_labels:
                        start_label, end_label = content[start_idx].\
                                                 get_start_label(),\
                                                 content[-1].get_end_label()
                        if start_label != end_label:
                            continue
                    if match_names:
                        start_name, end_name = (content[start_idx].
                                                get_start_name(),
                                                content[-1].get_end_name())

                        if end_name and not start_name:
                            raise FortranSyntaxError(
                                reader,
<<<<<<< HEAD
                                f"Name '{end_name}' has no corresponding starting name")
                        elif strict_match_names and start_name and not end_name:
                            raise FortranSyntaxError(
                                reader, f"Expecting name '{start_name}' but none given")
                        elif start_name and end_name and (start_name.lower() !=
                                                          end_name.lower()):
=======
                                "Name '{0}' has no corresponding starting "
                                "name".format(end_name))
                        if start_name and end_name and (start_name.lower() !=
                                                        end_name.lower()):
>>>>>>> 982812ce
                            raise FortranSyntaxError(
                                reader, f"Expecting name '{start_name}', got '{end_name}'")
                    # We've found the enclosing end statement so break out
                    found_end = True
                    break
                if not strict_order:
                    # Return to start of classes list now that we've matched.
                    i = 0
                if enable_if_construct_hook:
                    if isinstance(obj, Fortran2003.Else_If_Stmt):
                        # Got an else-if so go back to start of possible
                        # classes to match
                        i = 0
                    if isinstance(obj, (Fortran2003.Else_Stmt,
                                        Fortran2003.End_If_Stmt)):
                        # Found end-if
                        enable_if_construct_hook = False
                if enable_where_construct_hook:
                    if isinstance(obj, Fortran2003.Masked_Elsewhere_Stmt):
                        i = 0
                    if isinstance(obj, (Fortran2003.Elsewhere_Stmt,
                                        Fortran2003.End_Where_Stmt)):
                        enable_where_construct_hook = False
                continue

        except FortranSyntaxError as err:
            # We hit trouble so clean up the symbol table
            if startcls in SYMBOL_TABLES.scoping_unit_classes:
                SYMBOL_TABLES.exit_scope()
                # Remove any symbol table that we created
                SYMBOL_TABLES.remove(table_name)
            raise err

        if startcls in SYMBOL_TABLES.scoping_unit_classes:
            SYMBOL_TABLES.exit_scope()

        if not had_match or endcls and not found_end:
            # We did not get a match from any of the subclasses or
            # failed to find the endcls
            if endcls is not None:
                if startcls in SYMBOL_TABLES.scoping_unit_classes:
                    # Remove any symbol table that we created
                    SYMBOL_TABLES.remove(table_name)
                for obj in reversed(content):
                    obj.restore_reader(reader)
                return None

        if not content:
            # We can only get to here if startcls is None - if startcls is not
            # None and fails to match then we will already have returned. If
            # it is not None and matches then content will not be empty.
            # Since startcls must be None, we won't have created a symbol
            # table so we don't have to clean up.
            return None

        if startcls is not None and endcls is not None:
            # check names of start and end statements:
            start_stmt = content[start_idx]
            end_stmt = content[-1]
            if isinstance(end_stmt, endcls_all) and \
               hasattr(end_stmt, 'get_name') and \
               hasattr(start_stmt, 'get_name'):
                if end_stmt.get_name() is not None:
                    if start_stmt.get_name().string.lower() != \
                       end_stmt.get_name().string.lower():
                        end_stmt.item.reader.error(
                            'expected <%s-name> is %s but got %s. Ignoring.'
                            % (end_stmt.get_type().lower(),
                               start_stmt.get_name(), end_stmt.get_name()))
        return (content,)

    def init(self, content):
        '''
        Initialise the `content` attribute with the list of child nodes.

        :param content: list of nodes that are children of this one.
        :type content: list of :py:class:`fparser.two.utils.Base` or NoneType

        '''
        self.content = content

    def _cmpkey(self):
        """ Provides a key of objects to be used for comparing.
        """
        return self.content

    def tostr(self):
        return self.tofortran()

    def torepr(self):
        return '%s(%s)' % (self.__class__.__name__, ', '.
                           join(map(repr, self.content)))

    def tofortran(self, tab='', isfix=None):
        '''
        Create a string containing the Fortran representation of this class

        :param str tab: indent to prefix to code.
        :param bool isfix: whether or not to generate fixed-format code.

        :return: Fortran representation of this class.
        :rtype: str
        '''
        mylist = []
        start = self.content[0]
        end = self.content[-1]
        extra_tab = ''
        if isinstance(end, EndStmtBase):
            extra_tab = '  '
        if start is not None:
            mylist.append(start.tofortran(tab=tab, isfix=isfix))
        for item in self.content[1:-1]:
            mylist.append(item.tofortran(tab=tab+extra_tab, isfix=isfix))
        if len(self.content) > 1:
            mylist.append(end.tofortran(tab=tab, isfix=isfix))
        return '\n'.join(mylist)

    def restore_reader(self, reader):
        for obj in reversed(self.content):
            obj.restore_reader(reader)


class SequenceBase(Base):
    '''
    Match one or more fparser2 rules separated by a defined separator.

    sequence-base is obj [sep obj ] ...

    '''
    @staticmethod
    def match(separator, subcls, string):
        '''Match one or more 'subcls' fparser2 rules in the string 'string'
        separated by 'separator'.

        :param str separator: the separator used to split the supplied \
        string.
        :param subcls: an fparser2 object representing the rule that \
        should be matched.
        :type subcls: subclass of :py:class:`fparser.two.utils.Base`
        :param str string: the input string to match.

        :returns: a tuple containing 1) the separator and 2) the \
        matched objects in a tuple, or None if there is no match.
        :rtype: (str, (Subclass of \
        :py:class:`fparser.two.utils.Base`)) or NoneType

        :raises InternalError: if the separator or string arguments \
        are not the expected type.
        :raises InternalError: if the separator is white space.

        '''
        if not isinstance(separator, str):
            raise InternalError(
                f"SequenceBase class match method argument separator expected "
                f"to be a string but found '{type(separator)}'.")
        if not isinstance(string, str):
            raise InternalError(
                f"SequenceBase class match method argument string expected to "
                f"be a string but found '{type(string)}'.")

        if separator == ' ':
            raise InternalError(
                "SequenceBase class match method argument separator cannot "
                "be white space.")

        line, repmap = string_replace_map(string)
        splitted = line.split(separator)
        if not splitted:
            # There should be at least one entry.
            return None

        lst = [subcls(repmap(entry.strip())) for entry in splitted]

        return separator, tuple(lst)

    def init(self, separator, items):
        '''Store the result of the match method if the match is successful.

        :param str separator: the separator used to split the supplied string.
        :param items: a tuple containing the matched objects.
        :type items: tuple(Subclass of :py:class:`fparser.two.utils.Base`)

        '''
        self.separator = separator
        self.items = items

    def tostr(self):
        '''
        :returns: The Fortran representation of this object as a string.
        :rtype: str

        '''
        sep = self.separator
        if sep == ',':
            sep = sep + ' '
        elif sep == ' ':
            pass
        else:
            sep = ' ' + sep + ' '
        return sep.join(map(str, self.items))

    def torepr(self):
        '''
        :returns: The Python representation of this object as a string.
        :rtype: str

        '''
        return "{0}('{1}', {2})".format(self.__class__.__name__,
                                        self.separator, self.items)

    # The mixin class is likely to be removed so _cmpkey would not be
    # needed. It is not used at the moment. It is only commented out
    # at this point, rather than removed, in case it turns out that
    # the mixin class is useful.
    # def _cmpkey(self):
    #     """ Provides a key of objects to be used for comparing.
    #     """
    #     return (self.separator, self.items)


class UnaryOpBase(Base):
    """
::
    <unary-op-base> = <unary-op> <rhs>
    """
    def tostr(self):
        return '%s %s' % tuple(self.items)

    def match(op_pattern, rhs_cls, string, exclude_op_pattern=None):
        m = op_pattern.match(string)
        if not m:
            return
        rhs = string[m.end():].lstrip()
        if not rhs:
            return
        op = string[:m.end()].rstrip().upper()
        if exclude_op_pattern is not None:
            if exclude_op_pattern.match(op):
                return
        return op, rhs_cls(rhs)
    match = staticmethod(match)


class BinaryOpBase(Base):
    '''binary-op-base is lhs op rhs

    Splits the input text into text to the left of the matched
    operator and text to the right of the matched operator and tries
    to match the lhs text with the supplied lhs class rule and the rhs
    text with the supplied rhs class rule.

    '''
    @staticmethod
    def match(lhs_cls, op_pattern, rhs_cls, string, right=True,
              exclude_op_pattern=None):
        '''Matches the binary-op-base rule.

        If the operator defined by argument 'op_pattern' is found in
        the string provided in argument 'string' then the text to the
        left-hand-side of the operator is matched with the class rule
        provided in the 'lhs_cls' argument and the text to the
        right-hand-side of the operator is matched with the class rule
        provided in the 'rhs_cls' argument.

        If the optional 'right' argument is set to true (the default)
        then, in the case where the pattern matches multiple times in
        the input string, the right-most match will be chosen. If the
        'right' argument is set to false then the left-most match will
        be chosen.

        if a pattern is provided to the optional 'exclude_op_pattern'
        argument then there will be no match if the pattern matched by
        the 'op_pattern' argument also matches this pattern. The
        default (None) does nothing.

        :param lhs_cls: an fparser2 object representing the rule that \
            should be matched to the lhs text.
        :type lhs_cls: subclass of :py:class:`fparser.two.utils.Base`
        :param op_pattern: the pattern to match.
        :type op_pattern: `str` or \
            :py:class:`fparser.two.pattern_tools.Pattern`
        :param rhs_cls: an fparser2 object representing the rule that \
            should be matched to the rhs text.
        :type rhs_cls: subclass of :py:class:`fparser.two.utils.Base`
        :param str string: the string to match with the pattern and \
            lhs and rhs rules.
        :param bool right: in the case where there are multiple \
            matches to the pattern in the string this optional \
            argument specifies whether the righmost pattern match \
            should be chosen (True, the default) or whether the \
            leftmost pattern should be chosen (False).
        :param exclude_op_pattern: optional argument which specifies a \
            particular subpattern to exclude from the match. Defaults \
            to None which means there is no subpattern.
        :type exclude_op_pattern: :py:class:`fparser.two.pattern_tools.Pattern`

        :returns: a tuple containing the matched lhs, the operator and \
            the matched rhs of the input string or None if there is \
            no match.
        :rtype: (:py:class:`fparser.two.utils.Base`, str, \
            :py:class:`fparser.two.utils.Base`) or NoneType

        '''
        line, repmap = string_replace_map(string)

        if isinstance(op_pattern, str):
            if right:
                text_split = line.rsplit(op_pattern, 1)
            else:
                text_split = line.split(op_pattern, 1)
            if len(text_split) != 2:
                return None
            lhs, rhs = text_split[0].rstrip(), text_split[1].lstrip()
            oper = op_pattern
        else:
            if right:
                text_split = op_pattern.rsplit(line)
            else:
                text_split = op_pattern.lsplit(line)
            if not text_split or len(text_split) != 3:
                return None
            lhs, oper, rhs = text_split
            lhs = lhs.rstrip()
            rhs = rhs.lstrip()
            oper = oper.upper()
        if not lhs or not rhs:
            return None
        if exclude_op_pattern and exclude_op_pattern.match(oper):
            return None

        # Matching the shorter text first can be much more efficient
        # for complex expressions.
        if right:
            # The split is closest to the right so try to match the
            # RHS first.
            rhs_obj = rhs_cls(repmap(rhs))
            lhs_obj = lhs_cls(repmap(lhs))
        else:
            # The split is closest to the left so try to match the LHS
            # first.
            lhs_obj = lhs_cls(repmap(lhs))
            rhs_obj = rhs_cls(repmap(rhs))

        return (lhs_obj, oper.replace(' ', ''), rhs_obj)

    def tostr(self):
        '''Return the string representation of this object. Uses join() which
        is efficient and can make a big performance difference for
        complex expressions.

        :returns: the string representation of this object.
        :rtype: str

        '''
        return " ".join([str(self.items[0]), str(self.items[1]),
                         str(self.items[2])])


class SeparatorBase(Base):
    """
::
    <separator-base> = [ <lhs> ] : [ <rhs> ]
    """
    def match(lhs_cls, rhs_cls, string, require_lhs=False, require_rhs=False):
        line, repmap = string_replace_map(string)
        if ':' not in line:
            return
        lhs, rhs = line.split(':', 1)
        lhs = lhs.rstrip()
        rhs = rhs.lstrip()
        lhs_obj, rhs_obj = None, None
        if lhs:
            if lhs_cls is None:
                return
            lhs_obj = lhs_cls(repmap(lhs))
        elif require_lhs:
            return
        if rhs:
            if rhs_cls is None:
                return
            rhs_obj = rhs_cls(repmap(rhs))
        elif require_rhs:
            return
        return lhs_obj, rhs_obj
    match = staticmethod(match)

    def tostr(self):
        s = ''
        if self.items[0] is not None:
            s += '%s :' % (self.items[0])
        else:
            s += ':'
        if self.items[1] is not None:
            s += ' %s' % (self.items[1])
        return s


class KeywordValueBase(Base):
    '''

    keyword-value-base is [ lhs = ] rhs

    where:

    R215 keyword is name.

    '''
    @staticmethod
    def match(lhs_cls, rhs_cls, string, require_lhs=True, upper_lhs=False):
        '''
        Attempts to match the supplied `string` with `lhs_cls` = `rhs_cls`.
        If `lhs_cls` is a str then it is compared with the content to the
        left of the first '=' character in `string`. If that content is a
        valid Fortran name but does *not* match `lhs_cls` then the match
        fails, irrespective of the setting of `require_lhs`.

        :param lhs_cls: list, tuple or single value of classes to attempt to \
                        match LHS against (in order), or string containing \
                        keyword to match.
        :type lhs_cls: names of classes deriving from `:py:class:Base` or str
        :param rhs_cls: name of class to match RHS against.
        :type rhs_cls: name of a class deriving from `:py:class:Base`
        :param str string: text to be matched.
        :param bool require_lhs: whether the expression to be matched must \
                                 contain a LHS that is assigned to.
        :param bool upper_lhs: whether or not to convert the LHS of the \
                               matched expression to upper case.

        :return: instances of the classes representing quantities on the LHS \
                 and RHS (LHS is optional) or None if no match is found.
        :rtype: 2-tuple of objects or NoneType

        '''
        if require_lhs and '=' not in string:
            return None
        if isinstance(lhs_cls, (list, tuple)):
            for cls in lhs_cls:
                obj = KeywordValueBase.match(cls, rhs_cls, string,
                                             require_lhs=require_lhs,
                                             upper_lhs=upper_lhs)
                if obj:
                    return obj
            return obj
        # We can't just blindly check whether 'string' contains an '='
        # character as it could itself hold a string constant containing
        # an '=', e.g. FMT='("Hello = False")'.
        # Therefore we only split on the left-most '=' character
        pieces = string.split('=', 1)
        lhs = None
        if len(pieces) == 2:
            # It does contain at least one '='. Proceed to attempt to match
            # the content on the LHS of it.
            lhs = pieces[0].strip()
            if isinstance(lhs_cls, str):
                # lhs_cls is a keyword
                if upper_lhs:
                    lhs = lhs.upper()
                if lhs != lhs_cls:
                    # The content to the left of the '=' does not match the
                    # supplied keyword
                    lhs = None
            else:
                lhs = lhs_cls(lhs)
        if not lhs:
            # We haven't matched the LHS and therefore proceed to treat the
            # whole string as a RHS if the LHS is not strictly required.
            if require_lhs:
                return None
            rhs = string.strip()
        else:
            rhs = pieces[-1].strip()
        if rhs:
            rhs = rhs_cls(rhs)
        if not rhs:
            return None
        return lhs, rhs

    def tostr(self):
        if self.items[0] is None:
            return str(self.items[1])
        return '%s = %s' % tuple(self.items)


class BracketBase(Base):
    '''
    bracket-base is left-bracket something right-bracket.

    This class is able to cope with nested brackets as long as they
    are correctly nested. Brackets in strings are ignored.

    The 'something' can be specified as being optional.

    '''
    @staticmethod
    def match(brackets, cls, string, require_cls=True):
        '''A generic match method for all types of bracketed
        expressions.

        :param str brackets: the format of the left and right brackets \
        provided as a string, for example '()'
        :param cls: the class to match the content within the brackets \
        :type cls: subclass of :py:class:`fparser.two.utils.Base`
        :param str string: the content to match
        :param bool require_cls: whether the class and associated \
        content is mandatory (True) or optional (False). The default \
        is True.
        :return: None if there is no match, otherwise a tuple with the \
        first and third entries being strings containing the left and \
        right brackets respectively and the second entry being either \
        None or an instance of the class provided as the second \
        argument (cls).
        :rtype: 'NoneType', ( `str`, `NoneType`, `str`) or ( `str`, \
        `cls`, `str` )

        '''
        if not cls and require_cls:
            return None
        if not string:
            return None
        string_strip = string.strip()
        if not brackets:
            return None
        brackets_nospc = brackets.replace(' ', '')
        if not brackets_nospc:
            return None
        if len(brackets_nospc) % 2 == 1:
            # LHS and RHS bracketing must be the same size
            return None
        bracket_len = len(brackets_nospc)//2
        left = brackets_nospc[:bracket_len]
        right = brackets_nospc[-bracket_len:]
        if len(string_strip) < bracket_len*2:
            return None
        if not (string_strip.startswith(left) and
                string_strip.endswith(right)):
            return None
        # Check whether or not there's anything between the open
        # and close brackets
        line = string_strip[bracket_len:-bracket_len].strip()
        if (not line and cls and require_cls) or (line and not cls):
            return None
        if not line and (not cls or not require_cls):
            return left, None, right
        return left, cls(line), right

    def tostr(self):
        '''
        :raises InternalError: if the internal items list variable is \
        not the expected size.
        :raises InternalError: if the first element of the internal \
        items list is None or is an empty string.
        '''

        if len(self.items) != 3:
            raise InternalError(
                "Class BracketBase method tostr() has '{0}' items, "
                "but expecting 3.".format(len(self.items)))
        if not self.items[0]:
            raise InternalError(
                "Class BracketBase method tostr(). 'Items' entry 0 "
                "should be a string containing the left hand bracket "
                "but it is empty or None")
        if not self.items[2]:
            raise InternalError(
                "Class BracketBase method tostr(). 'Items' entry 2 "
                "should be a string containing the right hand bracket "
                "but it is empty or None")
        if self.items[1] is None:
            return "{0}{1}".format(self.items[0], self.items[2])
        return "{0}{1}{2}".format(self.items[0], self.items[1], self.items[2])


class NumberBase(Base):
    """
::
    <number-base> = <number> [ _ <kind-param> ]
    """

    def match(number_pattern, string):
        m = number_pattern.match(string.replace(' ', ''))
        if m is None:
            return
        d = m.groupdict()
        return d['value'].upper(), d.get('kind_param')
    match = staticmethod(match)

    def tostr(self):
        if self.items[1] is None:
            return str(self.items[0])
        return '%s_%s' % tuple(self.items)

    def _cmpkey(self):
        """ Provides a key of objects to be used for comparing.
        """
        return self.items[0]


class CallBase(Base):
    """
::
    <call-base> = <lhs> ( [ <rhs> ] )
    """
    def match(lhs_cls, rhs_cls, string, upper_lhs=False, require_rhs=False):
        if not string.endswith(')'):
            return
        line, repmap = string_replace_map(string)
        i = line.rfind('(')
        if i == -1:
            return
        lhs = line[:i].rstrip()
        if not lhs:
            return
        j = line.rfind(')')
        rhs = line[i+1: j].strip()
        if line[j+1:].lstrip():
            return
        lhs = repmap(lhs)
        if upper_lhs:
            lhs = lhs.upper()
        rhs = repmap(rhs)
        if isinstance(lhs_cls, str):
            if lhs_cls != lhs:
                return
        else:
            lhs = lhs_cls(lhs)
        if rhs:
            if isinstance(rhs_cls, str):
                if rhs_cls != rhs:
                    return
            else:
                rhs = rhs_cls(rhs)
            return lhs, rhs
        if require_rhs:
            return
        return lhs, None
    match = staticmethod(match)

    def tostr(self):
        if self.items[1] is None:
            return '%s()' % (self.items[0])
        return '%s(%s)' % (self.items[0], self.items[1])


class CALLBase(CallBase):
    """
::
    <CALL-base> = <LHS> ( [ <rhs> ] )
    """
    def match(lhs_cls, rhs_cls, string, require_rhs=False):
        return CallBase.match(lhs_cls, rhs_cls, string,
                              upper_lhs=True, require_rhs=require_rhs)
    match = staticmethod(match)


class StringBase(Base):
    """
::
    <string-base> = <xyz>

Attributes
----------
string
    """
    @staticmethod
    def match(pattern, string):
        if isinstance(pattern, (list, tuple)):
            for p in pattern:
                obj = StringBase.match(p, string)
                if obj is not None:
                    return obj
            return
        if isinstance(pattern, str):
            if len(pattern) == len(string) and pattern == string:
                return string,
            return
        if pattern.match(string):
            return string,
        return None

    def init(self, string):
        self.string = string

    def tostr(self):
        return str(self.string)

    def torepr(self):
        return '%s(%r)' % (self.__class__.__name__, self.string)

    def _cmpkey(self):
        """ Provides a key of objects to be used for comparing.
        """
        return self.string


class STRINGBase(StringBase):
    '''STRINGBase matches an upper case version of the input string with
    another a pattern (typically taken from pattern_tools.py) and
    returns the string in upper case if there is a match.

    '''

    @staticmethod
    def match(my_pattern, string):
        '''Matches an input string with a specified pattern. Casts the string
        to upper case before performing a match and, if there is a
        match, returns the string in upper case.

        The pattern can be a regular expression, a string, a list or a
        tuple. If the input pattern is a regular expression or a
        string, a direct equivalence is performed. If the input pattern is a
        list or a tuple, then all of the contents of the list
        or tuple are searched for a match (by recursing). The list or tuple may
        contain regular expressions, strings, lists or tuples. This
        functionality can be used to recurse down a tree of lists and
        or tuples until regular expressions or strings are found (at
        the leaves of the tree) on which to match. The patterns used
        to match in fparser can be found in patterns_tools.py. These
        make use of the pattern class, whose match method behaves like
        a regular expression. For example:

        from fparser.two import pattern_tools
        pattern = pattern_tools.intrinsic_type_name
        result = STRINGBase.match(pattern, "logical")

        :param pattern: the pattern to match
        :type pattern: `list`, `tuple`, `str` or an `re` expression
        :param str string: the string to match with the pattern
        :return: None if there is no match, or a tuple containing the \
        matched string in upper case.
        :rtype: `NoneType` or ( `str` )

        '''
        if string is None:
            return None
        if not isinstance(string, str):
            raise InternalError(
                f"Supplied string should be of type str, but found {type(string)}"
            )
        if isinstance(my_pattern, (list, tuple)):
            for child in my_pattern:
                result = STRINGBase.match(child, string)
                if result:
                    return result
            return None
        string_upper = string.upper()
        if isinstance(my_pattern, str):
            if len(my_pattern) == len(string) and my_pattern == string_upper:
                return string_upper,
            return None
        try:
            if my_pattern.match(string_upper):
                return string_upper,
        except AttributeError:
            raise InternalError(
                f"Supplied pattern should be a list, tuple, str or regular "
                f"expression but found {type(my_pattern)}")
        return None


class StmtBase(Base):
    """
::
    [ [ <label> ] [ <construct-name> : ] ] <stmt>

Attributes
----------
item : readfortran.Line
    """
    def tofortran(self, tab='', isfix=None):
        label = None
        name = None
        if self.item is not None:
            label = self.item.label
            name = self.item.name
        if isfix:
            c = ' '
        else:
            c = ''
        if label:
            t = c + str(label)
            if isfix:
                while len(t) < 6:
                    t += ' '
            else:
                tab = tab[len(t):] or ' '
        else:
            # BUG allow for fixed format here
            t = ''
        if name:
            return t + tab + name+':' + str(self)
        return t + tab + str(self)

    def get_end_label(self):
        return self.item.label


class EndStmtBase(StmtBase):
    """
::
    <end-stmt-base> = END [ <stmt> [ <stmt-name>] ]
    """
    @staticmethod
    def match(stmt_type, stmt_name, string, require_stmt_type=False):
        start = string[:3].upper()
        if start != 'END':
            return
        line = string[3:].lstrip()
        start = line[:len(stmt_type)].upper()
        if start:
            if start.replace(' ', '') != stmt_type.replace(' ', ''):
                return
            line = line[len(stmt_type):].lstrip()
        else:
            if require_stmt_type:
                return
            return None, None
        if line:
            if stmt_name is None:
                return
            return stmt_type, stmt_name(line)
        return stmt_type, None

    def init(self, stmt_type, stmt_name):
        '''
        Initialise this EndStmtBase object.

        :param str stmt_type: the type of statement, e.g. 'PROGRAM'.
        :param stmt_name: the name associated with the statement or None.
        :type stmt_name: :py:class:`fparser.two.Fortran2003.Name`

        '''
        self.items = [stmt_type, stmt_name]

    def get_name(self):
        return self.items[1]

    def get_type(self):
        return self.items[0]

    def tostr(self):
        if self.items[1] is not None:
            return 'END %s %s' % tuple(self.items)
        if self.items[0] is not None:
            return 'END %s' % (self.items[0])
        return 'END'

    def torepr(self):
        return '%s(%r, %r)' % (
            self.__class__.__name__, self.get_type(), self.get_name())

    def get_end_name(self):
        name = self.items[1]
        if name is not None:
            return name.string


def isalnum(c):
    return c.isalnum() or c == '_'


class WORDClsBase(Base):
    '''Base class to support situations where there is a keyword which is
    optionally followed by further text, potentially separated by
    '::'.

    For example 'program fred', or 'import :: a,b'

    WORD-cls is WORD [ [ :: ] cls ]

    '''
    @staticmethod
    def match(keyword, cls, string, colons=False, require_cls=False):
        '''Checks whether the content in string matches the expected
        WORDClsBase format with 'keyword' providing the keyword, 'cls'
        providing the following text, 'colons' specifying whether an
        optional '::' is allowed as a separator between the keyword
        and cls and 'require_cls' specifying whether cls must have
        content or not.

        Note, if the optional '::' is allowed and exists in the string
        then 1) cls must also have content i.e. it implies
        `require_cls=True` and 2) white space is not required between
        the keyword and the '::' and the '::' and cls.

        The simplest form of keyword pattern is a string. However this
        method can also match more complex patterns as specified by
        the Pattern class in pattern_tools.py. As patterns can be
        built from combinations of other patterns (again see
        pattern_tool.py) this method also supports a hierarchy of
        lists and/or tuples of patterns.

        :param keyword: the pattern of the WORD to match. This can be \
            a Pattern, string, list or tuple, with a list or tuple \
            containing one or more Pattern, string, list or tuple.
        :type keyword: :py:class:`fparser.two.pattern_tools.Pattern`, \
            str, tuple of str/Pattern/tuple/list or list of \
            str/Pattern/tuple/list
        :param cls: the class to match.
        :type cls: a subclass of :py:class:`fparser.two.utils.Base`
        :param str string: Text that we are trying to match.
        :param bool colons: whether '::' is allowed as an optional \
            separator between between WORD and cls.
        :param bool require_cls: whether content for cls is required \
            or not.

        :returns: None if there is no match or, if there is a match, a \
            2-tuple containing a string matching the 'WORD' and an \
            instance of 'cls' (or None if an instance of cls is not \
            required and not provided).
        :rtype: (str, cls or NoneType) or NoneType

        '''
        if isinstance(keyword, (tuple, list)):
            for child in keyword:
                try:
                    obj = WORDClsBase.match(child, cls, string,
                                            colons=colons,
                                            require_cls=require_cls)
                except NoMatchError:
                    obj = None
                if obj is not None:
                    return obj
            return None

        if isinstance(keyword, str):
            line = string.lstrip()
            if line[:len(keyword)].upper() != keyword.upper():
                return None
            line = line[len(keyword):]
            pattern_value = keyword
        else:
            my_match = keyword.match(string)
            if my_match is None:
                return None
            line = string[len(my_match.group()):]
            pattern_value = keyword.value

        if not line:
            if require_cls:
                # no text found but it is required
                return None
            return pattern_value, None
        if isalnum(line[0]):
            return None
        line = line.lstrip()
        has_colons = False
        if colons and line.startswith('::'):
            has_colons = True
            line = line[2:].lstrip()
        if not line:
            if has_colons or require_cls:
                # colons without following content is not allowed.
                return None
            return pattern_value, None
        if cls is None:
            return None
        return pattern_value, cls(line)

    def tostr(self):
        '''Convert the class into Fortran.

        :return: String representation of this class without any \
                 optional '::'.
        :rtype: str

        '''
        if self.items[1] is None:
            return str(self.items[0])
        s = str(self.items[1])
        if s and s[0] in '(*':
            return '%s%s' % (self.items[0], s)
        return '%s %s' % (self.items[0], s)

    def tostr_a(self):
        '''Convert the class into Fortran, adding in "::".

        :return: String representation of this class including an \
                 optional '::'.
        :rtype: str

        '''
        if self.items[1] is None:
            return str(self.items[0])
        return '%s :: %s' % (self.items[0], self.items[1])


class Type_Declaration_StmtBase(StmtBase):
    """<type-declaration-stmt> = <declaration-type-spec> [ [ ,
    <attr-spec> ]... :: ] <entity-decl-list>

    """
    subclass_names = []
    use_names = None  # derived class must define this list

    @staticmethod
    def match(decl_type_spec_cls, attr_spec_list_cls,
              entity_decl_list_cls, string):
        line, repmap = string_replace_map(string)
        i = line.find('::')
        if i != -1:
            j = line[:i].find(',')
            if j != -1:
                i = j
        else:
            if line[:6].upper() == 'DOUBLE':
                m = re.search(r'\s[a-z_]', line[6:].lstrip(), re.I)
                if m is None:
                    return
                i = m.start() + len(line)-len(line[6:].lstrip())
            else:
                m = re.search(r'\s[a-z_]', line, re.I)
                if m is None:
                    return
                i = m.start()
        type_spec = decl_type_spec_cls(repmap(line[:i].rstrip()))
        if type_spec is None:
            return
        line = line[i:].lstrip()
        if line.startswith(','):
            i = line.find('::')
            if i == -1:
                return
            attr_specs = attr_spec_list_cls(repmap(line[1:i].strip()))
            if attr_specs is None:
                return
            line = line[i:]
        else:
            attr_specs = None
        if line.startswith('::'):
            line = line[2:].lstrip()
        entity_decls = entity_decl_list_cls(repmap(line))
        if entity_decls is None:
            return
        return type_spec, attr_specs, entity_decls

    def tostr(self):
        '''
        :returns: the text representation of this node.
        :rtype: str
        '''
        if self.items[1] is None:
            return f'{self.items[0]} :: {self.items[2]}'
        return f'{self.items[0]}, {self.items[1]} :: {self.items[2]}'


def walk(node_list, types=None, indent=0, debug=False):
    '''
    Walk down the parse tree produced by fparser2.  Returns a list of all
    nodes with the specified type(s).

    :param node_list: node or list of nodes from which to walk.
    :type node_list: (list of) :py:class:fparser.two.utils.Base
    :param types: type or tuple of types of Node to return. (Default is to \
                  return all nodes.)
    :type types: type or tuple of types
    :param int indent: extent to which to indent debug output.
    :param bool debug: whether or not to write textual representation of AST \
                       to stdout.
    :returns: a list of nodes
    :rtype: `list` of :py:class:`fparser.two.utils.Base`
    '''
    local_list = []

    if not isinstance(node_list, (list, tuple)):
        node_list = [node_list]

    for child in node_list:
        if debug:
            if isinstance(child, str):
                print(indent*"  " + "child type = ", type(child), repr(child))
            else:
                print(indent*"  " + "child type = ", type(child))
        if types is None or isinstance(child, types):
            local_list.append(child)
        # Recurse down
        if isinstance(child, Base):
            local_list += walk(child.children, types, indent+1, debug)

    return local_list


def get_child(node, node_type):
    '''
    Searches for the first, immediate child of the supplied node that is of
    the specified type.

    :param node: the node whose children will be searched.
    :type node: :py:class:`fparser.two.utils.Base`
    :param type node_type: the class of child node to search for.

    :returns: the first child node of type node_type that is encountered \
              or None.
    :rtype: :py:class:`fparser.two.utils.Base`

    '''
    for child in node.children:
        if isinstance(child, node_type):
            return child
    return None<|MERGE_RESOLUTION|>--- conflicted
+++ resolved
@@ -620,19 +620,12 @@
                         if end_name and not start_name:
                             raise FortranSyntaxError(
                                 reader,
-<<<<<<< HEAD
                                 f"Name '{end_name}' has no corresponding starting name")
                         elif strict_match_names and start_name and not end_name:
                             raise FortranSyntaxError(
                                 reader, f"Expecting name '{start_name}' but none given")
                         elif start_name and end_name and (start_name.lower() !=
                                                           end_name.lower()):
-=======
-                                "Name '{0}' has no corresponding starting "
-                                "name".format(end_name))
-                        if start_name and end_name and (start_name.lower() !=
-                                                        end_name.lower()):
->>>>>>> 982812ce
                             raise FortranSyntaxError(
                                 reader, f"Expecting name '{start_name}', got '{end_name}'")
                     # We've found the enclosing end statement so break out
