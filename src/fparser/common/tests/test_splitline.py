# Modified work Copyright (c) 2017-2021 Science and Technology
# Facilities Council.
# Original work Copyright (c) 1999-2008 Pearu Peterson

# All rights reserved.

# Modifications made as part of the fparser project are distributed
# under the following license:

# Redistribution and use in source and binary forms, with or without
# modification, are permitted provided that the following conditions are
# met:

# 1. Redistributions of source code must retain the above copyright
# notice, this list of conditions and the following disclaimer.

# 2. Redistributions in binary form must reproduce the above copyright
# notice, this list of conditions and the following disclaimer in the
# documentation and/or other materials provided with the distribution.

# 3. Neither the name of the copyright holder nor the names of its
# contributors may be used to endorse or promote products derived from
# this software without specific prior written permission.

# THIS SOFTWARE IS PROVIDED BY THE COPYRIGHT HOLDERS AND CONTRIBUTORS
# "AS IS" AND ANY EXPRESS OR IMPLIED WARRANTIES, INCLUDING, BUT NOT
# LIMITED TO, THE IMPLIED WARRANTIES OF MERCHANTABILITY AND FITNESS FOR
# A PARTICULAR PURPOSE ARE DISCLAIMED. IN NO EVENT SHALL THE COPYRIGHT
# HOLDER OR CONTRIBUTORS BE LIABLE FOR ANY DIRECT, INDIRECT, INCIDENTAL,
# SPECIAL, EXEMPLARY, OR CONSEQUENTIAL DAMAGES (INCLUDING, BUT NOT
# LIMITED TO, PROCUREMENT OF SUBSTITUTE GOODS OR SERVICES; LOSS OF USE,
# DATA, OR PROFITS; OR BUSINESS INTERRUPTION) HOWEVER CAUSED AND ON ANY
# THEORY OF LIABILITY, WHETHER IN CONTRACT, STRICT LIABILITY, OR TORT
# (INCLUDING NEGLIGENCE OR OTHERWISE) ARISING IN ANY WAY OUT OF THE USE
# OF THIS SOFTWARE, EVEN IF ADVISED OF THE POSSIBILITY OF SUCH DAMAGE.

# --------------------------------------------------------------------

# The original software (in the f2py project) was distributed under
# the following license:

# Redistribution and use in source and binary forms, with or without
# modification, are permitted provided that the following conditions are met:

#   a. Redistributions of source code must retain the above copyright notice,
#      this list of conditions and the following disclaimer.
#   b. Redistributions in binary form must reproduce the above copyright
#      notice, this list of conditions and the following disclaimer in the
#      documentation and/or other materials provided with the distribution.
#   c. Neither the name of the F2PY project nor the names of its
#      contributors may be used to endorse or promote products derived from
#      this software without specific prior written permission.

# THIS SOFTWARE IS PROVIDED BY THE COPYRIGHT HOLDERS AND CONTRIBUTORS "AS IS"
# AND ANY EXPRESS OR IMPLIED WARRANTIES, INCLUDING, BUT NOT LIMITED TO, THE
# IMPLIED WARRANTIES OF MERCHANTABILITY AND FITNESS FOR A PARTICULAR PURPOSE
# ARE DISCLAIMED. IN NO EVENT SHALL THE REGENTS OR CONTRIBUTORS BE LIABLE FOR
# ANY DIRECT, INDIRECT, INCIDENTAL, SPECIAL, EXEMPLARY, OR CONSEQUENTIAL
# DAMAGES (INCLUDING, BUT NOT LIMITED TO, PROCUREMENT OF SUBSTITUTE GOODS OR
# SERVICES; LOSS OF USE, DATA, OR PROFITS; OR BUSINESS INTERRUPTION) HOWEVER
# CAUSED AND ON ANY THEORY OF LIABILITY, WHETHER IN CONTRACT, STRICT
# LIABILITY, OR TORT (INCLUDING NEGLIGENCE OR OTHERWISE) ARISING IN ANY WAY
# OUT OF THE USE OF THIS SOFTWARE, EVEN IF ADVISED OF THE POSSIBILITY OF SUCH
# DAMAGE.

# Original author: Pearu Peterson <pearu@cens.ioc.ee>
# First version created: May 2006
# Modified by J. Henrichs, Bureau of Meteorology <joerg.henrichs@bom.gov.au>

"""
Test parsing single Fortran lines.

"""

import pytest

from fparser.common.splitline import (
    _next_quote,
    splitparen,
    splitquote,
    string_replace_map,
    StringReplaceDict,
)


def test_splitparen():
    """Unit tests for splitparen function."""
    assert splitparen("abc") == ["abc"]
    assert splitparen("abc(1)") == ["abc", "(1)"]
    assert splitparen("abc(1) xyz") == ["abc", "(1)", " xyz"]
    assert splitparen("a(b) = b(x,y(1)) b((a))") == [
        "a",
        "(b)",
        " = b",
        "(x,y(1))",
        " b",
        "((a))",
    ]
    # pylint: disable=anomalous-backslash-in-string
    assert splitparen(r"a(b) = b(x,y(1)) b\((a)\)") == [
        "a",
        "(b)",
        " = b",
        "(x,y(1))",
        " b\\(",
        "(a)",
        "\\)",
    ]
    # pylint: enable=anomalous-backslash-in-string
    assert splitparen("abc[1]") == ["abc", "[1]"]
    assert splitparen("abc[1,2,3]") == ["abc", "[1,2,3]"]
    assert splitparen("a[b] = b[x,y(1)] b((a))") == [
        "a",
        "[b]",
        " = b",
        "[x,y(1)]",
        " b",
        "((a))",
    ]
    # pylint: disable=anomalous-backslash-in-string
    assert splitparen(r"a[b] = b[x,y(1)] b\((a)\)") == [
        "a",
        "[b]",
        " = b",
        "[x,y(1)]",
        " b\\(",
        "(a)",
        "\\)",
    ]
    # pylint: enable=anomalous-backslash-in-string
    assert splitparen('integer a(3) = (/"a", "b", "c"/)') == [
        "integer a",
        "(3)",
        " = ",
        '(/"a", "b", "c"/)',
    ]
    assert splitparen('character(len=40) :: a(3) = (/"a[),", ",b,[(", "c,][)("/)') == [
        "character",
        "(len=40)",
        " :: a",
        "(3)",
        " = ",
        '(/"a[),", ",b,[(", "c,][)("/)',
    ]
    assert splitparen('integer a(3) = ["a", "b", "c"]') == [
        "integer a",
        "(3)",
        " = ",
        '["a", "b", "c"]',
    ]
    assert splitparen('character(len=40) :: a(3) = ["a[),", ",b,[(", "c,][)("]') == [
        "character",
        "(len=40)",
        " :: a",
        "(3)",
        " = ",
        '["a[),", ",b,[(", "c,][)("]',
    ]
    # pylint: disable=anomalous-backslash-in-string
    result = splitparen('a(1),b\\((2,3),c\\\\((1)),c"("')
    expected = ["a", "(1)", ",b\\(", "(2,3)", ",c\\\\", "((1))", ',c"("']
    # pylint: enable=anomalous-backslash-in-string
    assert result == expected
    # Useful for debugging:
    # for i in range(len(EXPECTED)):
    #     print i,l[i],EXPECTED[i],l[i]==EXPECTED[i]


def test_next_quote():
    """Test the _next_quote() method."""
    # By default, both ' and " are considered.
    assert _next_quote("hello 'andy'") == 6
    assert _next_quote('hello "andy"') == 6
    assert _next_quote("hello 'andy'", quote_char="'") == 6
    assert _next_quote("hello 'andy'", quote_char="'", start=7) == 11
    assert _next_quote("hello 'andy'", quote_char='"') == -1


@pytest.mark.parametrize(
    "input_line, expected_parts, expected_unterm",
    [
        # Simple double quoted string
        ('PRINT *, "Hello"', ["PRINT *, ", '"Hello"'], None),
        # Simple single quoted string
        ("PRINT *, 'Hello'", ["PRINT *, ", "'Hello'"], None),
        # Multiple quoted strings
        (
            'PRINT *, "Hello", VAR, "World!"',
            ["PRINT *, ", '"Hello"', ", VAR, ", '"World!"'],
            None,
        ),
        # Escaped double quotes inside double quoted string
        (
            'WRITE(*,*) "He said ""Hello"""',
            ["WRITE(*,*) ", '"He said ""Hello"""'],
            None,
        ),
        # Escaped single quotes inside single quoted string
        ("WRITE(*,*) 'It''s fine'", ["WRITE(*,*) ", "'It''s fine'"], None),
        # Both types in one line
        ("PRINT *, \"A\", B, 'C'", ["PRINT *, ", '"A"', ", B, ", "'C'"], None),
        # Mixed with adjacent text
        ('X="foo""bar"', ["X=", '"foo""bar"'], None),
        # No quoted strings
        ("DO 10 I = 1, N", ["DO 10 I = 1, N"], None),
        # Quoted string at start
        ('"abc" is a string', ['"abc"', " is a string"], None),
        # Quoted string at end
        ('label = "xyz"', ["label = ", '"xyz"'], None),
        # Embedded commas
        ('DATA STR /"A,B,C"/', ["DATA STR /", '"A,B,C"', "/"], None),
        # Fortran character kind (should treat as unquoted)
        ("character(len=5, kind=1) :: foo", ["character(len=5, kind=1) :: foo"], None),
        # Unterminated double-quoted string at end
        ('PRINT *, "unterminated', ["PRINT *, ", '"unterminated'], '"'),
        # Unterminated single-quoted string at end
        ("PRINT *, 'unterminated", ["PRINT *, ", "'unterminated"], "'"),
        # Unterminated string with leading whitespace
        (
            'PRINT *,    "still unterminated',
            ["PRINT *,    ", '"still unterminated'],
            '"',
        ),
        # Unterminated string only
        ('"oops', ['"oops'], '"'),
        # Unterminated with content before and after
        ('VAR = "unterminated and more', ["VAR = ", '"unterminated and more'], '"'),
        # Properly terminated with doubled quotes
        (
            "PRINT *, 'He said, ''Hello!'''",
            ["PRINT *, ", "'He said, ''Hello!'''"],
            None,
        ),
        ("'value = 1.0d-3'", ["'value = 1.0d-3'"], None),
        ("a()", ["a()"], None),
        # Empty string.
        (
            "print *, 'test', '', 'the end'",
            ["print *, ", "'test'", ", ", "''", ", ", "'the end'"],
            None,
        ),
        # String contains single quote char
        ("'", ["'"], "'"),
        ("'\\'", ["'\\'"], None),
    ],
)
def test_splitquote(input_line, expected_parts, expected_unterm):
    """Tests the splitquote() method."""
    parts, unterminated = splitquote(input_line)
    assert parts == expected_parts, (
        f"For input: {input_line!r} got parts: {parts!r} but expected: "
        f"{expected_parts!r}"
    )
    assert unterminated == expected_unterm, (
        f"For input: {input_line!r} got unterminated: {unterminated!r} but "
        f"expected: {expected_unterm!r}"
    )


@pytest.mark.parametrize(
    "input_line, expected_parts, expected_unterm, stopchar, lower",
    [
        ("this is STILL a quote'", ["this is STILL a quote'"], None, "'", True),
        ("'' STILL a quote'", ["'' STILL a quote'"], None, "'", True),
        ("'' STILL a', Quote", ["'' STILL a'", ", quote"], None, "'", True),
        ("'' STILL a', Quote", ["'' STILL a'", ", Quote"], None, "'", False),
        ("no quotes HERE", ["no quotes here"], None, None, True),
        ("' no quotes HERE", ["'", " no quotes here"], None, "'", True),
<<<<<<< HEAD
=======
        # A continued quote without a closing quote.
        (" no quotes HERE", [" no quotes HERE"], "'", "'", True),
>>>>>>> a7f029ef
        # Line ends with a different, opening quotation mark.
        ("'' STILL a', Quote, \"", ["'' STILL a'", ", Quote, ", '"'], '"', "'", False),
        # Line ends with a new quotation that itself contains a quotation mark.
        (
            " STILL a', Quote, \"old'",
            [" STILL a'", ", Quote, ", "\"old'"],
            '"',
            "'",
            False,
        ),
    ],
)
def test_splitquote_with_stopchar(
    input_line, expected_parts, expected_unterm, stopchar, lower
):
    """Tests the splitquote() method when the stopchar argument is provided
    (i.e. for a continued, quoted line).

    """
    parts, unterminated = splitquote(input_line, stopchar=stopchar, lower=lower)
    assert parts == expected_parts
    assert unterminated == expected_unterm


@pytest.mark.parametrize(
    "test_str, result, result_map",
    [
        ("a()", "a()", {}),
        ("a(b + c)", "a(F2PY_EXPR_TUPLE_1)", {"F2PY_EXPR_TUPLE_1": "b + c"}),
        ("0.5d0*a", "F2PY_REAL_CONSTANT_1_*a", {"F2PY_REAL_CONSTANT_1_": "0.5d0"}),
        (".5d0*a", "F2PY_REAL_CONSTANT_1_*a", {"F2PY_REAL_CONSTANT_1_": ".5d0"}),
        (
            "a + 1.0e-10*c",
            "a + F2PY_REAL_CONSTANT_1_*c",
            {"F2PY_REAL_CONSTANT_1_": "1.0e-10"},
        ),
        (
            "a + 1.0e-10*c + 1.0e-10*d",
            "a + F2PY_REAL_CONSTANT_1_*c + F2PY_REAL_CONSTANT_1_*d",
            {"F2PY_REAL_CONSTANT_1_": "1.0e-10"},
        ),
        (
            "a + 1.0E-10*c + 1.0e-11*d",
            "a + F2PY_REAL_CONSTANT_1_*c + " "F2PY_REAL_CONSTANT_2_*d",
            {"F2PY_REAL_CONSTANT_1_": "1.0E-10", "F2PY_REAL_CONSTANT_2_": "1.0e-11"},
        ),
        ("a1e-3*1e3", "a1e-3*F2PY_REAL_CONSTANT_1_", {"F2PY_REAL_CONSTANT_1_": "1e3"}),
        (
            "3.0 - .32D+3",
            "3.0 - F2PY_REAL_CONSTANT_1_",
            {"F2PY_REAL_CONSTANT_1_": ".32D+3"},
        ),
        (
            "var=1.0d-3",
            "var=F2PY_REAL_CONSTANT_1_",
            {"F2PY_REAL_CONSTANT_1_": "1.0d-3"},
        ),
        (".5e3_wp*a", "F2PY_REAL_CONSTANT_1_*a", {"F2PY_REAL_CONSTANT_1_": ".5e3_wp"}),
        (
            "5.e+3_wp*a",
            "F2PY_REAL_CONSTANT_1_*a",
            {"F2PY_REAL_CONSTANT_1_": "5.e+3_wp"},
        ),
        (
            "IF(ABS( zds) <= 1.e-20_wp)   zds = 1.e-20_wp",
            "IF(F2PY_EXPR_TUPLE_1)   zds = F2PY_REAL_CONSTANT_1_",
            {
                "F2PY_EXPR_TUPLE_1": "ABS( zds) <= 1.e-20_wp",
                "F2PY_REAL_CONSTANT_1_": "1.e-20_wp",
            },
        ),
        (
            "1.e-1+2.e-1+3.e-1+4.e-1+5.e-1+6.e-1+7.e-1+8.e-1+9.e-1+1.1e-1+1.2e-2",
            "F2PY_REAL_CONSTANT_1_+F2PY_REAL_CONSTANT_2_+F2PY_REAL_CONSTANT_3_+"
            "F2PY_REAL_CONSTANT_4_+F2PY_REAL_CONSTANT_5_+F2PY_REAL_CONSTANT_6_+"
            "F2PY_REAL_CONSTANT_7_+F2PY_REAL_CONSTANT_8_+F2PY_REAL_CONSTANT_9_+"
            "F2PY_REAL_CONSTANT_10_+F2PY_REAL_CONSTANT_11_",
            {
                "F2PY_REAL_CONSTANT_1_": "1.e-1",
                "F2PY_REAL_CONSTANT_2_": "2.e-1",
                "F2PY_REAL_CONSTANT_3_": "3.e-1",
                "F2PY_REAL_CONSTANT_4_": "4.e-1",
                "F2PY_REAL_CONSTANT_5_": "5.e-1",
                "F2PY_REAL_CONSTANT_6_": "6.e-1",
                "F2PY_REAL_CONSTANT_7_": "7.e-1",
                "F2PY_REAL_CONSTANT_8_": "8.e-1",
                "F2PY_REAL_CONSTANT_9_": "9.e-1",
                "F2PY_REAL_CONSTANT_10_": "1.1e-1",
                "F2PY_REAL_CONSTANT_11_": "1.2e-2",
            },
        ),
        (
            "'value = 1.0d-3'",
            "'_F2PY_STRING_CONSTANT_1_'",
            {"_F2PY_STRING_CONSTANT_1_": "value = 1.0d-3"},
        ),
        (
            "Met(L:L) == '\\' .and. L <= MaxLen",
            "Met(F2PY_EXPR_TUPLE_1) == '_F2PY_STRING_CONSTANT_1_' .and. L <= MaxLen",
            {"_F2PY_STRING_CONSTANT_1_": "\\", "F2PY_EXPR_TUPLE_1": "L:L"},
        ),
    ],
)
def test_string_replace_map(test_str, result, result_map):
    """Tests string_replace_map function for various expressions."""
    string, string_map = string_replace_map(test_str)
    assert string == result
    assert string_map == result_map
    assert string_map(string) == test_str


def test_string_replace_dict():
    """Tests for the StringReplaceDict class."""
    repmap = StringReplaceDict()
    assert repmap == {}
    repmap["F2PY_REAL_CONSTANT_1_"] = "a_value"
    new_line = repmap("some text with F2PY_REAL_CONSTANT_1_")
    assert new_line == "some text with a_value"
    repmap["F2PY_EXPR_TUPLE_1"] = "3 + 5"
    new_line = repmap("some text with F2PY_EXPR_TUPLE_1")
    assert new_line == "some text with 3 + 5"
    repmap["_F2PY_STRING_CONSTANT_1_"] = "blah = 0.01e+4"
    new_line = repmap("some text with _F2PY_STRING_CONSTANT_1_")
    assert new_line == "some text with blah = 0.01e+4"
    repmap["F2PY_EXPR_TUPLE_11"] = "0.5d0*val"
    new_line = repmap("text with F2PY_EXPR_TUPLE_11 and F2PY_EXPR_TUPLE_1")
    assert new_line == "text with 0.5d0*val and 3 + 5"<|MERGE_RESOLUTION|>--- conflicted
+++ resolved
@@ -266,11 +266,8 @@
         ("'' STILL a', Quote", ["'' STILL a'", ", Quote"], None, "'", False),
         ("no quotes HERE", ["no quotes here"], None, None, True),
         ("' no quotes HERE", ["'", " no quotes here"], None, "'", True),
-<<<<<<< HEAD
-=======
         # A continued quote without a closing quote.
         (" no quotes HERE", [" no quotes HERE"], "'", "'", True),
->>>>>>> a7f029ef
         # Line ends with a different, opening quotation mark.
         ("'' STILL a', Quote, \"", ["'' STILL a'", ", Quote, ", '"'], '"', "'", False),
         # Line ends with a new quotation that itself contains a quotation mark.
