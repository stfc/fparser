# -*- coding: utf-8 -*-
##############################################################################
# Copyright (c) 2017-2024 Science and Technology Facilities Council.
#
# All rights reserved.
#
# Modifications made as part of the fparser project are distributed
# under the following license:
#
# Redistribution and use in source and binary forms, with or without
# modification, are permitted provided that the following conditions are
# met:
#
# 1. Redistributions of source code must retain the above copyright
# notice, this list of conditions and the following disclaimer.
#
# 2. Redistributions in binary form must reproduce the above copyright
# notice, this list of conditions and the following disclaimer in the
# documentation and/or other materials provided with the distribution.
#
# 3. Neither the name of the copyright holder nor the names of its
# contributors may be used to endorse or promote products derived from
# this software without specific prior written permission.
#
# THIS SOFTWARE IS PROVIDED BY THE COPYRIGHT HOLDERS AND CONTRIBUTORS
# "AS IS" AND ANY EXPRESS OR IMPLIED WARRANTIES, INCLUDING, BUT NOT
# LIMITED TO, THE IMPLIED WARRANTIES OF MERCHANTABILITY AND FITNESS FOR
# A PARTICULAR PURPOSE ARE DISCLAIMED. IN NO EVENT SHALL THE COPYRIGHT
# HOLDER OR CONTRIBUTORS BE LIABLE FOR ANY DIRECT, INDIRECT, INCIDENTAL,
# SPECIAL, EXEMPLARY, OR CONSEQUENTIAL DAMAGES (INCLUDING, BUT NOT
# LIMITED TO, PROCUREMENT OF SUBSTITUTE GOODS OR SERVICES; LOSS OF USE,
# DATA, OR PROFITS; OR BUSINESS INTERRUPTION) HOWEVER CAUSED AND ON ANY
# THEORY OF LIABILITY, WHETHER IN CONTRACT, STRICT LIABILITY, OR TORT
# (INCLUDING NEGLIGENCE OR OTHERWISE) ARISING IN ANY WAY OUT OF THE USE
# OF THIS SOFTWARE, EVEN IF ADVISED OF THE POSSIBILITY OF SUCH DAMAGE.
##############################################################################
# Modified M. Hambley and P. Elson, Met Office
# Modified R. W. Ford and A. R. Porter, STFC Daresbury Lab
# Modified by J. Henrichs, Bureau of Meteorology
##############################################################################
"""
Test battery associated with fparser.common.readfortran package.
"""

import io
import os.path
import pytest

from fparser.common.readfortran import (
    FortranFileReader,
    FortranStringReader,
    FortranReaderBase,
    FortranReaderError,
    Line,
    extract_label,
    extract_construct_name,
    CppDirective,
    Comment,
)
from fparser.common.sourceinfo import FortranFormat


@pytest.fixture(scope="module", name="f2py_enabled", params=[True, False])
def f2py_enabled_fixture(request):
    """Fixture that returns whether or not to enable reader support for
    f2py directives."""
    return request.param


def test_empty_line_err():
    """Check that we raise the expected error if we try and create
    an empty Line"""
    with pytest.raises(FortranReaderError) as err:
        _ = Line("   ", 1, "", "a_name", None)
    assert "Got empty line: '   '" in str(err.value)


def test_line_map():
    """Check the application and reversal of tokenisation of a Line for
    strings, expressions in parentheses and literal constants with an
    exponent.

    """
    my_code = (
        "program test\n"
        " real :: var\n"
        " var = 1.0e-3\n"
        " var = var * (var + 1.0d-4)\n"
        " write(*,*) 'var = ', var\n"
        "end program test\n"
    )
    reader = FortranStringReader(my_code, ignore_comments=True)
    for _ in range(3):
        line = reader.next()
    assert line.get_line() == "var = F2PY_REAL_CONSTANT_1_"
    assert line.get_line(apply_map=True) == "var = 1.0e-3"
    line = reader.next()
    assert line.get_line() == "var = var * (F2PY_EXPR_TUPLE_1)"
    assert line.get_line(apply_map=True) == "var = var * (var + 1.0d-4)"
    line = reader.next()
    assert line.get_line() == (
        "write(F2PY_EXPR_TUPLE_1) " "'_F2PY_STRING_CONSTANT_1_', var"
    )
    assert line.get_line(apply_map=True) == "write(*,*) 'var = ', var"


def test_fortranreaderbase_logging(log, monkeypatch):
    """
    Tests the logging functionality of the FortranReaderBase class.

    """

    class FailFile:
        """
        A "file-like" object which returns a line of Fortran source followed
        by raising a StopIteration exception.
        """

        _stuff = ["x=1"]

        def __next__(self):
            """
            :returns: the next line of source.
            :rtype: str
            """
            return self._stuff.pop()

    monkeypatch.setattr(
        "fparser.common.readfortran.FortranReaderBase.id",
        lambda x: "foo",
        raising=False,
    )
    mode = FortranFormat(True, False)
    unit_under_test = FortranReaderBase(FailFile(), mode, True)
    assert str(unit_under_test.next()) == "line #1'x=1'"
    with pytest.raises(StopIteration):
        unit_under_test.next()

    assert log.messages["info"] == []
    assert log.messages["warning"] == []
    assert log.messages["error"] == []
    result = log.messages["critical"][0].split("\n")[1]
    assert result == "    1:x=1 <== while processing line"
    assert log.messages["critical"][1] == "STOPPED READING"
    expected = "Traceback\n"
    assert log.messages["debug"][0][: len(expected)] == expected


def test_include_not_found():
    """Tests that FortranReaderBase.next() provides the include line when
    the included file is not found.

    """
    code = "include 'nonexistant.f90'"
    unit_under_test = FortranStringReader(code)
    line = unit_under_test.next()
    assert str(line.line) == code


def test_base_next_good_include(log):
    """
    Tests that FortranReaderBase.next() causes a message to be logged when a
    file is included.
    """
    code = "include 'modfile.f95'\nx=2"
    include_directories = [os.path.dirname(__file__)]
    unit_under_test = FortranStringReader(
        code, include_dirs=include_directories, ignore_comments=False
    )
    line = unit_under_test.next()
    assert str(line)[:19] == "Comment('! Modified"  # First line of inclusion
    assert log.messages["debug"] == []
    assert log.messages["error"] == []
    assert log.messages["warning"] == []
    assert log.messages["critical"] == []
    expected = (
        "    1:include 'modfile.f95' " + "<== including file '{path}/modfile.f95'"
    )
    result = log.messages["info"][0].split("\n")[1]
    assert result == expected.format(path=include_directories[0])


def test_fortranreaderbase_info(log):
    """
    Tests that FortranReaderBase.info() causes a message to be logged.
    """
    unit_under_test = FortranStringReader("x=3")
    thing = unit_under_test.get_source_item()
    unit_under_test.info("Mighty Whirlitzer", thing)
    assert log.messages["debug"] == []
    assert log.messages["error"] == []
    assert log.messages["warning"] == []
    assert log.messages["critical"] == []
    expected = "    1:x=3 <== Mighty Whirlitzer"
    result = log.messages["info"][0].split("\n")[1]
    assert result == expected


def test_fortranreaderbase_error(log):
    """
    Tests that FortranReaderBase.error() causes a message to be logged.
    """
    unit_under_test = FortranStringReader("x=2")
    thing = unit_under_test.get_source_item()
    with pytest.raises(SystemExit):
        unit_under_test.error("Thundering Chalmer", thing)
    assert log.messages["debug"] == []
    assert log.messages["info"] == []
    assert log.messages["warning"] == []
    assert log.messages["critical"] == []
    expected = "    1:x=2 <== Thundering Chalmer"
    result = log.messages["error"][0].split("\n")[1]
    assert result == expected


def test_fortranreaderbase_warning(log):
    """
    Tests that FortranReaderBase.warning() causes a message to be logged.
    """
    unit_under_test = FortranStringReader("x=1")
    thing = unit_under_test.get_source_item()
    unit_under_test.warning("Flatulent Hermit", thing)
    assert log.messages["debug"] == []
    assert log.messages["info"] == []
    assert log.messages["error"] == []
    assert log.messages["critical"] == []
    expected = "    1:x=1 <== Flatulent Hermit"
    result = log.messages["warning"][0].split("\n")[1]
    assert result == expected


def test_base_handle_multilines(log):
    """
    Tests that FortranReaderBase.get_source_item() logs the correct messages
    when there are quote discrepancies.
    """
    code = 'character(8) :: test = \'foo"""bar'
    log.reset()
    unit_under_test = FortranStringReader(code)
    mode = FortranFormat(True, True)
    unit_under_test.set_format(mode)  # Force strict free format
    unit_under_test.get_source_item()
    assert log.messages["debug"] == []
    assert log.messages["info"] == []
    assert log.messages["error"] == []
    assert log.messages["critical"] == []
    expected = 'multiline prefix contains odd number of "\'" characters'
    result = log.messages["warning"][0].split("<==")[1].lstrip()
    assert result == expected

    code = 'goo """boo\n doo""" soo \'foo'
    log.reset()
    unit_under_test = FortranStringReader(code)
    mode = FortranFormat(True, True)
    unit_under_test.set_format(mode)  # Force strict free format
    unit_under_test.get_source_item()
    assert log.messages["debug"] == []
    assert log.messages["info"] == []
    assert log.messages["error"] == []
    assert log.messages["critical"] == []
    expected = 'following character continuation: "\'", expected None.'
    result = log.messages["warning"][0].split("<==")[1].lstrip()
    assert result == expected


<<<<<<< HEAD
def test_fortranreaderbase_is_comment_line():
    """
    Tests for the is_comment_line() utility method.
    """
    reader = FortranStringReader("    ")
    # Make the reader free-format.
    reader.set_format(FortranFormat(True, True))
    assert not reader.is_comment_line("      ")
    assert reader.is_comment_line("!")
    assert reader.is_comment_line("!   ")
    assert not reader.is_comment_line("call a_func()")
    # Make the reader fixed-format.
    reader.set_format(FortranFormat(False, True))
    assert not reader.is_comment_line("      ")
    assert reader.is_comment_line("!     a comment")
    assert reader.is_comment_line("c     a comment")
    assert reader.is_comment_line("c         ")
=======
def test_base_handle_quoted_backslashes(log):
    """
    Test that the reader isn't tripped-up when a string contains a backslash.
    """
    log.reset()
    code = "If (MetFolder(L:L) == '\\' .and. L <= MaxFileNameLength) Then"
    reader = FortranStringReader(code)
    mode = FortranFormat(True, True)
    reader.set_format(mode)  # Force strict free format
    reader.get_source_item()
    assert log.messages["debug"] == []
    assert log.messages["info"] == []
    assert log.messages["error"] == []
    assert log.messages["critical"] == []
    assert log.messages["warning"] == []
>>>>>>> c0e4626d


def test_base_fixed_nonlabel(log):
    """
    Tests that FortranReaderBase.get_source_item() logs the correct messages
    when there is an unexpected character in the initial 6 columns.
    """
    # Checks that a bad character in the first column causes an event to be
    # logged.
    code = "w    integer :: i"
    log.reset()
    unit_under_test = FortranStringReader(code)
    mode = FortranFormat(False, True)
    unit_under_test.set_format(mode)  # Force fixed format
    unit_under_test.get_source_item()
    assert log.messages["debug"] == []
    assert log.messages["info"] == []
    assert log.messages["error"] == []
    assert log.messages["critical"] == []
    result = log.messages["warning"][0].split("<==")[1].lstrip()
    expected = (
        "non-space/digit char 'w' found in column 1 of fixed "
        + "Fortran code, interpreting line as comment line"
    )
    assert result == expected

    # Checks a bad character in columns 2-6
    for i in range(1, 5):
        code = " " * i + "w" + " " * (5 - i) + "integer :: i"
        log.reset()
        unit_under_test = FortranStringReader(code)
        mode = FortranFormat(False, True)
        unit_under_test.set_format(mode)  # Force strict fixed format
        unit_under_test.get_source_item()
        assert log.messages["debug"] == []
        assert log.messages["info"] == []
        assert log.messages["error"] == []
        assert log.messages["critical"] == []
        result = log.messages["warning"][0].split("<==")[1].lstrip()
        expected = (
            "non-space/digit char 'w' found in column {col} " + "of fixed Fortran code"
        )
        assert result == expected.format(col=i + 1)

    # Checks for a bad character, not in the first column, with "sloppy" mode
    # engaged.
    code = " w   integer :: i"
    log.reset()
    unit_under_test = FortranStringReader(code)
    mode = FortranFormat(False, False)
    unit_under_test.set_format(mode)  # Force sloppy fixed format
    unit_under_test.get_source_item()
    assert log.messages["debug"] == []
    assert log.messages["info"] == []
    assert log.messages["error"] == []
    assert log.messages["critical"] == []
    expected = (
        "non-space/digit char 'w' found in column 2 "
        + "of fixed Fortran code, switching to free format mode"
    )
    result = log.messages["warning"][0].split("<==")[1].lstrip()
    assert result == expected


def test_base_fixed_continuation(log):
    """
    Tests that FortranReaderBase.get_source_item() logs the correct messages
    when there are quote mismatches across a continuation in fixed format.
    """
    code = '     character(4) :: cheese = "a & !\n     & b'
    log.reset()
    unit_under_test = FortranStringReader(code)
    mode = FortranFormat(False, False)
    unit_under_test.set_format(mode)  # Force sloppy fixed format
    unit_under_test.get_source_item()
    assert log.messages["debug"] == []
    assert log.messages["info"] == []
    assert log.messages["error"] == []
    assert log.messages["critical"] == []
    expected = "following character continuation: '\"', expected None."
    result = log.messages["warning"][0].split("<==")[1].lstrip()
    assert result == expected

    code = "     x=1 &\n     +1 &\n     -2"
    log.reset()
    unit_under_test = FortranStringReader(code)
    mode = FortranFormat(False, False)
    unit_under_test.set_format(mode)  # Force sloppy fixed format
    unit_under_test.get_source_item()
    assert log.messages["debug"] == []
    assert log.messages["info"] == []
    assert log.messages["error"] == []
    assert log.messages["critical"] == []
    expected = (
        "free format line continuation character `&' detected "
        + "in fix format code\n    2:     +1 &\n    3:     -2"
    )
    result = log.messages["warning"][0].split("<==")[1].lstrip()
    assert result == expected


def test_base_free_continuation(log):
    """
    Tests that FortranReaderBase.get_source_item() logs the correct messages
    when there are quote mismatches across a continuation in free format.
    """
    code = 'character(4) :: "boo & que'
    log.reset()
    unit_under_test = FortranStringReader(code)
    mode = FortranFormat(True, False)
    unit_under_test.set_format(mode)  # Force sloppy free format
    unit_under_test.get_source_item()
    assert log.messages["debug"] == []
    assert log.messages["info"] == []
    assert log.messages["warning"] == []
    assert log.messages["critical"] == []
    expected = "following character continuation: '\"', expected None."
    result = log.messages["error"][0].split("<==")[1].lstrip()
    assert result == expected


def check_include_works(
    fortran_filename, fortran_code, include_info, expected, tmpdir, ignore_comments=True
):
    """Utility function used by a number of tests to check that include
    files work as expected.

    :param str fortran_filename: the name of the fortran file that is \
    going to be created in the 'tmpdir' directory.
    :param str fortran_code: the fortran code to put in the fortran \
    file specified by 'fortran_filename'.
    :param include_info: a list of 2-tuples each with an include \
    filename as a string followed by include code as a string.
    :type include_info: List[str]
    :param str expected: the expected output after parsing the code.
    :param str tmpdir: the temporary directory in which to create and \
    process the Fortran files.
    :param bool ignore_comments: whether to ignore (skip) comments in \
    the Fortran code or not. Defaults to ignore them.

    """

    try:
        oldpwd = tmpdir.chdir()
        cwd = str(tmpdir)

        # Create the program
        with open(os.path.join(cwd, fortran_filename), "w") as cfile:
            cfile.write(fortran_code)
        for include_filename in include_info.keys():
            with open(os.path.join(cwd, include_filename), "w") as cfile:
                cfile.write(include_info[include_filename])
        reader = FortranFileReader(fortran_filename, ignore_comments=ignore_comments)
        for orig_line in expected.split("\n"):
            new_line = reader.next().line
            assert new_line == orig_line
        with pytest.raises(StopIteration):
            reader.next()
    finally:
        oldpwd.chdir()


FORTRAN_CODE = (
    "program test\n"
    "  ! prog comment 1\n"
    "  print *, 'Hello'\n"
    "  ! prog comment 2\n"
    "end program"
)

EXPECTED_CODE = "program test\n" "print *, 'Hello'\n" "end program"


def test_include1(tmpdir):
    """Test that FortranReaderBase can parse an include file when the
    original program consists only of an include.

    """
    fortran_filename = "prog.f90"
    include_filename = "prog.inc"
    fortran_code = "include '{0}'".format(include_filename)
    include_code = EXPECTED_CODE
    include_info = {include_filename: include_code}
    check_include_works(
        fortran_filename, fortran_code, include_info, EXPECTED_CODE, tmpdir
    )


def test_include2(tmpdir):
    """Test that FortranReaderBase can parse an include file when the
    original and include files both have multiple lines.

    """
    fortran_filename = "prog.f90"
    include_filename = "my-include.h"
    fortran_code = (
        "module include_test\n"
        "  include '{0}'\n"
        "end module include_test".format(include_filename)
    )
    include_code = (
        "interface mpi_sizeof\n"
        "subroutine simple()\n"
        "end subroutine simple\n"
        "end interface mpi_sizeof"
    )
    split_code = fortran_code.split("\n")
    expected = split_code[0] + "\n" + include_code + "\n" + split_code[2]
    include_info = {include_filename: include_code}
    check_include_works(fortran_filename, fortran_code, include_info, expected, tmpdir)


def test_include3(tmpdir):
    """Test that FortranReaderBase can parse an include file when the
    original program is invalid without the include.

    """
    fortran_filename = "prog.f90"
    include_filename = "prog.inc"
    fortran_code = "program test\n" "include '{0}'".format(include_filename)
    include_code = "print *, 'Hello'\n" "end program"
    include_info = {include_filename: include_code}
    check_include_works(
        fortran_filename, fortran_code, include_info, EXPECTED_CODE, tmpdir
    )


def test_include4(tmpdir):
    """Test that FortranReaderBase can parse input containing multiple
    include files.

    """
    fortran_filename = "prog.f90"
    include_filename1 = "prog.inc1"
    include_filename2 = "prog.inc2"
    fortran_code = (
        "program test\n"
        "include '{0}'\n"
        "include '{1}'".format(include_filename1, include_filename2)
    )
    include_code1 = "print *, 'Hello'\n"
    include_code2 = "end program"
    expected = fortran_code.split("\n")[0] + "\n" + include_code1 + include_code2
    include_info = {include_filename1: include_code1, include_filename2: include_code2}
    check_include_works(fortran_filename, fortran_code, include_info, expected, tmpdir)


def test_include5(tmpdir):
    """Test that FortranReaderBase can parse nested include files."""
    fortran_filename = "prog.f90"
    include_filename1 = "prog.inc1"
    include_filename2 = "prog.inc2"
    fortran_code = "program test\n" "include '{0}'".format(include_filename1)
    include_code1 = "print *, 'Hello'\n" "include '{0}'".format(include_filename2)
    include_code2 = "end program"
    include_info = {include_filename1: include_code1, include_filename2: include_code2}
    check_include_works(
        fortran_filename, fortran_code, include_info, EXPECTED_CODE, tmpdir
    )


def test_include6(tmpdir, ignore_comments):
    """Check that FortranReaderBase can parse an include file correctly
    when it contains comments. Test with and without comments being
    ignored.

    """
    fortran_filename = "prog.f90"
    include_filename = "prog.inc"
    fortran_code = (
        "program test\n"
        "  ! prog comment 1\n"
        "  include '{0}' ! this is an include\n"
        "  ! prog comment 2\n"
        "end program".format(include_filename)
    )
    include_code = "! include comment 1\n" "print *, 'Hello'\n" "! include comment 2"
    include_info = {include_filename: include_code}
    if ignore_comments:
        expected = EXPECTED_CODE
    else:
        expected = (
            "program test\n"
            "! prog comment 1\n"
            "! include comment 1\n"
            "print *, 'Hello'\n"
            "! include comment 2\n"
            "! this is an include\n"
            "! prog comment 2\n"
            "end program"
        )
    check_include_works(
        fortran_filename,
        fortran_code,
        include_info,
        expected,
        tmpdir,
        ignore_comments=ignore_comments,
    )


def test_multi_stmt_line1():
    """Check that simple statements separated by ; on a single line are
    correctly split into multiple lines by FortranReaderBase

    """
    code = "do i=1,10;b=20 ; c=30"
    reader = FortranStringReader(code)
    mode = FortranFormat(True, False)
    reader.set_format(mode)
    line1 = reader.next()
    assert isinstance(line1, Line)
    assert line1.line == "do i=1,10"
    assert line1.span == (1, 1)
    assert line1.label is None
    assert line1.name is None
    assert line1.reader is reader
    line2 = reader.next()
    assert isinstance(line2, Line)
    assert line2.line == "b=20"
    assert line2.span is line1.span
    assert line2.label is None
    assert line2.name is None
    assert line2.reader is reader
    line3 = reader.next()
    assert isinstance(line3, Line)
    assert line3.line == "c=30"
    assert line3.span is line1.span
    assert line3.label is None
    assert line3.name is None
    assert line3.reader is reader


def test_multi_stmt_line2():
    """Check that format statements separated by ; on a single line are
    correctly split into multiple lines by FortranReaderBase

    """
    code = "10 format(a); 20 format(b)"
    reader = FortranStringReader(code)
    mode = FortranFormat(True, False)
    reader.set_format(mode)
    line1 = reader.next()
    assert isinstance(line1, Line)
    assert line1.line == "format(a)"
    assert line1.span == (1, 1)
    assert line1.label == 10
    assert line1.name is None
    assert line1.reader is reader
    line2 = reader.next()
    assert line2.line == "format(b)"
    assert line2.span is line1.span
    assert line2.label == 20
    assert line2.name is None
    assert line2.reader is reader


def test_multi_stmt_line3():
    """Check that named do loops separated by ; on a single line are correctly
    split into multiple lines by FortranReaderBase

    """
    code = "name:do i=1,10;name2 : do j=1,10"
    reader = FortranStringReader(code)
    mode = FortranFormat(True, False)
    reader.set_format(mode)
    line1 = reader.next()
    assert isinstance(line1, Line)
    assert line1.line == "do i=1,10"
    assert line1.span == (1, 1)
    assert line1.label is None
    assert line1.name == "name"
    assert line1.reader is reader
    line2 = reader.next()
    assert line2.line == "do j=1,10"
    assert line2.span is line1.span
    assert line2.label is None
    assert line2.name == "name2"
    assert line2.reader is reader


def test_get_item(ignore_comments):
    """Check the get_item() function works as expected. Test with and
    without comments being ignored.

    """
    if ignore_comments:
        expected = EXPECTED_CODE
    else:
        expected = (
            "program test\n"
            "! prog comment 1\n"
            "print *, 'Hello'\n"
            "! prog comment 2\n"
            "end program"
        )
    reader = FortranStringReader(FORTRAN_CODE, ignore_comments=ignore_comments)
    for expected_line in expected.split("\n"):
        output_line = reader.get_item()
        assert expected_line in output_line.line
    assert not reader.get_item()


def test_put_item(ignore_comments):
    """Check that when a line is consumed it can be pushed back so it can
    be consumed again. Test with and without comments being
    ignored.

    """
    reader = FortranStringReader(FORTRAN_CODE, ignore_comments=ignore_comments)
    while True:
        orig_line = reader.get_item()
        if not orig_line:
            break
        reader.put_item(orig_line)
        fifo_line = reader.get_item()
        assert fifo_line == orig_line


def test_put_item_include(ignore_comments, tmpdir):
    """Check that when a line that has been included via an include
    statement is consumed it can be pushed back so it can be consumed
    again. Test with and without ignoring comments.

    """
    _ = tmpdir.chdir()
    cwd = str(tmpdir)
    include_code = """
    var1 = 1
    var2 = 2
    var3 = 3
"""
    with open(os.path.join(cwd, "my_include.h"), "w") as cfile:
        cfile.write(include_code)
    code = """
program my_prog
  integer :: var1, var2, var3
  include 'my_include.h'
end program my_prog
"""
    reader = FortranStringReader(code, ignore_comments=ignore_comments)
    lines = []
    while True:
        lines.append(reader.get_item())
        # Try immediately putting the line back and then requesting it again.
        # This checks that the correct FIFO buffer is being used.
        reader.put_item(lines[-1])
        assert reader.get_item().line == lines[-1].line
        if "var3 =" in lines[-1].line:
            # Stop reading while we're still in the INCLUDE file so that we
            # have a stack of readers when calling `put_item` below.
            break
    # Put all the lines back in the same order that we saw them.
    for line in reversed(lines):
        reader.put_item(line)
    # Check that the reader returns all those lines in the same order that
    # we saw them originally.
    for line in lines:
        assert reader.get_item().line == line.line


def test_multi_put_item(ignore_comments):
    """Check that multiple lines can be pushed back and will be returned
    correctly in the specified order (actually the reverse of the
    original). Test with and without ignoring comments.

    """
    reader = FortranStringReader(FORTRAN_CODE, ignore_comments=ignore_comments)
    orig_lines = []
    while True:
        orig_line = reader.get_item()
        if not orig_line:
            break
        # Make sure our original lines are kept in reverse order.
        orig_lines.insert(0, orig_line)

    # Put back original lines in reverse order as that is what we
    # would expect when processing and rolling back.
    for line in orig_lines:
        reader.put_item(line)

    # Lines should now be returned in the correct order (so compare in
    # reverse order with the original line list)
    while True:
        filo_line = reader.get_item()
        if not filo_line:
            break
        assert filo_line == orig_lines.pop(-1)
    assert not orig_lines


# Issue 177: get_item(ignore_comments) - how does ignore_comments affect
# processing?

# Issue 178: Why is there a next() as well as a get_item()? How do they
# (and put_item()) interact?


##############################################################################

FULL_FREE_SOURCE = """

!> Unicode comment: ❤ ✓ ☂ ♞ ☯

program test

  implicit none

  character, parameter :: nature = 'free format'

end program test
"""

FULL_FREE_EXPECTED = [
    "!> Unicode comment: ❤ ✓ ☂ ♞ ☯",
    "program test",
    "  implicit none",
    "  character, parameter :: nature = 'free format'",
    "end program test",
]


##############################################################################


def test_filename_reader(tmpdir):
    """
    Tests that a Fortran source file can be read given its filename.
    """
    filename = f"{tmpdir}/out.f90"
    try:
        with io.open(filename, mode="w", encoding="UTF-8") as source_file:
            source_file.write(FULL_FREE_SOURCE)

        unit_under_test = FortranFileReader(filename)
        expected = FortranFormat(True, False)
        assert unit_under_test.format == expected
        for expected in FULL_FREE_EXPECTED:
            found = unit_under_test.get_single_line(ignore_empty=True)
            assert found == expected
    except Exception:
        os.unlink(filename)
        raise


##############################################################################


def test_file_reader(tmpdir):
    """
    Tests that a Fortran source file can be read given a file object of it.
    """
    filename = f"{tmpdir}/out.f90"
    try:
        with io.open(filename, mode="w", encoding="UTF-8") as source_file:
            source_file.write(FULL_FREE_SOURCE)

        with io.open(filename, mode="r", encoding="UTF-8") as source_file:
            unit_under_test = FortranFileReader(source_file)

            expected = FortranFormat(True, False)
            assert unit_under_test.format == expected
            for expected in FULL_FREE_EXPECTED:
                assert unit_under_test.get_single_line(ignore_empty=True) == expected
    except Exception:
        os.unlink(filename)
        raise


def test_none_in_fifo(tmpdir, log):
    """Check that a None entry in the reader FIFO buffer is handled
    correctly."""
    log.reset()
    filename = f"{tmpdir}/out.f90"

    with io.open(filename, mode="w", encoding="UTF-8") as source_file:
        source_file.write(FULL_FREE_SOURCE)

    with io.open(filename, mode="r", encoding="UTF-8") as source_file:
        unit_under_test = FortranFileReader(source_file)
        while True:
            try:
                _ = unit_under_test.next(ignore_comments=False)
            except StopIteration:
                break
        # Erroneously push a None to the FIFO buffer
        unit_under_test.put_item(None)
        # Attempt to read the next item
        with pytest.raises(StopIteration):
            _ = unit_under_test.next(ignore_comments=False)
        # Check that nothing has been logged
        for log_level in ["debug", "info", "warning", "error", "critical"]:
            assert log.messages[log_level] == []


def test_bad_file_reader():
    """
    Tests that the file reader can spot when it is given something to read
    which is neither file nor filename.
    """
    with pytest.raises(ValueError) as ex:
        _ = FortranFileReader(42)
    expected = "FortranFileReader is used with a filename or file-like object."
    assert expected in str(ex.value)


##############################################################################


def test_string_reader():
    """
    Tests that Fortran source can be read from a string.
    """
    unit_under_test = FortranStringReader(FULL_FREE_SOURCE)
    expected = FortranFormat(True, False)
    assert unit_under_test.format == expected
    for expected in FULL_FREE_EXPECTED:
        assert unit_under_test.get_single_line(ignore_empty=True) == expected


@pytest.mark.parametrize("reader_cls", [FortranStringReader, FortranFileReader])
def test_reader_ignore_encoding(reader_cls, tmp_path):
    """
    Tests that the Fortran{String,File}Reader can be configured to take
    notice of Python-style encoding information.
    """
    source = "! -*- f77 -*-\n" + FULL_FREE_SOURCE
    if reader_cls is FortranFileReader:
        sfile = tmp_path / "my_test.f90"
        sfile.write_text(source)
        # File location with full path.
        rinput = str(sfile.absolute())
    else:
        rinput = source
    reader = reader_cls(rinput)
    # By default the encoding information is ignored so the format should be
    # free format, not strict.
    assert reader.format == FortranFormat(True, False)
    # Check that explicitly setting ignore_encoding=True gives
    # the same behaviour.
    reader1 = reader_cls(rinput, ignore_encoding=True)
    assert reader1.format == FortranFormat(True, False)
    # Now test when the reader takes notice of the encoding information.
    reader2 = reader_cls(rinput, ignore_encoding=False)
    # Should be fixed format, strict.
    assert reader2.format == FortranFormat(False, True)


def test_inherited_f77(tmpdir):
    """
    A grab bag of functional tests inherited from readfortran.py.
    """
    string_f77 = """c -*- f77 -*-
c12346 comment
      subroutine foo
      call foo
     'bar
a    'g
      abc=2
      call you ! hi
      end
     '"""
    expected = [
        "Comment('c -*- f77 -*-',(1, 1))",
        "Comment('c12346 comment',(2, 2))",
        "line #3'subroutine foo'",
        "line #4'call foobar'",
        'Comment("a    \'g",(6, 6))',
        "line #7'abc=2'",
        "line #8'call you ! hi'",
        "line #9'end'",
    ]

    # Reading from buffer
    reader = FortranStringReader(
        string_f77, ignore_comments=False, ignore_encoding=False
    )
    assert reader.format.mode == "f77", repr(reader.format.mode)
    stack = expected[:]
    for item in reader:
        assert str(item) == stack.pop(0)

    # Reading from file
    filename = f"{tmpdir}/out.f"

    with open(filename, "w") as fortran_file:
        print(string_f77, file=fortran_file)

    reader = FortranFileReader(filename, ignore_comments=False, ignore_encoding=False)
    stack = expected[:]
    for item in reader:
        assert str(item) == stack.pop(0)


def test_pyf():
    """
    Tests inherited from implementation.
    """
    string_pyf = """! -*- pyf -*-
python module foo
  interface
  beginml '''1st line
  2nd line
  end line'''endml='tere!fake comment'!should be a comment
  a = 2
  'charc\"onstant' ''' single line mline '''a='hi!fake comment'!should be a comment
  a=\\\\\\\\\\'''not a multiline'''
  !blah='''never ending multiline
  b=3! hey, fake line continuation:&
  c=4& !line cont
  &45
  thisis_label_2 : c = 3
   xxif_isotropic_2 :     if ( string_upper_compare ( o%opt_aniso, 'ISOTROPIC' ) ) then
   g=3
   endif
  end interface
  if ( pc_get_lun() .ne. 6) &

    write ( pc_get_lun(), '( &
    & /, a, /, " p=", i4, " stopping c_flag=", a, &
    & /, " print unit=", i8)') &
    trim(title), pcpsx_i_pel(), trim(c_flag), pc_get_lun()
end python module foo
! end of file
"""
    expected = [
        "Comment('! -*- pyf -*-',(1, 1))",
        "line #2'python module foo'",
        "line #3'interface'",
        "MultiLine('  beginml ',"
        + "['1st line', '  2nd line', '  end line'],"
        + "\"endml='tere!fake comment'\",(4, 6))",
        "Comment('!should be a comment',(6, 6))",
        "line #7'a = 2'",
        "MultiLine('  \\'charc\"onstant\\' ',"
        + "[' single line mline '],"
        + "\"a='hi!fake comment'\",(8, 8))",
        "Comment('!should be a comment',(8, 8))",
        "line #9\"a=\\\\\\\\\\\\\\\\\\\\'''not a multiline'''\"",
        "Comment(\"!blah='''never ending multiline\",(10, 10))",
        "line #11'b=3'",
        "Comment('! hey, fake line continuation:&',(11, 11))",
        "line #12'c=445'",
        "Comment('!line cont',(12, 12))",
        "line #14thisis_label_2: 'c = 3'",
        "line #15xxif_isotropic_2: "
        + '"if ( string_upper_compare ( o%opt_aniso,'
        + " 'ISOTROPIC' ) ) then\"",
        "line #16'g=3'",
        "line #17'endif'",
        "line #18'end interface'",
        "line #19'if ( pc_get_lun() .ne. 6)"
        + '     write ( pc_get_lun(), \\\'(  /, a, /, " p=", i4,'
        + ' " stopping c_flag=", a,  /, " print unit=", i8)\\\')'
        + "     trim(title), pcpsx_i_pel(), trim(c_flag),"
        + " pc_get_lun()'",
        "line #25'end python module foo'",
        "Comment('! end of file',(26, 26))",
    ]

    reader = FortranStringReader(
        string_pyf, ignore_comments=False, ignore_encoding=False
    )
    assert reader.format.mode == "pyf", repr(reader.format.mode)
    for item in reader:
        assert str(item) == expected.pop(0)


def test_fix90():
    """
    Tests inherited from implementation.
    """
    string_fix90 = """c -*- fix -*-
      subroutine foo
cComment
 1234 a = 3 !inline comment
      b = 3
!
     !4!line cont. with comment symbol
     &5
!   KDMO
      write (obj%print_lun, *) ' KDMO : '
      write (obj%print_lun, *) '  COORD = ',coord, '  BIN_WID = ',             &
       obj%bin_wid,'  VEL_DMO = ', obj%vel_dmo
      end subroutine foo
      subroutine

     & foo
      end
"""
    expected = [
        "Comment('c -*- fix -*-',(1, 1))",
        "line #2'subroutine foo'",
        "Comment('cComment',(3, 3))",
        "line #4 1234 'a = 3'",
        "Comment('!inline comment',(4, 4))",
        "line #5'b = 345'",
        "Comment('!',(6, 6))",
        "Comment('!line cont. with comment symbol',(7, 7))",
        "Comment('!   KDMO',(9, 9))",
        "line #10\"write (obj%print_lun, *) ' KDMO : '\"",
        "line #11\"write (obj%print_lun, *) '  COORD = ',coord,"
        + " '  BIN_WID = ',             &\"",
        "line #12\"obj%bin_wid,'  VEL_DMO = ', obj%vel_dmo\"",
        "line #13'end subroutine foo'",
        "line #14'subroutine foo'",
        "Comment('',(15, 15))",
        "line #17'end'",
    ]
    reader = FortranStringReader(
        string_fix90, ignore_comments=False, ignore_encoding=False
    )
    assert reader.format.mode == "fix", repr(reader.format.mode)
    for item in reader:
        assert str(item) == expected.pop(0)


def test_f2py_directive_fixf90(f2py_enabled):
    """Test the handling of the f2py directive in fixed-format f90."""
    string_fix90 = """c -*- fix -*-
      subroutine foo
      a = 3!f2py.14 ! pi!
!f2py a = 0.0
      end subroutine foo"""
    reader = FortranStringReader(string_fix90, ignore_comments=False)
    reader.set_format(FortranFormat(False, False, f2py_enabled))
    expected = ["Comment('c -*- fix -*-',(1, 1))", "line #2'subroutine foo'"]
    if f2py_enabled:
        expected.extend(
            ["line #3'a = 3.14'", "Comment('! pi!',(3, 3))", "line #4'a = 0.0'"]
        )
    else:
        expected.extend(
            [
                "line #3'a = 3'",
                "Comment('!f2py.14 ! pi!',(3, 3))",
                "Comment('!f2py a = 0.0',(4, 4))",
            ]
        )
    expected.append("line #5'end subroutine foo'")
    for item in reader:
        assert str(item) == expected.pop(0)


def test_f2py_freef90(f2py_enabled):
    """Test the handling of f2py directives in free-format f90, in both
    in-line and full-line comments."""
    lines = [
        "subroutine foo",
        "   a = 3!f2py.14 ! pi!",
        "!f2py a = 0.0",
        "end subroutine foo",
    ]
    reader = FortranStringReader("\n".join(lines), ignore_comments=False)
    reader.set_format(FortranFormat(True, False, f2py_enabled))
    expected = ["line #1'subroutine foo'"]
    if f2py_enabled:
        expected.extend(
            ["line #2'a = 3.14'", "Comment('! pi!',(2, 2))", "line #3'a = 0.0'"]
        )
    else:
        expected.extend(
            [
                "line #2'a = 3'",
                "Comment('!f2py.14 ! pi!',(2, 2))",
                "Comment('!f2py a = 0.0',(3, 3))",
            ]
        )
    expected.append("line #4'end subroutine foo'")
    for item in reader:
        assert str(item) == expected.pop(0)


@pytest.mark.xfail(reason="Issue #270: f2py directives not working in F77 " "code.")
def test_f2py_directive_f77(f2py_enabled):
    """Test the handling of the f2py directive in fixed-format f77."""
    string_f77 = """c -*- f77 -*-
      subroutine foo
cf2py call me ! hey
      end"""
    expected = ["Comment('c -*- f77 -*-',(1, 1))", "line #2'subroutine foo'"]
    if f2py_enabled:
        expected.append("line #3'call me ! hey'")
    else:
        expected.append("Comment('cf2py call me ! hey',(3, 3))")
    expected.append("line #4'end'")

    # Reading from buffer
    reader = FortranStringReader(string_f77, ignore_comments=False)
    for item in reader:
        assert str(item) == expected.pop(0)


def test_utf_char_in_code(log):
    """Check that we cope with Fortran code that contains UTF characters. This
    is not valid Fortran but most compilers cope with it."""
    log.reset()
    fort_file = os.path.join(os.path.dirname(__file__), "utf_in_code.f90")
    reader = FortranFileReader(fort_file, ignore_comments=True)
    out_line = reader.get_item()
    while out_line:
        out_line = reader.get_item()
    assert log.messages["critical"] == []


def test_extract_label():
    """Test the extract label function in readfortran.py."""
    text_input = "no label"
    label, text_result = extract_label(text_input)
    assert label is None
    assert text_result is text_input

    text_input = " 80stuff"
    label, text_result = extract_label(text_input)
    assert label is None
    assert text_result is text_input

    text_input = " 80 stuff"
    label, text_result = extract_label(text_input)
    assert label == 80
    assert text_result == "stuff"


def test_extract_construct_name():
    """Test the extract construct name function in readfortran.py."""
    text_input = "no construct name"
    name, text_result = extract_construct_name(text_input)
    assert name is None
    assert text_result is text_input

    text_input = "name:stuff"
    name, text_result = extract_construct_name(text_input)
    assert name == "name"
    assert text_result == "stuff"

    text_input = " name : stuff"
    name, text_result = extract_construct_name(text_input)
    assert name == "name"
    assert text_result == "stuff"


@pytest.mark.parametrize(
    "input_text, ref",
    [
        ('#include "abc"', True),
        (' #include "abc"', True),
        (' #  include "abc"', True),
        ("#define ABC 1", True),
        ("#ifdef ABC", True),
        ("#if !defined(ABC)", True),
        ("abc #define", False),
        ('"#"', False),
        ("! #", False),
    ],
)
def test_handle_cpp_directive(input_text, ref):
    """Test the function that detects cpp directives in readfortran.py."""
    reader = FortranStringReader(input_text)
    output_text, result = reader.handle_cpp_directive(input_text)
    assert result == ref
    assert output_text is input_text


def test_reader_cpp_directives():
    """Test that CPP directives are read correctly in readfortran.py."""
    input_text = [
        "program test",
        "#define ABC 123",
        "character :: c = '#'",
        "#ifdef ABC",
        "! Some comment that should be ignored",
        "integer :: a",
        "#endif",
        "#if !defined(ABC)",
        "integer :: b",
        "#endif",
        "end program test",
    ]
    ref_text = "\n".join(input_text[:4] + input_text[5:]).strip()
    reader = FortranStringReader("\n".join(input_text))
    lines = list(reader)

    pp_lines = [1, 3, 5, 6, 8]
    for i, line in enumerate(lines):
        if i in pp_lines:
            assert isinstance(line, CppDirective)
        else:
            assert isinstance(line, Line)

    assert "\n".join(item.line for item in lines) == ref_text


def test_multiline_cpp_directives():
    """Test that multiline CPP directives are read correctly."""
    input_text = [
        "program test",
        "#define ABC \\ ",
        "  123 ",
        "integer a",
        "end program test",
    ]
    ref_text = "program test\n#define ABC   123\ninteger a\nend program test"
    reader = FortranStringReader("\n".join(input_text))
    lines = list(reader)
    assert len(lines) == 4
    assert isinstance(lines[1], CppDirective)
    assert lines[1].span == (2, 3)
    assert "\n".join(item.line for item in lines) == ref_text


# Tests for the get_source_item method in class FortranReaderBase :
# Comments


def test_single_comment():
    """Test that a free format single line comment is output as expected"""
    input_text = "! a comment\n"

    reader = FortranStringReader(input_text, ignore_comments=False)
    lines = list(reader)
    assert len(lines) == 1
    assert isinstance(lines[0], Comment)
    assert lines[0].span == (1, 1)
    assert lines[0].line + "\n" == input_text

    reader = FortranStringReader(input_text, ignore_comments=True)
    lines = list(reader)
    assert len(lines) == 0


def test_many_comments():
    """Test that a large consecutive number of single line comments can be
    successfully processed. Earlier versions of the reader used
    recursion for multiple consecutive free format single line
    comments which resulted in a recursion error in this case.

    """
    number_of_comments = 1000
    input_text = "program hello\n"
    for index in range(number_of_comments):
        input_text += "! comment{0}\n".format(index + 1)
    input_text += "end program hello\n"

    reader = FortranStringReader(input_text, ignore_comments=False)
    lines = list(reader)
    assert len(lines) == number_of_comments + 2
    for index in range(1, number_of_comments):
        assert isinstance(lines[index], Comment)
        assert lines[index].span == (index + 1, index + 1)
        assert lines[index].line + "\n" == "! comment{0}\n".format(index)

    reader = FortranStringReader(input_text, ignore_comments=True)
    lines = list(reader)
    assert len(lines) == 2


@pytest.mark.parametrize("inline_comment", [' "', " '", " 'andy' '"])
def test_quotes_in_inline_comments(inline_comment):
    """Test that an in-line comment containing a quotation mark is
    read successfully."""
    input_text = f"""\
    character(*) :: a='hello' &!{inline_comment}
    &        b
"""
    reader = FortranStringReader(input_text, ignore_comments=False)
    lines = list(reader)
    assert len(lines) == 2
    assert isinstance(lines[1], Comment)
    assert lines[1].line.endswith(inline_comment)


def test_comments_within_continuation():
    """Test that comments and multi-line statements are processed
    correctly.

    """
    input_text = (
        "  ! Comment1\n"
        "  real :: a &\n"
        "  ! Comment2\n"
        "          ,b\n"
        "  ! Comment3\n"
    )

    reader = FortranStringReader(input_text, ignore_comments=False)
    lines = list(reader)
    assert len(lines) == 4

    assert isinstance(lines[0], Comment)
    assert lines[0].span == (1, 1)
    assert lines[0].line == "! Comment1"

    assert lines[1].span == (2, 4)
    assert lines[1].line == "real :: a           ,b"

    assert isinstance(lines[2], Comment)
    assert lines[2].span == (3, 3)
    assert lines[2].line == "! Comment2"

    assert isinstance(lines[3], Comment)
    assert lines[3].span == (5, 5)
    assert lines[3].line == "! Comment3"

    reader = FortranStringReader(input_text, ignore_comments=True)
    lines = list(reader)
    assert len(lines) == 1
    assert lines[0].span == (2, 4)
    assert lines[0].line == "real :: a           ,b"


# Tests for the get_source_item method in class FortranReaderBase :
# Blank lines


@pytest.mark.parametrize("input_text", ["\n", "    \n"])
def test_single_blank_line(input_text):
    """Test that a single blank line with or without white space is output
    as an empty Comment object.

    """
    reader = FortranStringReader(input_text, ignore_comments=False)
    lines = list(reader)
    assert len(lines) == 1
    assert isinstance(lines[0], Comment)
    assert lines[0].span == (1, 1)
    assert lines[0].line == ""

    reader = FortranStringReader(input_text, ignore_comments=True)
    lines = list(reader)
    assert len(lines) == 0


def test_multiple_blank_lines():
    """Test that multiple blank lines with or without white space are
    output as an empty Comment objects.

    """
    input_text = "   \n\nprogram test\n  \n\nend program test\n  \n\n"
    reader = FortranStringReader(input_text, ignore_comments=False)
    lines = list(reader)
    assert len(lines) == 8
    for index in [0, 1, 3, 4, 6, 7]:
        assert isinstance(lines[index], Comment)
        assert lines[index].span == (index + 1, index + 1)
        assert lines[index].line == ""
    assert isinstance(lines[2], Line)
    assert lines[2].span == (3, 3)
    assert lines[2].line == "program test"
    assert isinstance(lines[5], Line)
    assert lines[5].span == (6, 6)
    assert lines[5].line == "end program test"

    reader = FortranStringReader(input_text, ignore_comments=True)
    lines = list(reader)
    assert len(lines) == 2
    assert isinstance(lines[0], Line)
    assert lines[0].span == (3, 3)
    assert lines[0].line == "program test"
    assert isinstance(lines[1], Line)
    assert lines[1].span == (6, 6)
    assert lines[1].line == "end program test"


def test_blank_lines_within_continuation():
    """Test that blank lines and multi-line statements are processed
    correctly. Note, empty lines within a multi-line statement are
    removed.

    """
    input_text = "  \n  real :: a &\n  \n\n          ,b\n  \n  real :: c\n"

    reader = FortranStringReader(input_text, ignore_comments=False)
    lines = list(reader)
    assert len(lines) == 4

    assert isinstance(lines[0], Comment)
    assert lines[0].span == (1, 1)
    assert lines[0].line == ""
    assert isinstance(lines[1], Line)
    assert lines[1].span == (2, 5)
    assert lines[1].line == "real :: a           ,b"
    assert isinstance(lines[2], Comment)
    assert lines[2].span == (6, 6)
    assert lines[2].line == ""
    assert isinstance(lines[3], Line)
    assert lines[3].span == (7, 7)
    assert lines[3].line == "real :: c"

    reader = FortranStringReader(input_text, ignore_comments=True)
    lines = list(reader)
    assert len(lines) == 2
    assert isinstance(lines[0], Line)
    assert lines[0].span == (2, 5)
    assert lines[0].line == "real :: a           ,b"
    assert isinstance(lines[1], Line)
    assert lines[1].span == (7, 7)
    assert lines[1].line == "real :: c"


def test_conditional_include_omp_conditional_liness_fixed_format_single_line():
    """Test handling of conditional OMP sentinels in a single line
    with source code in fixed format."""

    for sentinel in ["!$", "c$", "C$", "*$"]:
        input_text = f"{sentinel}    bla"

        # 1. By default (not ignoring comments), the line is just a comment:
        reader = FortranStringReader(input_text, ignore_comments=False)
        comment = reader.next()
        assert isinstance(comment, Comment)
        assert comment.comment == input_text

        # 2. And if comments are ignored, nothing should be returned and a
        #    StopIteration exception will be raised.
        reader = FortranStringReader(input_text, ignore_comments=True)
        with pytest.raises(StopIteration):
            comment = reader.next()

        # 3. When omp-sentinels are accepted, we should get a line,
        # not a comment:
        reader = FortranStringReader(
            input_text, ignore_comments=False, include_omp_conditional_lines=True
        )
        line = reader.next()
        assert isinstance(line, Line)
        assert line.line == "bla"

        # 4. If omp-sentinels are accepted, and comments ignored,
        #    we should still get the line (with the sentinel removed):
        reader = FortranStringReader(
            input_text, ignore_comments=True, include_omp_conditional_lines=True
        )
        line = reader.next()
        assert isinstance(line, Line)
        assert line.line == "bla"

        # 5. Make sure that a real omp directive stays a comment:
        input_text = f"{sentinel}omp something"
        reader = FortranStringReader(
            input_text, ignore_comments=False, include_omp_conditional_lines=True
        )
        line = reader.next()
        # This is not a conditional sentinel, so it must be returned
        # as a comment line:
        assert isinstance(line, Comment)
        assert line.line == input_text

    # 6. Test some corner cases (all of which are not valid sentinels):
    for sentinel in ["!!$", "! $", " !$", " ! $"]:
        input_text = f"{sentinel}    bla"
        reader = FortranStringReader(
            input_text, ignore_comments=False, include_omp_conditional_lines=True
        )
        # Enforce fixed format, otherwise fparser will silently switch
        # to free format and suddenly interpret comments differently
        reader.set_format(FortranFormat(False, False))
        comment = reader.next()
        assert isinstance(comment, Comment)
        assert comment.comment == input_text


def test_conditional_include_omp_conditional_liness_free_format_single_line():
    """Test handling of conditional OMP sentinels in a single line
    with source code in free format."""

    # 1. By default, a omp sentinel will be returned as a comment
    input_text = "  !$ bla"
    reader = FortranStringReader(input_text, ignore_comments=False)
    comment = reader.next()
    reader.set_format(FortranFormat(True, True))
    assert isinstance(comment, Comment)
    assert comment.comment == input_text.strip()

    # 2. And if comments are ignored, nothing should be returned and a
    #    StopIteration exception will be raised.
    reader = FortranStringReader(input_text, ignore_comments=True)
    reader.set_format(FortranFormat(True, True))
    with pytest.raises(StopIteration):
        comment = reader.next()

    # 3. When omp-sentinels are accepted, we should get a line,
    # not a comment:
    reader = FortranStringReader(
        input_text, ignore_comments=False, include_omp_conditional_lines=True
    )
    reader.set_format(FortranFormat(True, True))
    line = reader.next()
    assert isinstance(line, Line)
    assert line.line == "bla"

    # 4. If omp-sentinels are accepted, and comments ignored,
    #    we should still get the line (with the sentinel removed):
    reader = FortranStringReader(
        input_text, ignore_comments=True, include_omp_conditional_lines=True
    )
    line = reader.next()
    assert isinstance(line, Line)
    assert line.line == "bla"

    # 5. Make sure that a real omp directive stays a comment:
    input_text = "  !$omp something"
    reader = FortranStringReader(
        input_text, ignore_comments=False, include_omp_conditional_lines=True
    )
    reader.set_format(FortranFormat(True, True))
    line = reader.next()
    # This is not a conditional sentinel, so it must be returned
    # as a comment line:
    assert isinstance(line, Comment)
    assert line.line == input_text.strip()

    # 6. Test some corner cases (all of which are not valid sentinels):
    for sentinel in ["!!$", "! $", " ! $"]:
        input_text = f"{sentinel}    bla"
        reader = FortranStringReader(
            input_text, ignore_comments=False, include_omp_conditional_lines=True
        )
        reader.set_format(FortranFormat(True, True))
        comment = reader.next()
        assert isinstance(comment, Comment)
        # Since fparser will remove leading white spaces, we need to
        # compare with the input text after removing its white spaces:
        assert comment.comment == input_text.strip()


def test_conditional_include_omp_conditional_liness_fixed_format_multiple():
    """Test handling of conditional OMP sentinels with continuation lines
    with source code in fixed format."""

    input_text = "!$     bla\n!$   &bla"
    reader = FortranStringReader(input_text, ignore_comments=True)
    with pytest.raises(StopIteration):
        reader.next()
    reader = FortranStringReader(input_text, ignore_comments=False)
    # Without handling of sentinels, this should return
    # two comment lines:
    comment = reader.next()
    assert isinstance(comment, Comment)
    assert comment.comment == "!$     bla"
    comment = reader.next()
    assert isinstance(comment, Comment)
    assert comment.comment == "!$   &bla"

    # Now enable handling of sentinels, which will result
    # in returning only one line with both concatenated.
    input_text = "!$     bla\n!$   &bla"
    reader = FortranStringReader(
        input_text, ignore_comments=False, include_omp_conditional_lines=True
    )
    line = reader.next()
    assert isinstance(line, Line)
    assert line.line == "blabla"

    # Ignoring comments must not change the behaviour:
    reader = FortranStringReader(
        input_text, ignore_comments=True, include_omp_conditional_lines=True
    )
    line = reader.next()
    assert isinstance(line, Line)
    assert line.line == "blabla"

    # Add invalid sentinels in continuation lines:
    input_text = "!$     bla\n! $   &bla"
    reader = FortranStringReader(
        input_text, ignore_comments=True, include_omp_conditional_lines=True
    )
    line = reader.next()
    assert line.line == "bla"
    # The second line is just a comment line, so it must be ignored:
    with pytest.raises(StopIteration):
        reader.next()

    reader = FortranStringReader(
        input_text, ignore_comments=False, include_omp_conditional_lines=True
    )
    line = reader.next()
    assert line.line == "bla"
    line = reader.next()
    assert line.line == "! $   &bla"


def test_conditional_include_omp_conditional_liness_free_format_multiple():
    """Test handling of conditional OMP sentinels with continuation lines
    with source code in free format."""

    # Test with the optional & in the continuation line:
    # ---------------------------------------------------
    input_text = "!$     bla   &\n!$&     bla"
    reader = FortranStringReader(input_text, ignore_comments=False)
    # Make sure to enforce free format
    reader.set_format(FortranFormat(True, True))
    comment = reader.next()

    assert comment.comment == "!$     bla   &"
    comment = reader.next()
    assert comment.comment == "!$&     bla"

    input_text = "!$     bla   &\n!$&     bla"
    reader = FortranStringReader(
        input_text, ignore_comments=False, include_omp_conditional_lines=True
    )
    # Make sure to enforce free format
    reader.set_format(FortranFormat(True, True))
    line = reader.next()
    assert line.line == "bla        bla"

    # Test without the optional & in the continuation line:
    # -----------------------------------------------------
    input_text = "!$     bla   &\n!$      bla"
    reader = FortranStringReader(input_text, ignore_comments=False)
    # Make sure to enforce free format
    reader.set_format(FortranFormat(True, True))
    comment = reader.next()

    assert comment.comment == "!$     bla   &"
    comment = reader.next()
    assert comment.comment == "!$      bla"

    reader = FortranStringReader(input_text, ignore_comments=True)
    # Make sure to enforce free format
    reader.set_format(FortranFormat(True, True))
    with pytest.raises(StopIteration):
        comment = reader.next()

    input_text = "!$     bla   &\n!$     bla"
    reader = FortranStringReader(
        input_text, ignore_comments=False, include_omp_conditional_lines=True
    )
    # Make sure to enforce free format
    reader.set_format(FortranFormat(True, True))
    line = reader.next()
    # 8 spaces in input_text, plus two for replacing the !$
    assert line.line == "bla          bla"<|MERGE_RESOLUTION|>--- conflicted
+++ resolved
@@ -263,7 +263,6 @@
     assert result == expected
 
 
-<<<<<<< HEAD
 def test_fortranreaderbase_is_comment_line():
     """
     Tests for the is_comment_line() utility method.
@@ -281,7 +280,8 @@
     assert reader.is_comment_line("!     a comment")
     assert reader.is_comment_line("c     a comment")
     assert reader.is_comment_line("c         ")
-=======
+
+
 def test_base_handle_quoted_backslashes(log):
     """
     Test that the reader isn't tripped-up when a string contains a backslash.
@@ -297,7 +297,6 @@
     assert log.messages["error"] == []
     assert log.messages["critical"] == []
     assert log.messages["warning"] == []
->>>>>>> c0e4626d
 
 
 def test_base_fixed_nonlabel(log):
